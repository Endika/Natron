--- conflicted
+++ resolved
@@ -1279,15 +1279,8 @@
     if (!_imp->lastRenderedImage) {
         return false;
     }
-<<<<<<< HEAD
-    
-    const RectI& bbox = _imp->lastRenderedImage->getPixelRoD();
-    
-    if (x < bbox.x1 || x >= bbox.x2 || y < bbox.y1 || y >= bbox.y2) {
-=======
     const float* pix = _imp->lastRenderedImage->pixelAt(x, y);
     if (!pix) {
->>>>>>> 1bd3b14a
         return false;
     }
     *r = *pix;
