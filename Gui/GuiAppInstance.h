--- conflicted
+++ resolved
@@ -135,13 +135,9 @@
 
     virtual void clearViewersLastRenderedTexture() OVERRIDE FINAL;
     
-<<<<<<< HEAD
 public Q_SLOTS:
-=======
+
     virtual void toggleAutoHideGraphInputs() OVERRIDE FINAL;
-    
-public slots:
->>>>>>> bb5d2de7
     
     virtual void redrawAllViewers() OVERRIDE FINAL;
 
