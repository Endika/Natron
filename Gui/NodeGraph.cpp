--- conflicted
+++ resolved
@@ -127,17 +127,7 @@
     }
 };
 
-<<<<<<< HEAD
-enum EVENT_STATE
-{
-    DEFAULT,
-    MOVING_AREA,
-    ARROW_DRAGGING,
-    NAVIGATOR_DRAGGING,
-    NODE_DRAGGING,
-    BACKDROP_RESIZING,
-    SELECTION_RECT,
-=======
+
 enum EventStateEnum
 {
     eEventStateNone,
@@ -146,10 +136,8 @@
     eEventStateDraggingArrow,
     eEventStateDraggingNavigator,
     eEventStateDraggingNode,
-    eEventStateDraggingBackdrop,
     eEventStateResizingBackdrop,
     eEventStateSelectionRect,
->>>>>>> 7c7fc346
 };
 
 class Navigator
@@ -259,13 +247,8 @@
     QPointF _lastScenePosClick;
     QPointF _lastNodeDragStartPoint;
     QPointF _lastSelectionStartPoint;
-<<<<<<< HEAD
-    EVENT_STATE _evtState;
+    EventStateEnum _evtState;
     NodeGuiPtr _magnifiedNode;
-=======
-    EventStateEnum _evtState;
-    boost::shared_ptr<NodeGui> _magnifiedNode;
->>>>>>> 7c7fc346
     double _nodeSelectedScaleBeforeMagnif;
     bool _magnifOn;
     Edge* _arrowSelected;
@@ -310,7 +293,6 @@
     bool _hasMovedOnce;
     
     NodeGraphPrivate(Gui* gui,
-<<<<<<< HEAD
                      NodeGraph* p,
                      const boost::shared_ptr<NodeCollection>& group)
     : _publicInterface(p)
@@ -319,7 +301,7 @@
     , _lastScenePosClick()
     , _lastNodeDragStartPoint()
     , _lastSelectionStartPoint()
-    , _evtState(DEFAULT)
+    , _evtState(eEventStateNone)
     , _magnifiedNode()
     , _nodeSelectedScaleBeforeMagnif(1.)
     , _magnifOn(false)
@@ -357,53 +339,6 @@
     , _detailsVisible(false)
     , _mergeMoveCommands(false)
     , _hasMovedOnce(false)
-=======
-                     NodeGraph* p)
-        : _publicInterface(p)
-          , _gui(gui)
-          , _lastScenePosClick()
-          , _lastNodeDragStartPoint()
-          , _lastSelectionStartPoint()
-          , _evtState(eEventStateNone)
-          , _magnifiedNode()
-          , _nodeSelectedScaleBeforeMagnif(1.)
-          , _magnifOn(false)
-          , _arrowSelected(NULL)
-          , _nodesMutex()
-          , _nodes()
-          , _nodesTrash()
-          , _nodeCreationShortcutEnabled(false)
-          , _lastNodeCreatedName()
-          , _root(NULL)
-          , _nodeRoot(NULL)
-          , _cacheSizeText(NULL)
-          , _refreshCacheTextTimer()
-          , _navigator(NULL)
-          , _undoStack(NULL)
-          , _menu(NULL)
-          , _tL(NULL)
-          , _tR(NULL)
-          , _bR(NULL)
-          , _bL(NULL)
-          , _refreshOverlays(false)
-          , _nodeClipBoard()
-          , _highLightedEdge(NULL)
-          , _mergeHintNode()
-          , _hintInputEdge(NULL)
-          , _hintOutputEdge(NULL)
-          , _backdrops()
-          , _backdropResized(NULL)
-          , _firstMove(true)
-          , _selection()
-          , _nodesWithinBDAtPenDown()
-          , _selectionRect(NULL)
-          , _bendPointsVisible(false)
-          , _knobLinksVisible(true)
-          , _accumDelta(0)
-          , _detailsVisible(false)
-          , _mergeMoveCommands(false)
-          , _hasMovedOnce(false)
->>>>>>> 7c7fc346
     {
     }
 
@@ -700,7 +635,6 @@
     } else {
         node_ui.reset( new NodeGui(_imp->_nodeRoot) );
     }
-<<<<<<< HEAD
     
     node_ui->initialize(this, dockContainer, node, requestedByLoad);
 
@@ -726,10 +660,7 @@
         }
 
     }
-=======
-    node_ui->initialize(this, node_ui, dockContainer, node, requestedByLoad);
-    getGui()->getApp()->insertInNodeMapping(node_ui);
->>>>>>> 7c7fc346
+
     
     {
         QMutexLocker l(&_imp->_nodesMutex);
@@ -760,14 +691,9 @@
     } else if (!requestedByLoad) {
         selectNode(node_ui, false);
     }
-<<<<<<< HEAD
-    
-    _imp->_evtState = DEFAULT;
-    
-=======
+
     _imp->_evtState = eEventStateNone;
 
->>>>>>> 7c7fc346
     return node_ui;
 }
 
@@ -1105,7 +1031,7 @@
         _imp->_evtState = eEventStateZoomingArea;
         return;
     }
-
+    
     NodeGuiPtr selected;
     Edge* selectedEdge = 0;
     Edge* selectedBendPoint = 0;
@@ -1125,7 +1051,7 @@
                     } else if (isBd->isNearbyResizeHandle(evpt)) {
                         selected = *it;
                         _imp->_backdropResized = *it;
-                        _imp->_evtState = BACKDROP_RESIZING;
+                        _imp->_evtState = eEventStateResizingBackdrop;
                         break;
                     }
                 } else {
@@ -1133,11 +1059,11 @@
                         matches.insert(std::make_pair((*it)->zValue(),*it));
                     }
                 }
-
                 
-            }
-        }
-        if (!matches.empty() && _imp->_evtState != BACKDROP_RESIZING) {
+                
+            }
+        }
+        if (!matches.empty() && _imp->_evtState != eEventStateResizingBackdrop) {
             selected = matches.rbegin()->second;
         }
         if (!selected) {
@@ -1176,9 +1102,8 @@
                     _imp->_selection.erase(it);
                 }
             }
-<<<<<<< HEAD
-            if (_imp->_evtState != BACKDROP_RESIZING) {
-                _imp->_evtState = NODE_DRAGGING;
+            if (_imp->_evtState != eEventStateResizingBackdrop) {
+                _imp->_evtState = eEventStateDraggingNode;
             }
             ///build the _nodesWithinBDAtPenDown map
             _imp->_nodesWithinBDAtPenDown.clear();
@@ -1190,10 +1115,6 @@
                 }
             }
 
-            
-=======
-            _imp->_evtState = eEventStateDraggingNode;
->>>>>>> 7c7fc346
             _imp->_lastNodeDragStartPoint = selected->pos();
         } else if ( buttonDownIsRight(e) ) {
             if ( !selected->getIsSelected() ) {
@@ -1202,7 +1123,7 @@
         }
     } else if (selectedBendPoint) {
         _imp->setNodesBendPointsVisible(false);
-
+        
         CreateNodeArgs args(PLUGINID_NATRON_DOT,
                             std::string(),
                             -1,
@@ -1220,34 +1141,34 @@
         boost::shared_ptr<NodeGuiI> dotNodeGui_i = dotNode->getNodeGui();
         boost::shared_ptr<NodeGui> dotNodeGui = boost::dynamic_pointer_cast<NodeGui>(dotNodeGui_i);
         assert(dotNodeGui);
-
+        
         std::list<boost::shared_ptr<NodeGui> > nodesList;
         nodesList.push_back(dotNodeGui);
-
+        
         ///Now connect the node to the edge input
         boost::shared_ptr<Natron::Node> inputNode = selectedBendPoint->getSource()->getNode();
         assert(inputNode);
         ///disconnect previous connection
         boost::shared_ptr<Natron::Node> outputNode = selectedBendPoint->getDest()->getNode();
         assert(outputNode);
-
+        
         int inputNb = outputNode->inputIndex( inputNode.get() );
         assert(inputNb != -1);
         bool ok = _imp->_gui->getApp()->getProject()->disconnectNodes(inputNode.get(), outputNode.get());
         assert(ok);
-
+        
         ok = _imp->_gui->getApp()->getProject()->connectNodes(0, inputNode, dotNode.get());
         assert(ok);
-
+        
         _imp->_gui->getApp()->getProject()->connectNodes(inputNb,dotNode,outputNode.get());
-
+        
         QPointF pos = dotNodeGui->mapToParent( dotNodeGui->mapFromScene(_imp->_lastScenePosClick) );
         dotNodeGui->refreshPosition( pos.x(), pos.y() );
         if ( !dotNodeGui->getIsSelected() ) {
             selectNode( dotNodeGui, modCASIsShift(e) );
         }
         pushUndoCommand( new AddMultipleNodesCommand( this,nodesList) );
-
+        
         
         _imp->_evtState = eEventStateDraggingNode;
         _imp->_lastNodeDragStartPoint = dotNodeGui->pos();
@@ -1270,67 +1191,10 @@
             didSomething = true;
         }
     }
-<<<<<<< HEAD
-
-    ///Don't forget to reset back to null the _backdropResized pointer
-    if (_imp->_evtState != BACKDROP_RESIZING) {
-        _imp->_backdropResized.reset();
-=======
-                      
-
-    if (_imp->_evtState == eEventStateNone) {
-        ///check if nearby a backdrop
-        for (std::list<NodeBackDrop*>::iterator it = _imp->_backdrops.begin(); it != _imp->_backdrops.end(); ++it) {
-            if ( buttonDownIsLeft(e) ) {
-                bool nearbyHeader = (*it)->isNearbyHeader(_imp->_lastScenePosClick);
-                bool nearbyResizeHandle = (*it)->isNearbyResizeHandle(_imp->_lastScenePosClick);
-
-
-                if (nearbyHeader || nearbyResizeHandle) {
-                    if ( buttonDownIsLeft(e) ) {
-                        didSomething = true;
-                        if ( !(*it)->getIsSelected() ) {
-                            selectBackDrop( *it, modCASIsShift(e) );
-                        } else if ( modCASIsShift(e) ) {
-                            std::list<NodeBackDrop* >::iterator found = std::find(_imp->_selection.bds.begin(),
-                                                                                  _imp->_selection.bds.end(),*it);
-                            if ( found != _imp->_selection.bds.end() ) {
-                                (*it)->setUserSelected(false);
-                                _imp->_selection.bds.erase(found);
-                            }
-                        }
-
-                        if (nearbyHeader) {
-                            _imp->_evtState = eEventStateDraggingBackdrop;
-                        } else if (nearbyResizeHandle) {
-                            _imp->_backdropResized = *it;
-                            _imp->_evtState = eEventStateResizingBackdrop;
-                        }
-                    } else if ( buttonDownIsRight(e) ) {
-                        if ( !(*it)->getIsSelected() ) {
-                            selectBackDrop(*it,true); ///< don't wipe the selection
-                        }
-                    }
-                    break;
-                }
-            }
-        }
-    }
-    if (_imp->_evtState == eEventStateDraggingBackdrop) {
-        ///build the _nodesWithinBDAtPenDown map
-        _imp->_nodesWithinBDAtPenDown.clear();
-        for (std::list<NodeBackDrop*>::iterator it = _imp->_backdrops.begin(); it != _imp->_backdrops.end(); ++it) {
-            if ((*it)->getIsSelected()) {
-                std::list<boost::shared_ptr<NodeGui> > nodesWithin = getNodesWithinBackDrop(*it);
-                _imp->_nodesWithinBDAtPenDown.insert(std::make_pair(*it,nodesWithin));
-            }
-        }
-    }
-    
+
     ///Don't forget to reset back to null the _backdropResized pointer
     if (_imp->_evtState != eEventStateResizingBackdrop) {
-        _imp->_backdropResized = NULL;
->>>>>>> 7c7fc346
+        _imp->_backdropResized.reset();
     }
 
     if ( buttonDownIsRight(e) ) {
@@ -1550,13 +1414,8 @@
         
         nodeHoldingEdge->refreshEdges();
         scene()->update();
-<<<<<<< HEAD
-    } else if (state == NODE_DRAGGING) {
+    } else if (state == eEventStateDraggingNode) {
         if ( !_imp->_selection.empty() ) {
-=======
-    } else if (state == eEventStateDraggingNode) {
-        if ( !_imp->_selection.nodes.empty() ) {
->>>>>>> 7c7fc346
             ///now if there was a hint displayed, use it to actually make connections.
             
             if (_imp->_highLightedEdge) {
@@ -1728,16 +1587,11 @@
         }
         break;
     }
-<<<<<<< HEAD
-    case NODE_DRAGGING: {
+    case eEventStateDraggingNode: {
         if ( !_imp->_selection.empty() ) {
             
             bool controlDown = modCASIsControl(e);
-=======
-    case eEventStateDraggingNode:
-    case eEventStateDraggingBackdrop: {
-        if ( !_imp->_selection.nodes.empty() || !_imp->_selection.bds.empty() ) {
->>>>>>> 7c7fc346
+
             std::list<MoveMultipleNodesCommand::NodeToMove> nodesToMove;
             for (NodeGuiList::iterator it = _imp->_selection.begin();
                  it != _imp->_selection.end(); ++it) {
@@ -1746,7 +1600,6 @@
                 n.node = *it;
                 n.isWithinBD = false;
                 nodesToMove.push_back(n);
-<<<<<<< HEAD
                 
                 std::map<NodeGuiPtr,NodeGuiList>::iterator foundBd = _imp->_nodesWithinBDAtPenDown.find(*it);
                 if (!controlDown && foundBd != _imp->_nodesWithinBDAtPenDown.end()) {
@@ -1759,35 +1612,6 @@
                             if (it3->node.lock() == *it2) {
                                 found = true;
                                 break;
-=======
-            }
-            //= _imp->_selection.nodes;
-
-            if ( ( ( _imp->_evtState == eEventStateDraggingBackdrop) && !modCASIsControl(e) ) ||
-                 ( _imp->_evtState == eEventStateDraggingNode) ) {
-                ///For all backdrops also move all the nodes contained within it
-                for (std::list<NodeBackDrop*>::iterator it = _imp->_selection.bds.begin(); it != _imp->_selection.bds.end(); ++it) {
-                    
-                    std::map<NodeBackDrop*,std::list<boost::shared_ptr<NodeGui> > >::iterator foundBd = _imp->_nodesWithinBDAtPenDown.find(*it);
-                    if (foundBd != _imp->_nodesWithinBDAtPenDown.end()) {
-                        
-                        for (std::list<boost::shared_ptr<NodeGui> >::iterator it2 = foundBd->second.begin();
-                             it2 != foundBd->second.end(); ++it2) {
-                            ///add it only if it's not already in the list
-                            bool found = false;
-                            for (std::list<MoveMultipleNodesCommand::NodeToMove>::iterator it3 = nodesToMove.begin();
-                                 it3 != nodesToMove.end(); ++it3) {
-                                if (it3->node == *it2) {
-                                    found = true;
-                                    break;
-                                }
-                            }
-                            if (!found) {
-                                MoveMultipleNodesCommand::NodeToMove n;
-                                n.node = *it2;
-                                n.isWithinBD = true;
-                                nodesToMove.push_back(n);
->>>>>>> 7c7fc346
                             }
                         }
                         if (!found) {
