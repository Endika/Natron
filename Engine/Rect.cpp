--- conflicted
+++ resolved
@@ -6,16 +6,13 @@
 
 #include "Rect.h"
 
-<<<<<<< HEAD
+
 #define MINAREA64 4096  // = 4096 pixels (=64*64)
 #define MINAREA128 16384
 #define MINAREA256 65536
 #define MINAREA MINAREA128 // minimum rectangle area
 
-=======
-#define MINAREA 4096 // minimum rectangle area = 4096 pixels (=64*64)
 /// if splitCount is zero, this function returns a set of less than area()/MINAREA rects which are no smaller than MINAREA
->>>>>>> 1f2df2f9
 std::vector<RectI> RectI::splitIntoSmallerRects(int splitsCount) const
 {
     std::vector<RectI> ret;
