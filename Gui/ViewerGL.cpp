--- conflicted
+++ resolved
@@ -2653,12 +2653,8 @@
             _imp->lastDragStartPos = zoomPos;
             _imp->ms = eMouseStateSelecting;
             if ( !modCASIsControl(e) ) {
-<<<<<<< HEAD
                 Q_EMIT selectionCleared();
-=======
-                emit selectionCleared();
                 mustRedraw = true;
->>>>>>> 9efd6f73
             }
         }
     }
@@ -2686,13 +2682,10 @@
 
     if (_imp->ms == eMouseStateSelecting) {
         mustRedraw = true;
-<<<<<<< HEAD
-        Q_EMIT selectionRectangleChanged(true);
-=======
+
         if (_imp->hasMovedSincePress) {
-            emit selectionRectangleChanged(true);
-        }
->>>>>>> 9efd6f73
+            Q_EMIT selectionRectangleChanged(true);
+        }
     }
     
     _imp->hasMovedSincePress = false;
