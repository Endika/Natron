#!/usr/bin/env bash

# Exit immediately if a command exits with a non-zero status
set -e
# Print commands and their arguments as they are executed.
#set -x

# enable testing locally or on forks without multi-os enabled
if [[ "${TRAVIS_OS_NAME:-false}" == false ]]; then
    if [[ $(uname -s) == "Darwin" ]]; then
        TRAVIS_OS_NAME="osx"
    elif [[ $(uname -s) == "Linux" ]]; then
        TRAVIS_OS_NAME="linux"
    fi
fi


if [[ ${TRAVIS_OS_NAME} == "linux" ]]; then
    TEST_CC=gcc
    lsb_release -a

    # Natron requires boost >= 1.49 to compile in C++11 mode
    # see http://stackoverflow.com/questions/11302758/error-while-copy-constructing-boostshared-ptr-using-c11
    # we use the irie/boost ppa for that purpose
    sudo add-apt-repository -y ppa:irie/boost
    # the PPA xorg-edgers contains cairo 1.12 (required for rotoscoping)
    sudo add-apt-repository -y ppa:xorg-edgers/ppa 
    if [ "$CC" = "$TEST_CC" ]; then sudo pip install cpp-coveralls --use-mirrors; fi
    # Python 3.4
    #sudo add-apt-repository --yes ppa:fkrull/deadsnakes # python3.x
    # we get libyaml-cpp-dev from kubuntu backports (for OpenColorIO)
    if [ "$CC" = "$TEST_CC" ]; then sudo add-apt-repository -y ppa:kubuntu-ppa/backports; fi
    sudo apt-get update
    sudo apt-get update -qq

<<<<<<< HEAD
    sudo apt-get install libqt4-dev libglew-dev libboost-serialization-dev libexpat1-dev gdb libcairo2-dev python3-dev python3-pyside libpyside-dev libshiboken-dev

    echo "*** Python version:"
    python3 --version
    python3 -c "from PySide import QtGui, QtCore, QtOpenGL"
    echo "*** PySide:"
    env PKG_CONFIG_PATH=`python3-config --prefix`/lib/pkgconfig pkg-config --libs pyside
    echo "*** Shiboken:"
    pkg-config --libs shiboken
    cat /usr/lib/x86_64-linux-gnu/pkgconfig/shiboken.pc
=======
    sudo apt-get install libqt4-dev libglew-dev libboost-serialization-dev libexpat1-dev gdb libcairo2-dev

    #sudo apt-get install python3-dev python3-pyside
    #python3 --version
    #python3 -c "from PySide import QtGui, QtCore, QtOpenGL"
>>>>>>> 2a858c19
    
    # OpenFX
    if [ "$CC" = "$TEST_CC" ]; then make -C libs/OpenFX/Examples; fi
    if [ "$CC" = "$TEST_CC" ]; then make -C libs/OpenFX/Support/Plugins; fi
    if [ "$CC" = "$TEST_CC" ]; then make -C libs/OpenFX/Support/PropTester; fi
    if [ "$CC" = "$TEST_CC" ]; then rm -rf Tests/Plugins; mkdir -p Tests/Plugins/Examples Tests/Plugins/Support Tests/Plugins/IO; fi
    if [ "$CC" = "$TEST_CC" ]; then mv libs/OpenFX/Examples/*/*-64-debug/*.ofx.bundle Tests/Plugins/Examples; fi
    if [ "$CC" = "$TEST_CC" ]; then mv libs/OpenFX/Support/Plugins/*/*-64-debug/*.ofx.bundle libs/OpenFX/Support/PropTester/*-64-debug/*.ofx.bundle Tests/Plugins/Support;  fi
    # OpenFX-IO
    if [ "$CC" = "$TEST_CC" ]; then sudo apt-get install cmake libtinyxml-dev liblcms2-dev libyaml-cpp-dev libboost-dev; git clone -b "v1.0.9" https://github.com/imageworks/OpenColorIO.git ocio; cd ocio; mkdir _build; cd _build; cmake .. -DCMAKE_INSTALL_PREFIX=/opt/ocio -DCMAKE_BUILD_TYPE=Release -DOCIO_BUILD_JNIGLUE=OFF -DOCIO_BUILD_NUKE=OFF -DOCIO_BUILD_SHARED=ON -DOCIO_BUILD_STATIC=OFF -DOCIO_STATIC_JNIGLUE=OFF -DOCIO_BUILD_TRUELIGHT=OFF -DUSE_EXTERNAL_LCMS=ON -DUSE_EXTERNAL_TINYXML=ON -DUSE_EXTERNAL_YAML=ON -DOCIO_BUILD_APPS=OFF -DOCIO_USE_BOOST_PTR=ON -DOCIO_BUILD_TESTS=OFF -DOCIO_BUILD_PYGLUE=OFF; make $J && sudo make install; cd ../..; fi
    if [ "$CC" = "$TEST_CC" ]; then sudo apt-get install libopenexr-dev libilmbase-dev; fi
    if [ "$CC" = "$TEST_CC" ]; then sudo apt-get install libopenjpeg-dev libtiff-dev libjpeg-dev libpng-dev libboost-filesystem-dev libboost-regex-dev libboost-thread-dev libboost-system-dev libwebp-dev libfreetype6-dev libssl-dev; git clone -b "RB-1.4" git://github.com/OpenImageIO/oiio.git oiio; cd oiio; make $J USE_QT=0 USE_TBB=0 USE_PYTHON=0 USE_FIELD3D=0 USE_OPENJPEG=1 USE_OCIO=1 OIIO_BUILD_TESTS=0 OIIO_BUILD_TOOLS=0 OCIO_HOME=/opt/ocio INSTALLDIR=/opt/oiio dist_dir=. cmake; sudo make $J dist_dir=.; cd ..; fi
    if [ "$CC" = "$TEST_CC" ]; then sudo apt-get install libavcodec-dev libavformat-dev libswscale-dev libavutil-dev; fi
    # config.pri
    # Ubuntu 12.04 precise doesn't have a pkg-config file for expat (expat.pc)
    echo 'boost: LIBS += -lboost_serialization' > config.pri
    echo 'expat: LIBS += -lexpat' >> config.pri
    echo 'expat: PKGCONFIG -= expat' >> config.pri

    # build OpenFX-IO
    if [ "$CC" = "$TEST_CC" ]; then (cd $TRAVIS_BUILD_DIR; git clone https://github.com/MrKepzie/openfx-io.git; (cd openfx-io; git submodule update --init --recursive)) ; fi
    if [ "$CC" = "$TEST_CC" ]; then env PKG_CONFIG_PATH=/opt/ocio/lib/pkgconfig make -C openfx-io OIIO_HOME=/opt/oiio; fi
    if [ "$CC" = "$TEST_CC" ]; then mv openfx-io/*/*-64-debug/*.ofx.bundle Tests/Plugins/IO;  fi

elif [[ ${TRAVIS_OS_NAME} == "osx" ]]; then
    TEST_CC=clang
    sw_vers -productVersion

    # See Travis OSX setup:
    # http://docs.travis-ci.com/user/osx-ci-environment

    # XQuartz already installed on Travis
    # install_xquartz(){
    #     echo "XQuartz start install"
    #     XQUARTZ_VERSION=2.7.6
    #     
    #     echo "XQuartz download"
    #     wget --quiet http://xquartz.macosforge.org/downloads/SL/XQuartz-${XQUARTZ_VERSION}.dmg
    #     echo "XQuartz mount dmg"
    #     hdiutil mount XQuartz-${XQUARTZ_VERSION}.dmg
    #     echo "XQuartz installer"  # sudo
    #     installer -store -pkg /Volumes/XQuartz-${XQUARTZ_VERSION}/XQuartz.pkg -target /
    #     echo "XQuartz unmount"
    #     hdiutil unmount /Volumes/XQuartz-${XQUARTZ_VERSION}
    #     echo "XQuartz end"
    # }

    # sudo install_xquartz &
    # XQ_INSTALL_PID=$!

    brew update
    brew tap homebrew/python
    brew tap homebrew/science

    echo "Install Natron dependencies"
    echo " - pip install numpy"
    pip install numpy
    # brew install numpy  # Compilation errors with gfortran
    echo " - install brew packages"
    # TuttleOFX's dependencies:
    #brew install scons swig ilmbase openexr jasper little-cms2 glew freetype fontconfig ffmpeg imagemagick libcaca aces_container ctl jpeg-turbo libraw seexpr openjpeg opencolorio openimageio
    # Natron's dependencies only
    brew install qt expat cairo glew
    # pyside/shiboken take a long time to compile, see https://github.com/travis-ci/travis-ci/issues/1961
    #brew install pyside --with-python3 &
    #while true; do
    #	ps -p$! 2>& 1>/dev/null
    #	if [ $? = 0 ]; then
    #      echo "still going"; sleep 10
    #	else
    #	    break
    #	fi
    #done
    #python3 --version
    #python3 -c "from PySide import QtGui, QtCore, QtOpenGL"
    if [ "$CC" = "$TEST_CC" ]; then
	# dependencies for building all OpenFX plugins
	brew install ilmbase openexr freetype fontconfig ffmpeg opencolorio openimageio
    fi

<<<<<<< HEAD
    echo "Python version:"
    python3 --version
    python3 -c "from PySide import QtGui, QtCore, QtOpenGL"
    echo "PySide libs:"
    env PKG_CONFIG_PATH=`python3-config --prefix`/lib/pkgconfig pkg-config --libs pyside
=======
>>>>>>> 2a858c19

    # OpenFX
    if [ "$CC" = "$TEST_CC" ]; then make -C libs/OpenFX/Examples; fi
    if [ "$CC" = "$TEST_CC" ]; then make -C libs/OpenFX/Support/Plugins; fi
    if [ "$CC" = "$TEST_CC" ]; then make -C libs/OpenFX/Support/PropTester; fi
    if [ "$CC" = "$TEST_CC" ]; then rm -rf Tests/Plugins; mkdir -p Tests/Plugins/Examples Tests/Plugins/Support Tests/Plugins/IO; fi
    if [ "$CC" = "$TEST_CC" ]; then mv libs/OpenFX/Examples/*/*-64-debug/*.ofx.bundle Tests/Plugins/Examples; fi
    if [ "$CC" = "$TEST_CC" ]; then mv libs/OpenFX/Support/Plugins/*/*-64-debug/*.ofx.bundle libs/OpenFX/Support/PropTester/*-64-debug/*.ofx.bundle Tests/Plugins/Support;  fi
    # OpenFX-IO
    if [ "$CC" = "$TEST_CC" ]; then (cd $TRAVIS_BUILD_DIR; git clone https://github.com/MrKepzie/openfx-io.git; (cd openfx-io; git submodule update --init --recursive)) ; fi
    if [ "$CC" = "$TEST_CC" ]; then make -C openfx-io OIIO_HOME=/usr/local; fi
    if [ "$CC" = "$TEST_CC" ]; then mv openfx-io/*/*-64-debug/*.ofx.bundle Tests/Plugins/IO;  fi

    # wait $XQ_INSTALL_PID || true

    echo "End dependencies installation."
    # config.pri
    echo 'boost: INCLUDEPATH += /usr/local/include' > config.pri
    echo 'boost: LIBS += -L/usr/local/lib -lboost_serialization-mt -lboost_thread-mt -lboost_system-mt' >> config.pri
    echo 'expat: PKGCONFIG -= expat' >> config.pri
    echo 'expat: INCLUDEPATH += /usr/local/opt/expat/include' >> config.pri
    echo 'expat: LIBS += -L/usr/local/opt/expat/lib -lexpat' >> config.pri
fi
#debug travis
pwd
ls
cat config.pri<|MERGE_RESOLUTION|>--- conflicted
+++ resolved
@@ -33,7 +33,7 @@
     sudo apt-get update
     sudo apt-get update -qq
 
-<<<<<<< HEAD
+
     sudo apt-get install libqt4-dev libglew-dev libboost-serialization-dev libexpat1-dev gdb libcairo2-dev python3-dev python3-pyside libpyside-dev libshiboken-dev
 
     echo "*** Python version:"
@@ -44,13 +44,7 @@
     echo "*** Shiboken:"
     pkg-config --libs shiboken
     cat /usr/lib/x86_64-linux-gnu/pkgconfig/shiboken.pc
-=======
-    sudo apt-get install libqt4-dev libglew-dev libboost-serialization-dev libexpat1-dev gdb libcairo2-dev
 
-    #sudo apt-get install python3-dev python3-pyside
-    #python3 --version
-    #python3 -c "from PySide import QtGui, QtCore, QtOpenGL"
->>>>>>> 2a858c19
     
     # OpenFX
     if [ "$CC" = "$TEST_CC" ]; then make -C libs/OpenFX/Examples; fi
@@ -131,14 +125,12 @@
 	brew install ilmbase openexr freetype fontconfig ffmpeg opencolorio openimageio
     fi
 
-<<<<<<< HEAD
     echo "Python version:"
     python3 --version
     python3 -c "from PySide import QtGui, QtCore, QtOpenGL"
     echo "PySide libs:"
     env PKG_CONFIG_PATH=`python3-config --prefix`/lib/pkgconfig pkg-config --libs pyside
-=======
->>>>>>> 2a858c19
+
 
     # OpenFX
     if [ "$CC" = "$TEST_CC" ]; then make -C libs/OpenFX/Examples; fi
