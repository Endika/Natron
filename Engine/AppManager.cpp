//  Natron
/* This Source Code Form is subject to the terms of the Mozilla Public
 * License, v. 2.0. If a copy of the MPL was not distributed with this
 * file, You can obtain one at http://mozilla.org/MPL/2.0/. */
/*
 * Created by Alexandre GAUTHIER-FOICHAT on 6/1/2012.
 * contact: immarespond at gmail dot com
 *
 */

#include "AppManager.h"

#if defined(Q_OS_UNIX)
#include <sys/time.h>     // for getrlimit on linux
#include <sys/resource.h> // for getrlimit
#endif

#include <clocale>
#include <cstddef>
#include <QDebug>
#include <QAbstractSocket>
#include <QCoreApplication>
#include <QThread>

#include <sigar.h>


#include "Global/MemoryInfo.h"
#include "Global/QtCompat.h" // for removeRecursively
#include "Global/GlobalDefines.h" // for removeRecursively
#include "Global/Enums.h"

#include "Engine/AppInstance.h"
#include "Engine/OfxHost.h"
#include "Engine/Settings.h"
#include "Engine/LibraryBinary.h"
#include "Engine/ProcessHandler.h"
#include "Engine/Node.h"
#include "Engine/Plugin.h"
#include "Engine/ViewerInstance.h"
#include "Engine/OfxEffectInstance.h"
#include "Engine/Image.h"
#include "Engine/FrameEntry.h"
#include "Engine/Format.h"
#include "Engine/Log.h"
#include "Engine/Cache.h"
#include "Engine/ChannelSet.h"
#include "Engine/Variant.h"
#include "Engine/Knob.h"
#include "Engine/Rect.h"
#include "Engine/NoOp.h"

BOOST_CLASS_EXPORT(Natron::FrameParams)
BOOST_CLASS_EXPORT(Natron::ImageParams)

using namespace Natron;

AppManager* AppManager::_instance = 0;
struct AppManagerPrivate
{
    AppManager::AppType _appType; //< the type of app
    std::map<int,AppInstanceRef> _appInstances; //< the instances mapped against their ID
    int _availableID; //< the ID for the next instance
    int _topLevelInstanceID; //< the top level app ID
    boost::shared_ptr<Settings> _settings; //< app settings
    std::vector<Format*> _formats; //<a list of the "base" formats available in the application
    std::vector<Natron::Plugin*> _plugins; //< list of the plugins
    boost::scoped_ptr<Natron::OfxHost> ofxHost; //< OpenFX host
    boost::scoped_ptr<KnobFactory> _knobFactory; //< knob maker
    boost::shared_ptr<Natron::Cache<Natron::Image> >  _nodeCache; //< Images cache
    boost::shared_ptr<Natron::Cache<Natron::FrameEntry> > _viewerCache; //< Viewer textures cache
    ProcessInputChannel* _backgroundIPC; //< object used to communicate with the main app
    //if this app is background, see the ProcessInputChannel def
    bool _loaded; //< true when the first instance is completly loaded.
    QString _binaryPath; //< the path to the application's binary
    mutable QMutex _wasAbortCalledMutex;
    bool _wasAbortAnyProcessingCalled; // < has abortAnyProcessing() called at least once ?
    U64 _nodesGlobalMemoryUse; //< how much memory all the nodes are using (besides the cache)
    mutable QMutex _ofxLogMutex;
    QString _ofxLog;
    size_t maxCacheFiles; //< the maximum number of files the application can open for caching. This is the hard limit * 0.9
    size_t currentCacheFilesCount; //< the number of cache files currently opened in the application
    mutable QMutex currentCacheFilesCountMutex; //< protects currentCacheFilesCount
    

    std::string currentOCIOConfigPath; //< the currentOCIO config path
    
<<<<<<< HEAD
    mutable sigar_t* sigarInfos; // for CPU idle time
    QMutex  cpuIdleTimeMutex;
    U64 cpuIdleTime;
    U64 cpuTotalTime;
=======
    int idealThreadCount;
    
    int nThreadsToRender;
    int nThreadsPerEffect;
    mutable QMutex nThreadsMutex;
>>>>>>> 615353b4
    
    AppManagerPrivate()
        : _appType(AppManager::APP_BACKGROUND)
          , _appInstances()
          , _availableID(0)
          , _topLevelInstanceID(0)
          , _settings( new Settings(NULL) )
          , _formats()
          , _plugins()
          , ofxHost( new Natron::OfxHost() )
          , _knobFactory( new KnobFactory() )
          , _nodeCache()
          , _viewerCache()
          ,_backgroundIPC(0)
          ,_loaded(false)
          ,_binaryPath()
          ,_wasAbortAnyProcessingCalled(false)
          ,_nodesGlobalMemoryUse(0)
          ,_ofxLogMutex()
          ,_ofxLog()
          ,maxCacheFiles(0)
          ,currentCacheFilesCount(0)
          ,currentCacheFilesCountMutex()
<<<<<<< HEAD
          ,sigarInfos(0)
          ,cpuIdleTimeMutex()
          ,cpuIdleTime(0)
          ,cpuTotalTime(0)
=======
          ,idealThreadCount(0)
          ,nThreadsToRender(0)
          ,nThreadsPerEffect(0)
          ,nThreadsMutex()
>>>>>>> 615353b4

    {
        setMaxCacheFiles();
        sigar_open(&sigarInfos);
    }
    
    ~AppManagerPrivate()
    {
        sigar_close(sigarInfos);
    }

    void initProcessInputChannel(const QString & mainProcessServerName);

    void loadBuiltinFormats();

    void saveCaches();

    void restoreCaches();

    bool checkForCacheDiskStructure(const QString & cachePath);

    void cleanUpCacheDiskStructure(const QString & cachePath);

    /**
     * @brief Called on startup to initialize the max opened files
     **/
    void setMaxCacheFiles();
};

int
AppManager::getHardwareIdealThreadCount()
{
    return _imp->idealThreadCount;
}

void
AppManager::printBackGroundWelcomeMessage()
{
    std::cout << "================================================================================" << std::endl;
    std::cout << NATRON_APPLICATION_NAME << "    " << QObject::tr(" version: ").toStdString() << NATRON_VERSION_STRING << std::endl;
    std::cout << QObject::tr(">>>Running in background mode (off-screen rendering only).<<<").toStdString() << std::endl;
    std::cout << QObject::tr("Please note that the background mode is in early stage and accepts only project files "
                             "that would produce a valid output from the graphical version of ").toStdString() << NATRON_APPLICATION_NAME << std::endl;
    std::cout << QObject::tr("If the background mode doesn't output any result, please adjust your project via the application interface "
                             "and then re-try using the background mode.").toStdString() << std::endl;
}

void
AppManager::printUsage(const std::string& programName)
{
    std::cout << NATRON_APPLICATION_NAME << QObject::tr(" usage: ").toStdString() << std::endl;
    std::cout << programName << QObject::tr("    <project file path>").toStdString() << std::endl;
    std::cout << QObject::tr("[--background] or [-b] enables background mode rendering. No graphical interface will be shown."
                             "When using NatronRenderer this argument is implicit and you don't need to use it.").toStdString() << std::endl;
    std::cout << QObject::tr("[--writer <Writer node name>] or [-w] When in background mode, the renderer will only try to render with the node"
                             " name following the this argument. If no such node exists in the project file, the process will abort."
                             "Note that if you don't pass the --writer argument, it will try to start rendering with all the writers in the project's file. After the writer node name you can pass an optional frame range in the format "
                             " firstFrame-lastFrame (e.g: 10-40). ").toStdString() << std::endl;
    std::cout << QObject::tr("An example of usage of the renderer can be: \n"
                             "./NatronRenderer -w MyWriter 1-100 /Users/Me/MyNatronProjects/MyProject.ntp").toStdString() << std::endl;

}

static void appendFakeFrameRange(std::list<std::pair<int,int> >& frameRanges)
{
    ///push a fake frame range indicating to the render engine that it needs to render using the frame range
    ///defined by the writer node instead
    std::pair<int, int> range;
    range.first = INT_MIN;
    range.second = INT_MAX;
    frameRanges.push_back(range);
}

bool
AppManager::parseCmdLineArgs(int argc,
                             char* argv[],
                             bool* isBackground,
                             QString & projectFilename,
                             QStringList & writers,
                             std::list<std::pair<int,int> >& frameRanges,
                             QString & mainProcessServerName)
{
    if (!argv) {
        return false;
    }

    *isBackground = false;
    bool expectWriterNameOnNextArg = false;
    bool expectPipeFileNameOnNextArg = false;
    bool expectedFrameRange = false;
    QStringList args;
    for (int i = 0; i < argc; ++i) {
        args.push_back( QString(argv[i]) );
    }

    for (int i = 0; i < args.size(); ++i) {
        
        if ( args.at(i).contains("." NATRON_PROJECT_FILE_EXT) ) {
            if (expectWriterNameOnNextArg || expectPipeFileNameOnNextArg) {
                AppManager::printUsage(argv[0]);

                return false;
            }
            if (expectedFrameRange) {
                expectedFrameRange = false;
                appendFakeFrameRange(frameRanges);
            }
            projectFilename = args.at(i);
            continue;
        } else if ( (args.at(i) == "--background") || (args.at(i) == "-b") ) {
            if (expectWriterNameOnNextArg  || expectPipeFileNameOnNextArg) {
                AppManager::printUsage(argv[0]);

                return false;
            }
            if (expectedFrameRange) {
                expectedFrameRange = false;
                appendFakeFrameRange(frameRanges);
            }
            *isBackground = true;
            continue;
        } else if ( (args.at(i) == "--writer") || (args.at(i) == "-w") ) {
            if (expectWriterNameOnNextArg  || expectPipeFileNameOnNextArg) {
                AppManager::printUsage(argv[0]);

                return false;
            }
            if (expectedFrameRange) {
                expectedFrameRange = false;
                appendFakeFrameRange(frameRanges);
            }
            expectWriterNameOnNextArg = true;
            continue;
        } else if (args.at(i) == "--IPCpipe") {
            if (expectWriterNameOnNextArg || expectPipeFileNameOnNextArg) {
                AppManager::printUsage(argv[0]);

                return false;
            }
            if (expectedFrameRange) {
                expectedFrameRange = false;
                appendFakeFrameRange(frameRanges);
            }
            expectPipeFileNameOnNextArg = true;
            continue;
        }
        
        if (expectedFrameRange) {
            
            bool frameRangeFound = true;
            
            QStringList strRange = args[i].split('-');
            if (strRange.size() != 2) {
                frameRangeFound = false;
            }
            
            std::pair<int, int> range;
            if (frameRangeFound) {
                bool ok;
                range.first = strRange[0].toInt(&ok);
                if (!ok) {
                    frameRangeFound = false;
                }
                
                if (frameRangeFound) {
                    range.second = strRange[1].toInt(&ok);
                    if (!ok) {
                        frameRangeFound = false;
                    }
                }
            }
            
            if (frameRangeFound) {
                frameRanges.push_back(range);
            } else {
                appendFakeFrameRange(frameRanges);
            }
            
            expectedFrameRange = false;
            continue;
        }
        
        if (expectWriterNameOnNextArg) {
            assert(!expectPipeFileNameOnNextArg);
            writers << args.at(i);
            expectWriterNameOnNextArg = false;
            expectedFrameRange = true;
            continue;
        }
        if (expectPipeFileNameOnNextArg) {
            assert(!expectWriterNameOnNextArg);
            mainProcessServerName = args.at(i);
            expectPipeFileNameOnNextArg = false;
            continue;
        }
    }

    return true;
} // parseCmdLineArgs

AppManager::AppManager()
    : QObject()
      , _imp( new AppManagerPrivate() )
{
    assert(!_instance);
    _instance = this;
}

bool
AppManager::load(int &argc,
                 char *argv[],
                 const QString & projectFilename,
                 const QStringList & writers,
                 const std::list<std::pair<int,int> >& frameRanges,
                 const QString & mainProcessServerName)
{
    ///if the user didn't specify launch arguments (e.g unit testing)
    ///find out the binary path
    bool hadArgs = true;

    if (!argv) {
        QString binaryPath = QDir::currentPath();
        argc = 1;
        argv = new char*[1];
        argv[0] = new char[binaryPath.size() + 1];
        for (int i = 0; i < binaryPath.size(); ++i) {
            argv[0][i] = binaryPath.at(i).unicode();
        }
        argv[0][binaryPath.size()] = '\0';
        hadArgs = false;
    }
    initializeQApp(argc, argv);

    _imp->idealThreadCount = QThread::idealThreadCount();

    
    assert(argv);
    if (!hadArgs) {
        delete [] argv[0];
        delete [] argv;
    }

    ///the QCoreApplication must have been created so far.
    assert(qApp);

    return loadInternal(projectFilename,writers,frameRanges,mainProcessServerName);
}

AppManager::~AppManager()
{
    assert( _imp->_appInstances.empty() );

    for (U32 i = 0; i < _imp->_plugins.size(); ++i) {
        delete _imp->_plugins[i];
    }
    foreach(Format * f,_imp->_formats) {
        delete f;
    }


    if (_imp->_backgroundIPC) {
        delete _imp->_backgroundIPC;
    }

    _imp->saveCaches();


    _instance = 0;


    if (qApp) {
        delete qApp;
    }
}

void
AppManager::quit(AppInstance* instance)
{
    instance->aboutToQuit();
    std::map<int, AppInstanceRef>::iterator found = _imp->_appInstances.find( instance->getAppID() );
    assert( found != _imp->_appInstances.end() );
    found->second.status = APP_INACTIVE;
    ///if we exited the last instance, exit the event loop, this will make
    /// the exec() function return.
    if (_imp->_appInstances.size() == 1) {
        assert(qApp);
        qApp->quit();
    }
    delete instance;
}

void
AppManager::initializeQApp(int &argc,
                           char **argv)
{
    new QCoreApplication(argc,argv);
}

bool
AppManager::loadInternal(const QString & projectFilename,
                         const QStringList & writers,
                         const std::list<std::pair<int,int> >& frameRanges,
                         const QString & mainProcessServerName)
{
    assert(!_imp->_loaded);

    _imp->_binaryPath = QCoreApplication::applicationDirPath();

    registerEngineMetaTypes();
    registerGuiMetaTypes();

    qApp->setOrganizationName(NATRON_ORGANIZATION_NAME);
    qApp->setOrganizationDomain(NATRON_ORGANIZATION_DOMAIN);
    qApp->setApplicationName(NATRON_APPLICATION_NAME);


    // Natron is not yet internationalized, so it is better for now to use the "C" locale,
    // until it is tested for robustness against locale choice.
    // The locale affects numerics printing and scanning, date and time.
    // Note that with other locales (e.g. "de" or "fr"), the floating-point numbers may have
    // a comma (",") as the decimal separator instead of a point (".").
    // There is also an OpenCOlorIO issue with non-C numeric locales:
    // https://github.com/imageworks/OpenColorIO/issues/297
    //
    // this must be done after initializing the QCoreApplication, see
    // https://qt-project.org/doc/qt-5/qcoreapplication.html#locale-settings
    std::setlocale(LC_NUMERIC,"C"); // set the locale for LC_NUMERIC only
    std::setlocale(LC_ALL,"C"); // set the locale for everything
    Natron::Log::instance(); //< enable logging

    _imp->_settings->initializeKnobsPublic();
    ///Call restore after initializing knobs
    _imp->_settings->restoreSettings();

    ///basically show a splashScreen
    initGui();


    size_t maxCacheRAM = _imp->_settings->getRamMaximumPercent() * getSystemTotalRAM();
    U64 maxDiskCache = _imp->_settings->getMaximumDiskCacheSize();
    U64 playbackSize = maxCacheRAM * _imp->_settings->getRamPlaybackMaximumPercent();

    U64 viewerCacheSize = maxDiskCache + playbackSize;
    _imp->_nodeCache.reset( new Cache<Image>("NodeCache",0x1, maxCacheRAM - playbackSize,1) );
    _imp->_viewerCache.reset( new Cache<FrameEntry>("ViewerCache",0x1,viewerCacheSize,(double)playbackSize / (double)viewerCacheSize) );

    setLoadingStatus( tr("Restoring the image cache...") );
    _imp->restoreCaches();

    setLoadingStatus( tr("Restoring user settings...") );


    ///Set host properties after restoring settings since it depends on the host name.
    _imp->ofxHost->setProperties();

    /*loading all plugins*/
    loadAllPlugins();
    _imp->loadBuiltinFormats();


    if ( isBackground() && !mainProcessServerName.isEmpty() ) {
        _imp->initProcessInputChannel(mainProcessServerName);
        printBackGroundWelcomeMessage();
    }


    if ( isBackground() ) {
        if ( !projectFilename.isEmpty() ) {
            if (!mainProcessServerName.isEmpty()) {
                _imp->_appType = APP_BACKGROUND_AUTO_RUN_LAUNCHED_FROM_GUI;
            } else {
                _imp->_appType = APP_BACKGROUND_AUTO_RUN;
            }
        } else {
            _imp->_appType = APP_BACKGROUND;
        }
    } else {
        _imp->_appType = APP_GUI;
    }

    AppInstance* mainInstance = newAppInstance(projectFilename,writers,frameRanges);

    hideSplashScreen();

    if (!mainInstance) {
        return false;
    } else {
        onLoadCompleted();

        ///In background project auto-run the rendering is finished at this point, just exit the instance
        if ( (_imp->_appType == APP_BACKGROUND_AUTO_RUN ||
              _imp->_appType == APP_BACKGROUND_AUTO_RUN_LAUNCHED_FROM_GUI) && mainInstance ) {
            mainInstance->quit();
        }

        return true;
    }
} // loadInternal

AppInstance*
AppManager::newAppInstance(const QString & projectName,
                           const QStringList & writers,
                           const std::list<std::pair<int,int> >& frameRanges)
{
    AppInstance* instance = makeNewInstance(_imp->_availableID);

    try {
        std::list<AppInstance::RenderRequest> renderWorks;
        int i = 0;
        for (std::list<std::pair<int,int> >::const_iterator it = frameRanges.begin(); it != frameRanges.end(); ++it,++i) {
            AppInstance::RenderRequest w;
            w.writerName = writers[i];
            w.firstFrame = it->first;
            w.lastFrame = it->second;
            renderWorks.push_back(w);
        }
        instance->load(projectName,renderWorks);
    } catch (const std::exception & e) {
        Natron::errorDialog( NATRON_APPLICATION_NAME,e.what() );
        removeInstance(_imp->_availableID);
        delete instance;

        return NULL;
    } catch (...) {
        Natron::errorDialog( NATRON_APPLICATION_NAME, tr("Cannot load project").toStdString() );
        removeInstance(_imp->_availableID);
        delete instance;

        return NULL;
    }

    ++_imp->_availableID;

    ///flag that we finished loading the Appmanager even if it was already true
    _imp->_loaded = true;

    return instance;
}

AppInstance*
AppManager::getAppInstance(int appID) const
{
    std::map<int,AppInstanceRef>::const_iterator it;

    it = _imp->_appInstances.find(appID);
    if ( it != _imp->_appInstances.end() ) {
        return it->second.app;
    } else {
        return NULL;
    }
}

const std::map<int,AppInstanceRef> &
AppManager::getAppInstances() const
{
    return _imp->_appInstances;
}

void
AppManager::removeInstance(int appID)
{
    _imp->_appInstances.erase(appID);
    if ( !_imp->_appInstances.empty() ) {
        setAsTopLevelInstance(_imp->_appInstances.begin()->first);
    }
}

AppManager::AppType
AppManager::getAppType() const
{
    return _imp->_appType;
}

void
AppManager::clearPlaybackCache()
{
    _imp->_viewerCache->clearInMemoryPortion();
    for (std::map<int,AppInstanceRef>::iterator it = _imp->_appInstances.begin(); it != _imp->_appInstances.end(); ++it) {
        it->second.app->clearViewersLastRenderedTexture();
    }
}

void
AppManager::clearDiskCache()
{
    for (std::map<int,AppInstanceRef>::iterator it = _imp->_appInstances.begin(); it != _imp->_appInstances.end(); ++it) {
        it->second.app->clearViewersLastRenderedTexture();
    }
    _imp->_viewerCache->clear();
}

void
AppManager::clearNodeCache()
{
    for (std::map<int,AppInstanceRef>::iterator it = _imp->_appInstances.begin(); it != _imp->_appInstances.end(); ++it) {
        it->second.app->clearAllLastRenderedImages();
    }
    _imp->_nodeCache->clear();
}

void
AppManager::clearPluginsLoadedCache()
{
    _imp->ofxHost->clearPluginsLoadedCache();
}

void
AppManager::clearAllCaches()
{
    clearDiskCache();
    clearNodeCache();

    ///for each app instance clear all its nodes cache
    for (std::map<int,AppInstanceRef>::iterator it = _imp->_appInstances.begin(); it != _imp->_appInstances.end(); ++it) {
        it->second.app->clearOpenFXPluginsCaches();
    }
}

std::vector<LibraryBinary*>
AppManager::loadPlugins(const QString &where)
{
    std::vector<LibraryBinary*> ret;
    QDir d(where);

    if ( d.isReadable() ) {
        QStringList filters;
        filters << QString( QString("*.") + QString(NATRON_LIBRARY_EXT) );
        d.setNameFilters(filters);
        QStringList fileList = d.entryList();
        for (int i = 0; i < fileList.size(); ++i) {
            QString filename = fileList.at(i);
            if ( filename.endsWith(".dll") || filename.endsWith(".dylib") || filename.endsWith(".so") ) {
                QString className;
                int index = filename.lastIndexOf("." NATRON_LIBRARY_EXT);
                className = filename.left(index);
                std::string binaryPath = NATRON_PLUGINS_PATH + className.toStdString() + "." + NATRON_LIBRARY_EXT;
                LibraryBinary* plugin = new LibraryBinary(binaryPath);
                if ( !plugin->isValid() ) {
                    delete plugin;
                } else {
                    ret.push_back(plugin);
                }
            } else {
                continue;
            }
        }
    }

    return ret;
}

std::vector<Natron::LibraryBinary*>
AppManager::loadPluginsAndFindFunctions(const QString & where,
                                        const std::vector<std::string> & functions)
{
    std::vector<LibraryBinary*> ret;
    std::vector<LibraryBinary*> loadedLibraries = loadPlugins(where);

    for (U32 i = 0; i < loadedLibraries.size(); ++i) {
        if ( loadedLibraries[i]->loadFunctions(functions) ) {
            ret.push_back(loadedLibraries[i]);
        }
    }

    return ret;
}

AppInstance*
AppManager::getTopLevelInstance () const
{
    std::map<int,AppInstanceRef>::const_iterator it = _imp->_appInstances.find(_imp->_topLevelInstanceID);

    if ( it == _imp->_appInstances.end() ) {
        return NULL;
    } else {
        return it->second.app;
    }
}

bool
AppManager::isLoaded() const
{
    return _imp->_loaded;
}

void
AppManagerPrivate::initProcessInputChannel(const QString & mainProcessServerName)
{
    _backgroundIPC = new ProcessInputChannel(mainProcessServerName);
}

bool
AppManager::hasAbortAnyProcessingBeenCalled() const
{
    QMutexLocker l(&_imp->_wasAbortCalledMutex);

    return _imp->_wasAbortAnyProcessingCalled;
}

void
AppManager::abortAnyProcessing()
{
    {
        QMutexLocker l(&_imp->_wasAbortCalledMutex);
        _imp->_wasAbortAnyProcessingCalled = true;
    }
    for (std::map<int,AppInstanceRef>::iterator it = _imp->_appInstances.begin(); it != _imp->_appInstances.end(); ++it) {
        std::vector<boost::shared_ptr<Natron::Node> > nodes;
        it->second.app->getActiveNodes(&nodes);
        for (U32 i = 0; i < nodes.size(); ++i) {
            nodes[i]->quitAnyProcessing();
        }
    }
}

bool
AppManager::writeToOutputPipe(const QString & longMessage,
                              const QString & shortMessage)
{
    if (!_imp->_backgroundIPC) {
        qDebug() << longMessage;

        return false;
    }
    _imp->_backgroundIPC->writeToOutputChannel(shortMessage);

    return true;
}

void
AppManager::registerAppInstance(AppInstance* app)
{
    AppInstanceRef ref;

    ref.app = app;
    ref.status = Natron::APP_ACTIVE;
    _imp->_appInstances.insert( std::make_pair(app->getAppID(),ref) );
}

void
AppManager::setApplicationsCachesMaximumMemoryPercent(double p)
{
    size_t maxCacheRAM = p * getSystemTotalRAM_conditionnally();
    U64 playbackSize = maxCacheRAM * _imp->_settings->getRamPlaybackMaximumPercent();

    _imp->_nodeCache->setMaximumCacheSize(maxCacheRAM - playbackSize);
    _imp->_nodeCache->setMaximumInMemorySize(1);
    U64 maxDiskCacheSize = _imp->_settings->getMaximumDiskCacheSize();
    _imp->_viewerCache->setMaximumInMemorySize( (double)playbackSize / (double)maxDiskCacheSize );
}

void
AppManager::setApplicationsCachesMaximumDiskSpace(unsigned long long size)
{
    size_t maxCacheRAM = _imp->_settings->getRamMaximumPercent() * getSystemTotalRAM_conditionnally();
    U64 playbackSize = maxCacheRAM * _imp->_settings->getRamPlaybackMaximumPercent();

    _imp->_viewerCache->setMaximumCacheSize(size);
    _imp->_viewerCache->setMaximumInMemorySize( (double)playbackSize / (double)size );
}

void
AppManager::setPlaybackCacheMaximumSize(double p)
{
    size_t maxCacheRAM = _imp->_settings->getRamMaximumPercent() * getSystemTotalRAM_conditionnally();
    U64 playbackSize = maxCacheRAM * p;

    _imp->_nodeCache->setMaximumCacheSize(maxCacheRAM - playbackSize);
    _imp->_nodeCache->setMaximumInMemorySize(1);
    U64 maxDiskCacheSize = _imp->_settings->getMaximumDiskCacheSize();
    _imp->_viewerCache->setMaximumInMemorySize( (double)playbackSize / (double)maxDiskCacheSize );
}

void
AppManager::loadAllPlugins()
{
    assert( _imp->_plugins.empty() );
    assert( _imp->_formats.empty() );


    std::map<std::string,std::vector<std::string> > readersMap;
    std::map<std::string,std::vector<std::string> > writersMap;

    /*loading node plugins*/

    loadBuiltinNodePlugins(&_imp->_plugins, &readersMap, &writersMap);

    /*loading ofx plugins*/
    _imp->ofxHost->loadOFXPlugins( &readersMap, &writersMap);

    _imp->_settings->populateReaderPluginsAndFormats(readersMap);
    _imp->_settings->populateWriterPluginsAndFormats(writersMap);

    onAllPluginsLoaded();
}

void
AppManager::loadBuiltinNodePlugins(std::vector<Natron::Plugin*>* plugins,
                                   std::map<std::string,std::vector<std::string> >* /*readersMap*/,
                                   std::map<std::string,std::vector<std::string> >* /*writersMap*/)
{
    {
        boost::shared_ptr<EffectInstance> dotNode( Dot::BuildEffect( boost::shared_ptr<Natron::Node>() ) );
        std::map<std::string,void*> functions;
        functions.insert( std::make_pair("BuildEffect", (void*)&Dot::BuildEffect) );
        LibraryBinary *binary = new LibraryBinary(functions);
        assert(binary);

        std::list<std::string> grouping;
        dotNode->getPluginGrouping(&grouping);
        QStringList qgrouping;

        for (std::list<std::string>::iterator it = grouping.begin(); it != grouping.end(); ++it) {
            qgrouping.push_back( it->c_str() );
        }

        Natron::Plugin* plugin = new Natron::Plugin( binary,dotNode->getPluginID().c_str(),dotNode->getPluginLabel().c_str(),
                                                     "","",qgrouping,NULL,dotNode->getMajorVersion(),dotNode->getMinorVersion() );
        plugins->push_back(plugin);


        onPluginLoaded(plugin);
    }
}

void
AppManager::registerPlugin(const QStringList & groups,
                           const QString & pluginID,
                           const QString & pluginLabel,
                           const QString & pluginIconPath,
                           const QString & groupIconPath,
                           Natron::LibraryBinary* binary,
                           bool mustCreateMutex,
                           int major,
                           int minor)
{
    QMutex* pluginMutex = 0;

    if (mustCreateMutex) {
        pluginMutex = new QMutex(QMutex::Recursive);
    }
    Natron::Plugin* plugin = new Natron::Plugin(binary,pluginID,pluginLabel,pluginIconPath,groupIconPath,groups,pluginMutex,major,minor);
    _imp->_plugins.push_back(plugin);
    onPluginLoaded(plugin);
}

void
AppManagerPrivate::loadBuiltinFormats()
{
    /*initializing list of all Formats available*/
    std::vector<std::string> formatNames;

    formatNames.push_back("PC_Video");
    formatNames.push_back("NTSC");
    formatNames.push_back("PAL");
    formatNames.push_back("HD");
    formatNames.push_back("NTSC_16:9");
    formatNames.push_back("PAL_16:9");
    formatNames.push_back("1K_Super_35(full-ap)");
    formatNames.push_back("1K_Cinemascope");
    formatNames.push_back("2K_Super_35(full-ap)");
    formatNames.push_back("2K_Cinemascope");
    formatNames.push_back("4K_Super_35(full-ap)");
    formatNames.push_back("4K_Cinemascope");
    formatNames.push_back("square_256");
    formatNames.push_back("square_512");
    formatNames.push_back("square_1K");
    formatNames.push_back("square_2K");

    std::vector< std::vector<double> > resolutions;
    std::vector<double> pcvideo; pcvideo.push_back(640); pcvideo.push_back(480); pcvideo.push_back(1);
    std::vector<double> ntsc; ntsc.push_back(720); ntsc.push_back(486); ntsc.push_back(0.91f);
    std::vector<double> pal; pal.push_back(720); pal.push_back(576); pal.push_back(1.09f);
    std::vector<double> hd; hd.push_back(1920); hd.push_back(1080); hd.push_back(1);
    std::vector<double> ntsc169; ntsc169.push_back(720); ntsc169.push_back(486); ntsc169.push_back(1.21f);
    std::vector<double> pal169; pal169.push_back(720); pal169.push_back(576); pal169.push_back(1.46f);
    std::vector<double> super351k; super351k.push_back(1024); super351k.push_back(778); super351k.push_back(1);
    std::vector<double> cine1k; cine1k.push_back(914); cine1k.push_back(778); cine1k.push_back(2);
    std::vector<double> super352k; super352k.push_back(2048); super352k.push_back(1556); super352k.push_back(1);
    std::vector<double> cine2K; cine2K.push_back(1828); cine2K.push_back(1556); cine2K.push_back(2);
    std::vector<double> super4K35; super4K35.push_back(4096); super4K35.push_back(3112); super4K35.push_back(1);
    std::vector<double> cine4K; cine4K.push_back(3656); cine4K.push_back(3112); cine4K.push_back(2);
    std::vector<double> square256; square256.push_back(256); square256.push_back(256); square256.push_back(1);
    std::vector<double> square512; square512.push_back(512); square512.push_back(512); square512.push_back(1);
    std::vector<double> square1K; square1K.push_back(1024); square1K.push_back(1024); square1K.push_back(1);
    std::vector<double> square2K; square2K.push_back(2048); square2K.push_back(2048); square2K.push_back(1);

    resolutions.push_back(pcvideo);
    resolutions.push_back(ntsc);
    resolutions.push_back(pal);
    resolutions.push_back(hd);
    resolutions.push_back(ntsc169);
    resolutions.push_back(pal169);
    resolutions.push_back(super351k);
    resolutions.push_back(cine1k);
    resolutions.push_back(super352k);
    resolutions.push_back(cine2K);
    resolutions.push_back(super4K35);
    resolutions.push_back(cine4K);
    resolutions.push_back(square256);
    resolutions.push_back(square512);
    resolutions.push_back(square1K);
    resolutions.push_back(square2K);

    assert( formatNames.size() == resolutions.size() );
    for (U32 i = 0; i < formatNames.size(); ++i) {
        const std::vector<double> & v = resolutions[i];
        assert(v.size() >= 3);
        Format* _frmt = new Format(0, 0, (int)v[0], (int)v[1], formatNames[i], v[2]);
        assert(_frmt);
        _formats.push_back(_frmt);
    }
} // loadBuiltinFormats

Format*
AppManager::findExistingFormat(int w,
                               int h,
                               double pixel_aspect) const
{
    for (U32 i = 0; i < _imp->_formats.size(); ++i) {
        Format* frmt = _imp->_formats[i];
        assert(frmt);
        if ( (frmt->width() == w) && (frmt->height() == h) && (frmt->getPixelAspect() == pixel_aspect) ) {
            return frmt;
        }
    }

    return NULL;
}

void
AppManager::setAsTopLevelInstance(int appID)
{
    if (_imp->_topLevelInstanceID == appID) {
        return;
    }
    _imp->_topLevelInstanceID = appID;
    for (std::map<int,AppInstanceRef>::iterator it = _imp->_appInstances.begin();
         it != _imp->_appInstances.end();
         ++it) {
        if (it->first != _imp->_topLevelInstanceID) {
            if ( !isBackground() ) {
                it->second.app->disconnectViewersFromViewerCache();
            }
        } else {
            if ( !isBackground() ) {
                it->second.app->connectViewersToViewerCache();
            }
        }
    }
}

void
AppManager::clearExceedingEntriesFromNodeCache()
{
    _imp->_nodeCache->clearExceedingEntries();
}

const std::vector<Natron::Plugin*> &
AppManager::getPluginsList() const
{
    return _imp->_plugins;
}

QMutex*
AppManager::getMutexForPlugin(const QString & pluginId) const
{
    for (U32 i = 0; i < _imp->_plugins.size(); ++i) {
        if (_imp->_plugins[i]->getPluginID() == pluginId) {
            return _imp->_plugins[i]->getPluginLock();
        }
    }
    std::string exc("Couldn't find a plugin named ");
    exc.append( pluginId.toStdString() );
    throw std::invalid_argument(exc);
}

const std::vector<Format*> &
AppManager::getFormats() const
{
    return _imp->_formats;
}

const KnobFactory &
AppManager::getKnobFactory() const
{
    return *(_imp->_knobFactory);
}

Natron::LibraryBinary*
AppManager::getPluginBinary(const QString & pluginId,
                            int majorVersion,
                            int minorVersion) const
{
    std::map<int,Natron::Plugin*> matches;

    for (U32 i = 0; i < _imp->_plugins.size(); ++i) {
        if (_imp->_plugins[i]->getPluginID() != pluginId) {
            continue;
        }
        if ( (majorVersion != -1) && (_imp->_plugins[i]->getMajorVersion() != majorVersion) ) {
            continue;
        }
        matches.insert( std::make_pair(_imp->_plugins[i]->getMinorVersion(),_imp->_plugins[i]) );
    }

    if ( matches.empty() ) {
        QString exc = QString("Couldn't find a plugin named %1, with a major version of %2 and a minor version greater or equal to %3.")
                      .arg(pluginId)
                      .arg(majorVersion)
                      .arg(minorVersion);
        throw std::invalid_argument( exc.toStdString() );
    } else {
        std::map<int,Natron::Plugin*>::iterator greatest = matches.end();
        --greatest;

        return greatest->second->getLibraryBinary();
    }
}

Natron::EffectInstance*
AppManager::createOFXEffect(const std::string & pluginID,
                            boost::shared_ptr<Natron::Node> node,
                            const NodeSerialization* serialization,
                            const std::list<boost::shared_ptr<KnobSerialization> >& paramValues,
                            bool allowFileDialogs) const
{
    return _imp->ofxHost->createOfxEffect(pluginID, node,serialization,paramValues,allowFileDialogs);
}

void
AppManager::removeFromNodeCache(const boost::shared_ptr<Natron::Image> & image)
{
    _imp->_nodeCache->removeEntry(image);
}

void
AppManager::removeFromViewerCache(const boost::shared_ptr<Natron::FrameEntry> & texture)
{
    _imp->_viewerCache->removeEntry(texture);
    if (texture) {
        emit imageRemovedFromViewerCache( texture->getKey().getTime() );
    }
}

void
AppManager::removeAllImagesFromCacheWithMatchingKey(U64 treeVersion)
{
    std::list< boost::shared_ptr<Natron::Image> > cacheContent;

    _imp->_nodeCache->getCopy(&cacheContent);
    for (std::list< boost::shared_ptr<Natron::Image> >::iterator it = cacheContent.begin(); it != cacheContent.end(); ++it) {
        if ( (*it)->getKey().getTreeVersion() == treeVersion ) {
            _imp->_nodeCache->removeEntry(*it);
        }
    }
}

void
AppManager::removeAllTexturesFromCacheWithMatchingKey(U64 treeVersion)
{
    std::list< boost::shared_ptr<Natron::FrameEntry> > cacheContent;

    _imp->_viewerCache->getCopy(&cacheContent);
    for (std::list< boost::shared_ptr<Natron::FrameEntry> >::iterator it = cacheContent.begin(); it != cacheContent.end(); ++it) {
        if ( (*it)->getKey().getTreeVersion() == treeVersion ) {
            _imp->_viewerCache->removeEntry(*it);
        }
    }
}

const QString &
AppManager::getApplicationBinaryPath() const
{
    return _imp->_binaryPath;
}

void
AppManager::setNumberOfThreads(int threadsNb)
{
    _imp->_settings->setNumberOfThreads(threadsNb);
}

bool
AppManager::getImage(const Natron::ImageKey & key,
                     boost::shared_ptr<Natron::ImageParams>* params,
                     boost::shared_ptr<Natron::Image>* returnValue) const
{
    boost::shared_ptr<NonKeyParams> paramsBase;

    bool ret = _imp->_nodeCache->get(key,&paramsBase, returnValue);
    if (ret) {
        *params = boost::dynamic_pointer_cast<Natron::ImageParams>(paramsBase);
    }

    return ret;
}

bool
AppManager::getImageOrCreate(const Natron::ImageKey & key,
                             boost::shared_ptr<Natron::ImageParams> params,
                             ImageLocker* imageLocker,
                             boost::shared_ptr<Natron::Image>* returnValue) const
{
<<<<<<< HEAD
    return _imp->_nodeCache->getOrCreate(key,params,returnValue);
=======
#ifdef NATRON_LOG
    Log::beginFunction("AppManager","getImage");
    bool ret = _imp->_nodeCache->getOrCreate(key,params,imageLocker,returnValue);
    if (ret) {
        Log::print("Image found in cache!");
    } else {
        Log::print("Image not found in cache!");
    }
    Log::endFunction("AppManager","getImage");

    return ret;
#else

    return _imp->_nodeCache->getOrCreate(key,params,imageLocker,returnValue);
#endif
>>>>>>> 615353b4
}

bool
AppManager::getTexture(const Natron::FrameKey & key,
                       boost::shared_ptr<Natron::FrameParams>* params,
                       boost::shared_ptr<Natron::FrameEntry>* returnValue) const
{
    boost::shared_ptr<NonKeyParams> paramsBase;

    bool ret =  _imp->_viewerCache->get(key, &paramsBase,returnValue);
    if (ret && params) {
        *params = boost::dynamic_pointer_cast<Natron::FrameParams>(paramsBase);
    }

    return ret;

}

bool
AppManager::getTextureOrCreate(const Natron::FrameKey & key,
                               boost::shared_ptr<Natron::FrameParams> params,
                               FrameEntryLocker* entryLocker,
                               boost::shared_ptr<Natron::FrameEntry>* returnValue) const
{
<<<<<<< HEAD
    return _imp->_viewerCache->getOrCreate(key, params,returnValue);
=======
#ifdef NATRON_LOG
    Log::beginFunction("AppManager","getTexture");
    bool ret = _imp->_viewerCache->getOrCreate(key,params,entryLocker returnValue);
    if (ret) {
        Log::print("Texture found in cache!");
    } else {
        Log::print("Texture not found in cache!");
    }
    Log::endFunction("AppManager","getTexture");

    return ret;
#else

    return _imp->_viewerCache->getOrCreate(key, params,entryLocker, returnValue);
#endif
>>>>>>> 615353b4
}

U64
AppManager::getCachesTotalMemorySize() const
{
    return _imp->_viewerCache->getMemoryCacheSize() + _imp->_nodeCache->getMemoryCacheSize();
}

Natron::CacheSignalEmitter*
AppManager::getOrActivateViewerCacheSignalEmitter() const
{
    return _imp->_viewerCache->activateSignalEmitter();
}

boost::shared_ptr<Settings> AppManager::getCurrentSettings() const
{
    return _imp->_settings;
}

void
AppManager::setLoadingStatus(const QString & str)
{
    if ( isLoaded() ) {
        return;
    }
    std::cout << str.toStdString() << std::endl;
}

AppInstance*
AppManager::makeNewInstance(int appID) const
{
    return new AppInstance(appID);
}

#if QT_VERSION < 0x050000
Q_DECLARE_METATYPE(QAbstractSocket::SocketState)
#endif

void
AppManager::registerEngineMetaTypes() const
{
    qRegisterMetaType<Variant>();
    qRegisterMetaType<Natron::ChannelSet>();
    qRegisterMetaType<Format>();
    qRegisterMetaType<SequenceTime>("SequenceTime");
    qRegisterMetaType<Natron::StandardButtons>();
    qRegisterMetaType<RectI>();
    qRegisterMetaType<RectD>();
#if QT_VERSION < 0x050000
    qRegisterMetaType<QAbstractSocket::SocketState>("SocketState");
#endif
}

void
AppManagerPrivate::saveCaches()
{
    {
        std::ofstream ofile;
        ofile.exceptions(std::ifstream::failbit | std::ifstream::badbit);
        std::string cacheRestoreFilePath = _viewerCache->getRestoreFilePath();
        try {
            ofile.open(cacheRestoreFilePath.c_str(),std::ofstream::out);
        } catch (const std::ofstream::failure & e) {
            qDebug() << "Exception occured when opening file " <<  cacheRestoreFilePath.c_str() << ": " << e.what();

            return;
        }

        if ( !ofile.good() ) {
            qDebug() << "Failed to save cache to " << cacheRestoreFilePath.c_str();

            return;
        }

        Natron::Cache<FrameEntry>::CacheTOC toc;
        _viewerCache->save(&toc);

        try {
            boost::archive::binary_oarchive oArchive(ofile);
            oArchive << toc;
        } catch (const std::exception & e) {
            qDebug() << "Failed to serialize the cache table of contents: " << e.what();
        }

        ofile.close();
    }


    {
        std::ofstream ofile;
        ofile.exceptions(std::ifstream::failbit | std::ifstream::badbit);
        std::string cacheRestoreFilePath = _nodeCache->getRestoreFilePath();
        try {
            ofile.open(cacheRestoreFilePath.c_str(),std::ofstream::out);
        } catch (const std::ofstream::failure & e) {
            qDebug() << "Exception occured when opening file " << cacheRestoreFilePath.c_str() << ": " << e.what();

            return;
        }

        if ( !ofile.good() ) {
            qDebug() << "Failed to save cache to " << cacheRestoreFilePath.c_str();

            return;
        }

        Natron::Cache<Image>::CacheTOC toc;
        _nodeCache->save(&toc);

        try {
            boost::archive::binary_oarchive oArchive(ofile);
            oArchive << toc;
            ofile.close();
        } catch (const std::exception & e) {
            qDebug() << "Failed to serialize the cache table of contents: " << e.what();
        }
    }
} // saveCaches

void
AppManagerPrivate::restoreCaches()
{
    {
        if ( checkForCacheDiskStructure( _nodeCache->getCachePath() ) ) {
            std::ifstream ifile;
            std::string settingsFilePath = _nodeCache->getRestoreFilePath();
            try {
                ifile.exceptions(std::ifstream::failbit | std::ifstream::badbit);
                ifile.open(settingsFilePath.c_str(),std::ifstream::in);
            } catch (const std::ifstream::failure & e) {
                qDebug() << "Failed to open the cache restoration file: " << e.what();

                return;
            }

            if ( !ifile.good() ) {
                qDebug() << "Failed to cache file for restoration: " <<  settingsFilePath.c_str();
                ifile.close();

                return;
            }

            Natron::Cache<Image>::CacheTOC tableOfContents;
            try {
                boost::archive::binary_iarchive iArchive(ifile);
                iArchive >> tableOfContents;
            } catch (const std::exception & e) {
                qDebug() << e.what();
                ifile.close();

                return;
            }

            ifile.close();

            QFile restoreFile( settingsFilePath.c_str() );
            restoreFile.remove();

            _nodeCache->restore(tableOfContents);
        }
    }
    {
        if ( checkForCacheDiskStructure( _viewerCache->getCachePath() ) ) {
            std::ifstream ifile;
            std::string settingsFilePath = _viewerCache->getRestoreFilePath();
            try {
                ifile.exceptions(std::ifstream::failbit | std::ifstream::badbit);
                ifile.open(settingsFilePath.c_str(),std::ifstream::in);
            } catch (const std::ifstream::failure & e) {
                qDebug() << "Failed to open the cache restoration file: " << e.what();

                return;
            }

            if ( !ifile.good() ) {
                qDebug() << "Failed to cache file for restoration: " <<  settingsFilePath.c_str();
                ifile.close();

                return;
            }

            Natron::Cache<FrameEntry>::CacheTOC tableOfContents;
            try {
                boost::archive::binary_iarchive iArchive(ifile);
                iArchive >> tableOfContents;
            } catch (const std::exception & e) {
                qDebug() << e.what();
                ifile.close();

                return;
            }

            ifile.close();

            QFile restoreFile( settingsFilePath.c_str() );
            restoreFile.remove();

            _viewerCache->restore(tableOfContents);
        }
    }
} // restoreCaches

bool
AppManagerPrivate::checkForCacheDiskStructure(const QString & cachePath)
{
    QString settingsFilePath(cachePath + QDir::separator() + "restoreFile." NATRON_CACHE_FILE_EXT);

    if ( !QFile::exists(settingsFilePath) ) {
        qDebug() << "Disk cache empty.";
        cleanUpCacheDiskStructure(cachePath);

        return false;
    }
    QDir directory(cachePath);
    QStringList files = directory.entryList(QDir::AllDirs);


    /*Now counting actual data files in the cache*/
    /*check if there's 256 subfolders, otherwise reset cache.*/
    int count = 0; // -1 because of the restoreFile
    int subFolderCount = 0;
    for (int i = 0; i < files.size(); ++i) {
        QString subFolder(cachePath);
        subFolder.append( QDir::separator() );
        subFolder.append(files[i]);
        if ( ( subFolder.right(1) == QString(".") ) || ( subFolder.right(2) == QString("..") ) ) {
            continue;
        }
        QDir d(subFolder);
        if ( d.exists() ) {
            ++subFolderCount;
            QStringList items = d.entryList();
            for (int j = 0; j < items.size(); ++j) {
                if ( ( items[j] != QString(".") ) && ( items[j] != QString("..") ) ) {
                    ++count;
                }
            }
        }
    }
    if (subFolderCount < 256) {
        qDebug() << cachePath << " doesn't contain sub-folders indexed from 00 to FF. Reseting.";
        cleanUpCacheDiskStructure(cachePath);

        return false;
    }

    return true;
}

void
AppManagerPrivate::cleanUpCacheDiskStructure(const QString & cachePath)
{
    /*re-create cache*/

    QDir cacheFolder(cachePath);

#   if QT_VERSION < 0x050000
    removeRecursively(cachePath);
#   else
    if ( cacheFolder.exists() ) {
        cacheFolder.removeRecursively();
    }
#endif
    cacheFolder.mkpath(".");

    QStringList etr = cacheFolder.entryList(QDir::NoDotAndDotDot);
    // if not 256 subdirs, we re-create the cache
    if (etr.size() < 256) {
        foreach(QString e, etr) {
            cacheFolder.rmdir(e);
        }
    }
    for (U32 i = 0x00; i <= 0xF; ++i) {
        for (U32 j = 0x00; j <= 0xF; ++j) {
            std::ostringstream oss;
            oss << std::hex <<  i;
            oss << std::hex << j;
            std::string str = oss.str();
            cacheFolder.mkdir( str.c_str() );
        }
    }
}

void
AppManagerPrivate::setMaxCacheFiles()
{
    /*Default to something reasonnable if the code below would happen to not work for some reason*/
    size_t hardMax = NATRON_MAX_CACHE_FILES_OPENED;

#if defined(Q_OS_UNIX) && defined(RLIMIT_NOFILE)
    /*
       Avoid 'Too many open files' on Unix.

       Increase the number of file descriptors that the process can open to the maximum allowed.
       - By default, Mac OS X only allows 256 file descriptors, which can easily be reached.
       - On Linux, the default limit is usually 1024.
     */
    struct rlimit rl;
    if (getrlimit(RLIMIT_NOFILE, &rl) == 0) {
        if (rl.rlim_max > rl.rlim_cur) {
            rl.rlim_cur = rl.rlim_max;
            if (setrlimit(RLIMIT_NOFILE, &rl) != 0) {
#             if defined(__APPLE__) && defined(OPEN_MAX)
                // On Mac OS X, setrlimit(RLIMIT_NOFILE, &rl) fails to set
                // rlim_cur above OPEN_MAX even if rlim_max > OPEN_MAX.
                if (rl.rlim_cur > OPEN_MAX) {
                    rl.rlim_cur = OPEN_MAX;
                    hardMax = rl.rlim_cur;
                    setrlimit(RLIMIT_NOFILE, &rl);
                }
#             endif
            } else {
                hardMax = rl.rlim_cur;
            }
        }
    }
//#elif defined(Q_OS_WIN)
    // The following code sets the limit for stdio-based calls only.
    // Note that low-level calls (CreateFile(), WriteFile(), ReadFile(), CloseHandle()...) are not affected by this limit.
    // References:
    // - http://msdn.microsoft.com/en-us/library/6e3b887c.aspx
    // - https://stackoverflow.com/questions/870173/is-there-a-limit-on-number-of-open-files-in-windows/4276338
    // - http://bugs.mysql.com/bug.php?id=24509
    //_setmaxstdio(2048); // sets the limit for stdio-based calls
    // On Windows there seems to be no limit at all. The following test program can prove it:
    /*
       #include <windows.h>
       int
       main(int argc,
         char *argv[])
       {
        const int maxFiles = 10000;

        std::list<HANDLE> files;

        for (int i = 0; i < maxFiles; ++i) {
            std::stringstream ss;
            ss << "C:/Users/Lex/Documents/GitHub/Natron/App/win32/debug/testMaxFiles/file" << i ;
            std::string filename = ss.str();
            HANDLE file_handle = ::CreateFile(filename.c_str(), GENERIC_READ | GENERIC_WRITE,
                                              0, 0, CREATE_ALWAYS, FILE_ATTRIBUTE_NORMAL, 0);


            if (file_handle != INVALID_HANDLE_VALUE) {
                files.push_back(file_handle);
                std::cout << "Good files so far: " << files.size() << std::endl;

            } else {
                char* message ;
                FormatMessage(FORMAT_MESSAGE_ALLOCATE_BUFFER | FORMAT_MESSAGE_FROM_SYSTEM, NULL,GetLastError(),0,(LPSTR)&message,0,NULL);
                std::cout << "Failed to open " << filename << ": " << message << std::endl;
                LocalFree(message);
            }
        }
        std::cout << "Total opened files: " << files.size() << std::endl;
        for (std::list<HANDLE>::iterator it = files.begin(); it!= files.end();++it) {
            CloseHandle(*it);
        }
       }
     */
#endif

    maxCacheFiles = hardMax * 0.9;
}

bool
AppManager::isNCacheFilesOpenedCapped() const
{
    QMutexLocker l(&_imp->currentCacheFilesCountMutex);

    return _imp->currentCacheFilesCount >= _imp->maxCacheFiles;
}

size_t
AppManager::getNCacheFilesOpened() const
{
    QMutexLocker l(&_imp->currentCacheFilesCountMutex);

    return _imp->currentCacheFilesCount;
}

void
AppManager::increaseNCacheFilesOpened()
{
    QMutexLocker l(&_imp->currentCacheFilesCountMutex);

    ++_imp->currentCacheFilesCount;
#ifdef DEBUG
    if (_imp->currentCacheFilesCount > _imp->maxCacheFiles) {
        qDebug() << "Cache has more files opened than the limit allowed: " << _imp->currentCacheFilesCount << " / " << _imp->maxCacheFiles;
    }
#endif
#ifdef NATRON_DEBUG_CACHE
    qDebug() << "N Cache Files Opened: " << _imp->currentCacheFilesCount;
#endif
}

void
AppManager::decreaseNCacheFilesOpened()
{
    QMutexLocker l(&_imp->currentCacheFilesCountMutex);

    --_imp->currentCacheFilesCount;
#ifdef NATRON_DEBUG_CACHE
    qDebug() << "NFiles Opened: " << _imp->currentCacheFilesCount;
#endif
}

void
AppManager::onMaxPanelsOpenedChanged(int maxPanels)
{
    for (std::map<int,AppInstanceRef>::iterator it = _imp->_appInstances.begin(); it != _imp->_appInstances.end(); ++it) {
        it->second.app->onMaxPanelsOpenedChanged(maxPanels);
    }
}

int
AppManager::exec()
{
    return qApp->exec();
}

void
AppManager::onNodeMemoryRegistered(qint64 mem)
{
    ///runs only in the main thread
    assert( QThread::currentThread() == qApp->thread() );

    if ( ( (qint64)_imp->_nodesGlobalMemoryUse + mem ) < 0 ) {
        qDebug() << "Memory underflow...a node is trying to release more memory than it registered.";
        _imp->_nodesGlobalMemoryUse = 0;

        return;
    }

    _imp->_nodesGlobalMemoryUse += mem;
}

qint64
AppManager::getTotalNodesMemoryRegistered() const
{
    assert( QThread::currentThread() == qApp->thread() );

    return _imp->_nodesGlobalMemoryUse;
}

QString
AppManager::getOfxLog_mt_safe() const
{
    QMutexLocker l(&_imp->_ofxLogMutex);

    return _imp->_ofxLog;
}

void
AppManager::writeToOfxLog_mt_safe(const QString & str)
{
    QMutexLocker l(&_imp->_ofxLogMutex);

    _imp->_ofxLog.append(str + '\n');
}

void
AppManager::clearOfxLog_mt_safe()
{
    QMutexLocker l(&_imp->_ofxLogMutex);
    _imp->_ofxLog.clear();
}

void
AppManager::exitApp()
{
    const std::map<int,AppInstanceRef> & instances = getAppInstances();

    for (std::map<int,AppInstanceRef>::const_iterator it = instances.begin(); it != instances.end(); ++it) {
        it->second.app->quit();
    }
}

#ifdef Q_OS_UNIX
QString
AppManager::qt_tildeExpansion(const QString &path,
                              bool *expanded)
{
    if (expanded != 0) {
        *expanded = false;
    }
    if ( !path.startsWith( QLatin1Char('~') ) ) {
        return path;
    }
    QString ret = path;
    QStringList tokens = ret.split( QDir::separator() );
    if ( tokens.first() == QLatin1String("~") ) {
        ret.replace( 0, 1, QDir::homePath() );
    } /*else {
         QString userName = tokens.first();
         userName.remove(0, 1);

         const QString homePath = QString::fro#if defined(Q_OS_VXWORKS)
         const QString homePath = QDir::homePath();
         #elif defined(_POSIX_THREAD_SAFE_FUNCTIONS) && !defined(Q_OS_OPENBSD)
         passwd pw;
         passwd *tmpPw;
         char buf[200];
         const int bufSize = sizeof(buf);
         int err = 0;
         #if defined(Q_OS_SOLARIS) && (_POSIX_C_SOURCE - 0 < 199506L)
         tmpPw = getpwnam_r(userName.toLocal8Bit().constData(), &pw, buf, bufSize);
         #else
         err = getpwnam_r(userName.toLocal8Bit().constData(), &pw, buf, bufSize, &tmpPw);
         #endif
         if (err || !tmpPw)
         return ret;mLocal8Bit(pw.pw_dir);
         #else
         passwd *pw = getpwnam(userName.toLocal8Bit().constData());
         if (!pw)
         return ret;
         const QString homePath = QString::fromLocal8Bit(pw->pw_dir);
         #endif
         ret.replace(0, tokens.first().length(), homePath);
         }*/
    if (expanded != 0) {
        *expanded = true;
    }

    return ret;
}

#endif


void
AppManager::checkCacheFreeMemoryIsGoodEnough()
{
    ///Before allocating the memory check that there's enough space to fit in memory
    size_t systemRAMToKeepFree = getSystemTotalRAM() * appPTR->getCurrentSettings()->getUnreachableRamPercent();
    size_t totalFreeRAM = getAmountFreePhysicalRAM();
    
    double playbackRAMPercent = appPTR->getCurrentSettings()->getRamPlaybackMaximumPercent();
    while (totalFreeRAM <= systemRAMToKeepFree) {
        
        size_t nodeCacheSize = _imp->_nodeCache->getMemoryCacheSize();
        size_t viewerRamCacheSize = _imp->_viewerCache->getMemoryCacheSize();
        
        ///If the viewer cache represents more memory than the node cache, clear some of the viewer cache
        if (nodeCacheSize == 0 || (viewerRamCacheSize / (double)nodeCacheSize) > playbackRAMPercent) {
#ifdef NATRON_DEBUG_CACHE
            qDebug() << "Total system free RAM is below the threshold: " << printAsRAM(totalFreeRAM)
            << ", clearing last recently used ViewerCache texture...";
#endif
            
            
            if (! _imp->_viewerCache->evictLRUInMemoryEntry()) {
                break;
            }
            
            
        } else {
#ifdef NATRON_DEBUG_CACHE
            qDebug() << "Total system free RAM is below the threshold: " << printAsRAM(totalFreeRAM)
            << ", clearing last recently used NodeCache image...";
#endif
            if (! _imp->_nodeCache->evictLRUInMemoryEntry()) {
                break;
            }
        }
        
        totalFreeRAM = getAmountFreePhysicalRAM();
    }

}

void
AppManager::onOCIOConfigPathChanged(const std::string& path)
{
    _imp->currentOCIOConfigPath = path;
    for (std::map<int,AppInstanceRef>::iterator it = _imp->_appInstances.begin() ; it != _imp->_appInstances.end(); ++it) {
        it->second.app->onOCIOConfigPathChanged(path);
    }
}

const std::string&
AppManager::getOCIOConfigPath() const
{
    return _imp->currentOCIOConfigPath;
}

<<<<<<< HEAD
int
AppManager::evaluateBestNoConcurrentThreads(int currentNoThreads) const
{
    sigar_cpu_t cpuInfos;
    
    U64 idleTimeElapsed;
    U64 totalTimeElapsed;
    {
        QMutexLocker l(&_imp->cpuIdleTimeMutex);
        sigar_cpu_get(_imp->sigarInfos, &cpuInfos);

        idleTimeElapsed = cpuInfos.idle - _imp->cpuIdleTime;
        U64 newTotalTime =  cpuInfos.user + cpuInfos.sys + cpuInfos.idle;
        totalTimeElapsed = newTotalTime - _imp->cpuTotalTime;
        _imp->cpuIdleTime = cpuInfos.idle;
        _imp->cpuTotalTime = newTotalTime;
    }
    
    ///This can happen somehow, we don't treat this case
    if (totalTimeElapsed == 0) {
        return currentNoThreads;
    }
    
    double activityPercent =  1. - idleTimeElapsed / (double)totalTimeElapsed;    
    int ret;
    
    if (activityPercent < 1.) {
        ret = activityPercent > 0. ? currentNoThreads / activityPercent : currentNoThreads;
    } else {
        ret = currentNoThreads - 1; 
    }
    unsigned int suiteNCpus;
    (void)_imp->ofxHost->multiThreadNumCPUS(&suiteNCpus);
    return std::min((int)suiteNCpus, ret);
}

void
AppManager::resetCPUIdleTime()
{
    sigar_cpu_t cpuInfos;
    
    QMutexLocker l(&_imp->cpuIdleTimeMutex);
    sigar_cpu_get(_imp->sigarInfos, &cpuInfos);
    _imp->cpuIdleTime = cpuInfos.idle;
    _imp->cpuTotalTime = cpuInfos.user + cpuInfos.sys + cpuInfos.idle;

=======
void
AppManager::setNThreadsToRender(int nThreads)
{
    QMutexLocker l(&_imp->nThreadsMutex);
    _imp->nThreadsToRender = nThreads;
}

void
AppManager::getNThreadsSettings(int* nThreadsToRender,int* nThreadsPerEffect) const
{
    QMutexLocker l(&_imp->nThreadsMutex);
    *nThreadsToRender = _imp->nThreadsToRender;
    *nThreadsPerEffect = _imp->nThreadsPerEffect;
}


void
AppManager::setNThreadsPerEffect(int nThreadsPerEffect)
{
    QMutexLocker l(&_imp->nThreadsMutex);
    _imp->nThreadsPerEffect = nThreadsPerEffect;
>>>>>>> 615353b4
}

namespace Natron {
void
errorDialog(const std::string & title,
            const std::string & message)
{
    appPTR->hideSplashScreen();
    AppInstance* topLvlInstance = appPTR->getTopLevelInstance();
    assert(topLvlInstance);
    if ( !appPTR->isBackground() ) {
        topLvlInstance->errorDialog(title,message);
    } else {
        std::cout << "ERROR: " << title << " :" <<  message << std::endl;
    }
}

void
warningDialog(const std::string & title,
              const std::string & message)
{
    appPTR->hideSplashScreen();
    AppInstance* topLvlInstance = appPTR->getTopLevelInstance();
    assert(topLvlInstance);
    if ( !appPTR->isBackground() ) {
        topLvlInstance->warningDialog(title,message);
    } else {
        std::cout << "WARNING: " << title << " :" << message << std::endl;
    }
}

void
informationDialog(const std::string & title,
                  const std::string & message)
{
    appPTR->hideSplashScreen();
    AppInstance* topLvlInstance = appPTR->getTopLevelInstance();
    assert(topLvlInstance);
    if ( !appPTR->isBackground() ) {
        topLvlInstance->informationDialog(title,message);
    } else {
        std::cout << "INFO: " << title << " :" << message << std::endl;
    }
}

Natron::StandardButton
questionDialog(const std::string & title,
               const std::string & message,
               Natron::StandardButtons buttons,
               Natron::StandardButton defaultButton)
{
    appPTR->hideSplashScreen();
    AppInstance* topLvlInstance = appPTR->getTopLevelInstance();
    assert(topLvlInstance);
    if ( !appPTR->isBackground() ) {
        return topLvlInstance->questionDialog(title,message,buttons,defaultButton);
    } else {
        std::cout << "QUESTION ASKED: " << title << " :" << message << std::endl;
        std::cout << NATRON_APPLICATION_NAME " answered yes." << std::endl;

        return Natron::Yes;
    }
}
} //Namespace Natron<|MERGE_RESOLUTION|>--- conflicted
+++ resolved
@@ -85,18 +85,15 @@
 
     std::string currentOCIOConfigPath; //< the currentOCIO config path
     
-<<<<<<< HEAD
     mutable sigar_t* sigarInfos; // for CPU idle time
     QMutex  cpuIdleTimeMutex;
     U64 cpuIdleTime;
     U64 cpuTotalTime;
-=======
     int idealThreadCount;
     
     int nThreadsToRender;
     int nThreadsPerEffect;
     mutable QMutex nThreadsMutex;
->>>>>>> 615353b4
     
     AppManagerPrivate()
         : _appType(AppManager::APP_BACKGROUND)
@@ -120,18 +117,14 @@
           ,maxCacheFiles(0)
           ,currentCacheFilesCount(0)
           ,currentCacheFilesCountMutex()
-<<<<<<< HEAD
           ,sigarInfos(0)
           ,cpuIdleTimeMutex()
           ,cpuIdleTime(0)
           ,cpuTotalTime(0)
-=======
           ,idealThreadCount(0)
           ,nThreadsToRender(0)
           ,nThreadsPerEffect(0)
           ,nThreadsMutex()
->>>>>>> 615353b4
-
     {
         setMaxCacheFiles();
         sigar_open(&sigarInfos);
@@ -1135,25 +1128,7 @@
                              ImageLocker* imageLocker,
                              boost::shared_ptr<Natron::Image>* returnValue) const
 {
-<<<<<<< HEAD
-    return _imp->_nodeCache->getOrCreate(key,params,returnValue);
-=======
-#ifdef NATRON_LOG
-    Log::beginFunction("AppManager","getImage");
-    bool ret = _imp->_nodeCache->getOrCreate(key,params,imageLocker,returnValue);
-    if (ret) {
-        Log::print("Image found in cache!");
-    } else {
-        Log::print("Image not found in cache!");
-    }
-    Log::endFunction("AppManager","getImage");
-
-    return ret;
-#else
-
     return _imp->_nodeCache->getOrCreate(key,params,imageLocker,returnValue);
-#endif
->>>>>>> 615353b4
 }
 
 bool
@@ -1178,25 +1153,7 @@
                                FrameEntryLocker* entryLocker,
                                boost::shared_ptr<Natron::FrameEntry>* returnValue) const
 {
-<<<<<<< HEAD
-    return _imp->_viewerCache->getOrCreate(key, params,returnValue);
-=======
-#ifdef NATRON_LOG
-    Log::beginFunction("AppManager","getTexture");
-    bool ret = _imp->_viewerCache->getOrCreate(key,params,entryLocker returnValue);
-    if (ret) {
-        Log::print("Texture found in cache!");
-    } else {
-        Log::print("Texture not found in cache!");
-    }
-    Log::endFunction("AppManager","getTexture");
-
-    return ret;
-#else
-
-    return _imp->_viewerCache->getOrCreate(key, params,entryLocker, returnValue);
-#endif
->>>>>>> 615353b4
+    return _imp->_viewerCache->getOrCreate(key, params,entryLocker,returnValue);
 }
 
 U64
@@ -1784,7 +1741,6 @@
     return _imp->currentOCIOConfigPath;
 }
 
-<<<<<<< HEAD
 int
 AppManager::evaluateBestNoConcurrentThreads(int currentNoThreads) const
 {
@@ -1831,7 +1787,8 @@
     _imp->cpuIdleTime = cpuInfos.idle;
     _imp->cpuTotalTime = cpuInfos.user + cpuInfos.sys + cpuInfos.idle;
 
-=======
+}
+
 void
 AppManager::setNThreadsToRender(int nThreads)
 {
@@ -1853,7 +1810,6 @@
 {
     QMutexLocker l(&_imp->nThreadsMutex);
     _imp->nThreadsPerEffect = nThreadsPerEffect;
->>>>>>> 615353b4
 }
 
 namespace Natron {
