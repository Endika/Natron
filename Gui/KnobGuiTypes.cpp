--- conflicted
+++ resolved
@@ -824,25 +824,6 @@
     ///we don't use setCurrentIndex because the signal emitted by combobox will call onCurrentIndexChanged and
     ///we don't want that to happen because the index actually didn't change.
     _comboBox->setCurrentIndex_no_emit(activeIndex);
-<<<<<<< HEAD
-    
-    QString tt(_knob->getHintToolTip().c_str());
-    if (!tt.isEmpty()) {
-        tt.append(QChar('\n'));
-        tt.append(QChar('\n'));
-    }
-    for (U32 i = 0; i < help.size(); ++i) {
-        tt.append(_entries[i].c_str());
-        tt.append(": ");
-        tt.append(help[i].c_str());
-        if (i != help.size() -1) {
-            tt.append(QChar('\n'));
-        }
-    }
-    tt = Qt::convertFromPlainText(tt,Qt::WhiteSpaceNormal);
-    if (!tt.isEmpty()) {
-=======
-
     QString tt;
     if (hasToolTip()) {
         tt = QString(getKnob()->getHintToolTip().c_str()).trimmed();
@@ -865,7 +846,6 @@
     }
     if (!tt.isEmpty()) {
         tt = Qt::convertFromPlainText(tt.trimmed(),Qt::WhiteSpaceNormal);
->>>>>>> f4875e10
         _comboBox->setToolTip(tt);
     }
 
