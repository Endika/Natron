#This Source Code Form is subject to the terms of the Mozilla Public
#License, v. 2.0. If a copy of the MPL was not distributed with this
#file, You can obtain one at http://mozilla.org/MPL/2.0/.


TARGET = Engine
TEMPLATE = lib
CONFIG += staticlib
CONFIG += moc
CONFIG += boost qt expat cairo python
QT += core network
greaterThan(QT_MAJOR_VERSION, 4): QT += concurrent
QT -= gui


precompile_header {
  # Use Precompiled headers (PCH)
  # we specify PRECOMPILED_DIR, or qmake places precompiled headers in Natron/c++.pch, thus blocking the creation of the Unix executable
  PRECOMPILED_DIR = pch
  PRECOMPILED_HEADER = pch.h
}

include(../global.pri)
include(../config.pri)


#OpenFX C api includes and OpenFX c++ layer includes that are located in the submodule under /libs/OpenFX
INCLUDEPATH += $$PWD/../libs/OpenFX/include
DEPENDPATH  += $$PWD/../libs/OpenFX/include
INCLUDEPATH += $$PWD/../libs/OpenFX_extensions
DEPENDPATH  += $$PWD/../libs/OpenFX_extensions
INCLUDEPATH += $$PWD/../libs/OpenFX/HostSupport/include
DEPENDPATH  += $$PWD/../libs/OpenFX/HostSupport/include
INCLUDEPATH += $$PWD/..
INCLUDEPATH += $$PWD/../libs/SequenceParsing

DEPENDPATH += $$PWD/../Global

win32-msvc* {
	CONFIG(64bit) {
		QMAKE_LFLAGS += /MACHINE:X64
	} else {
		QMAKE_LFLAGS += /MACHINE:X86
	}
}

SOURCES += \
    AppInstance.cpp \
    AppInstanceWrapper.cpp \
    AppManager.cpp \
    BlockingBackgroundRender.cpp \
    Curve.cpp \
    CurveSerialization.cpp \
    DiskCacheNode.cpp \
    EffectInstance.cpp \
    FileDownloader.cpp \
    FileSystemModel.cpp \
    FrameEntry.cpp \
    FrameKey.cpp \
    FrameParamsSerialization.cpp \
    Hash64.cpp \
    HistogramCPU.cpp \
    Image.cpp \
    ImageKey.cpp \
    ImageParamsSerialization.cpp \
    Interpolation.cpp \
    Knob.cpp \
    KnobSerialization.cpp \
    KnobFactory.cpp \
    KnobFile.cpp \
    KnobTypes.cpp \
    LibraryBinary.cpp \
    Log.cpp \
    Lut.cpp \
    MemoryFile.cpp \
    Node.cpp \
    NodeWrapper.cpp \
    NonKeyParams.cpp \
    NonKeyParamsSerialization.cpp \
    NodeSerialization.cpp \
    NoOp.cpp \
    OfxClipInstance.cpp \
    OfxHost.cpp \
    OfxImageEffectInstance.cpp \
    OfxEffectInstance.cpp \
    OfxMemory.cpp \
    OfxOverlayInteract.cpp \
    OfxParamInstance.cpp \
    OutputSchedulerThread.cpp \
    ParameterWrapper.cpp \
    Plugin.cpp \
    PluginMemory.cpp \
    ProcessHandler.cpp \
    Project.cpp \
    ProjectPrivate.cpp \
    ProjectSerialization.cpp \
    RotoContext.cpp \
    RotoSerialization.cpp  \
    Settings.cpp \
    StandardPaths.cpp \
    StringAnimationManager.cpp \
    TimeLine.cpp \
    Timer.cpp \
    Transform.cpp \
    ViewerInstance.cpp \
    ../libs/SequenceParsing/SequenceParsing.cpp \
    NatronEngine/natronengine_module_wrapper.cpp \
    NatronEngine/natron_wrapper.cpp \
    NatronEngine/app_wrapper.cpp \
    NatronEngine/effect_wrapper.cpp \
    NatronEngine/intparam_wrapper.cpp \
    NatronEngine/param_wrapper.cpp \
    NatronEngine/doubleparam_wrapper.cpp \
    NatronEngine/colortuple_wrapper.cpp \
    NatronEngine/double2dparam_wrapper.cpp \
    NatronEngine/double2dtuple_wrapper.cpp \
    NatronEngine/double3dparam_wrapper.cpp \
    NatronEngine/double3dtuple_wrapper.cpp \
    NatronEngine/int2dparam_wrapper.cpp \
    NatronEngine/int2dtuple_wrapper.cpp \
    NatronEngine/int3dparam_wrapper.cpp \
    NatronEngine/int3dtuple_wrapper.cpp \
    NatronEngine/colorparam_wrapper.cpp \
    NatronEngine/booleanparam_wrapper.cpp \
    NatronEngine/buttonparam_wrapper.cpp \
    NatronEngine/choiceparam_wrapper.cpp \
    NatronEngine/fileparam_wrapper.cpp \
    NatronEngine/outputfileparam_wrapper.cpp \
    NatronEngine/stringparam_wrapper.cpp \
    NatronEngine/stringparambase_wrapper.cpp \
    NatronEngine/pathparam_wrapper.cpp \
    NatronEngine/animatedparam_wrapper.cpp \
    NatronEngine/parametricparam_wrapper.cpp

HEADERS += \
    AppInstance.h \
    AppInstanceWrapper.h \
    AppManager.h \
    BlockingBackgroundRender.h \
    Cache.h \
    CacheEntry.h \
    Curve.h \
    CurveSerialization.h \
    CurvePrivate.h \
<<<<<<< HEAD
    ChannelSet.h \
    DockablePanelI.h \
=======
>>>>>>> 2b056b87
    DiskCacheNode.h \
    EffectInstance.h \
    FileDownloader.h \
    FileSystemModel.h \
    Format.h \
    FrameEntry.h \
    FrameKey.h \
    FrameEntrySerialization.h \
    FrameParams.h \
    FrameParamsSerialization.h \
    GlobalFunctionsWrapper.h \
    Hash64.h \
    HistogramCPU.h \
    ImageInfo.h \
    Image.h \
    ImageKey.h \
    ImageLocker.h \
    ImageSerialization.h \
    ImageParams.h \
    ImageParamsSerialization.h \
    Interpolation.h \
    KeyHelper.h \
    Knob.h \
    KnobGuiI.h \
    KnobImpl.h \
    KnobSerialization.h \
    KnobFactory.h \
    KnobFile.h \
    KnobTypes.h \
    LibraryBinary.h \
    Log.h \
    LRUHashTable.h \
    Lut.h \
    MemoryFile.h \
    Node.h \
    NodeWrapper.h \
    NodeGuiI.h \
    NonKeyParams.h \
    NonKeyParamsSerialization.h \
    NodeSerialization.h \
    NoOp.h \
    OfxClipInstance.h \
    OfxHost.h \
    OfxImageEffectInstance.h \
    OfxEffectInstance.h \
    OfxOverlayInteract.h \
    OfxMemory.h \
    OfxParamInstance.h \
    OpenGLViewerI.h \
    OutputSchedulerThread.h \
    OverlaySupport.h \
    ParameterWrapper.h \
    Plugin.h \
    PluginMemory.h \
    ProcessHandler.h \
    Project.h \
    ProjectPrivate.h \
    ProjectSerialization.h \
    Pyside_Engine_Python.h \
    Rect.h \
    RotoContext.h \
    RotoContextPrivate.h \
    RotoSerialization.h \
    Settings.h \
    Singleton.h \
    StandardPaths.h \
    StringAnimationManager.h \
    TextureRect.h \
    TextureRectSerialization.h \
    ThreadStorage.h \
    TimeLine.h \
    Timer.h \
    Transform.h \
    Variant.h \
    ViewerInstance.h \
    ViewerInstancePrivate.h \
    ../Global/Enums.h \
    ../Global/GitVersion.h \
    ../Global/GLIncludes.h \
    ../Global/GlobalDefines.h \
    ../Global/KeySymbols.h \
    ../Global/Macros.h \
    ../Global/MemoryInfo.h \
    ../Global/QtCompat.h \
    ../libs/SequenceParsing/SequenceParsing.h \
    ../libs/OpenFX/include/ofxCore.h \
    ../libs/OpenFX/include/ofxDialog.h \
    ../libs/OpenFX/include/ofxImageEffect.h \
    ../libs/OpenFX/include/ofxInteract.h \
    ../libs/OpenFX/include/ofxKeySyms.h \
    ../libs/OpenFX/include/ofxMemory.h \
    ../libs/OpenFX/include/ofxMessage.h \
    ../libs/OpenFX/include/ofxMultiThread.h \
    ../libs/OpenFX/include/ofxNatron.h \
    ../libs/OpenFX/include/ofxOpenGLRender.h \
    ../libs/OpenFX/include/ofxParam.h \
    ../libs/OpenFX/include/ofxParametricParam.h \
    ../libs/OpenFX/include/ofxPixels.h \
    ../libs/OpenFX/include/ofxProgress.h \
    ../libs/OpenFX/include/ofxProperty.h \
    ../libs/OpenFX/include/ofxSonyVegas.h \
    ../libs/OpenFX/include/ofxTimeLine.h \
    ../libs/OpenFX/include/nuke/camera.h \
    ../libs/OpenFX/include/nuke/fnOfxExtensions.h \
    ../libs/OpenFX/include/nuke/fnPublicOfxExtensions.h \
    ../libs/OpenFX/include/tuttle/ofxReadWrite.h \
    ../libs/OpenFX_extensions/ofxhParametricParam.h \
    NatronEngine/natronengine_python.h \
    NatronEngine/natron_wrapper.h \
    NatronEngine/app_wrapper.h \
    NatronEngine/effect_wrapper.h \
    NatronEngine/intparam_wrapper.h \
    NatronEngine/param_wrapper.h \
    NatronEngine/doubleparam_wrapper.h \
    NatronEngine/colortuple_wrapper.h \
    NatronEngine/double2dparam_wrapper.h \
    NatronEngine/double2dtuple_wrapper.h \
    NatronEngine/double3dparam_wrapper.h \
    NatronEngine/double3dtuple_wrapper.h \
    NatronEngine/int2dparam_wrapper.h \
    NatronEngine/int2dtuple_wrapper.h \
    NatronEngine/int3dparam_wrapper.h \
    NatronEngine/int3dtuple_wrapper.h \
    NatronEngine/colorparam_wrapper.h \
    NatronEngine/booleanparam_wrapper.h \
    NatronEngine/buttonparam_wrapper.h \
    NatronEngine/choiceparam_wrapper.h \
    NatronEngine/fileparam_wrapper.h \
    NatronEngine/outputfileparam_wrapper.h \
    NatronEngine/stringparam_wrapper.h \
    NatronEngine/stringparambase_wrapper.h \
    NatronEngine/pathparam_wrapper.h \
    NatronEngine/animatedparam_wrapper.h \
    NatronEngine/parametricparam_wrapper.h


OTHER_FILES += \
    typesystem_engine.xml
<|MERGE_RESOLUTION|>--- conflicted
+++ resolved
@@ -142,11 +142,7 @@
     Curve.h \
     CurveSerialization.h \
     CurvePrivate.h \
-<<<<<<< HEAD
-    ChannelSet.h \
     DockablePanelI.h \
-=======
->>>>>>> 2b056b87
     DiskCacheNode.h \
     EffectInstance.h \
     FileDownloader.h \
