//  Natron
//
/* This Source Code Form is subject to the terms of the Mozilla Public
 * License, v. 2.0. If a copy of the MPL was not distributed with this
 * file, You can obtain one at http://mozilla.org/MPL/2.0/. */
/*
 * Created by Alexandre GAUTHIER-FOICHAT on 6/1/2012.
 * contact: immarespond at gmail dot com
 *
 */
#include "Knob.h"
#include "KnobImpl.h"

#include <QtCore/QDataStream>
#include <QtCore/QByteArray>
#include <QtCore/QCoreApplication>
#include <QtCore/QThread>
#include <QtCore/QDebug>

#include "Global/GlobalDefines.h"
#include "Engine/Node.h"
#include "Engine/ViewerInstance.h"
#include "Engine/TimeLine.h"
#include "Engine/Curve.h"
#include "Engine/KnobFile.h"
#include "Engine/KnobTypes.h"
#include "Engine/Project.h"
#include "Engine/KnobSerialization.h"
#include "Engine/ThreadStorage.h"

#include "Engine/AppManager.h"
#include "Engine/LibraryBinary.h"
#include "Engine/AppInstance.h"
#include "Engine/Hash64.h"
#include "Engine/StringAnimationManager.h"


using namespace Natron;
using std::make_pair; using std::pair;

KnobSignalSlotHandler::KnobSignalSlotHandler(boost::shared_ptr<KnobI> knob)
    : QObject()
      , k(knob)
{
    QObject::connect( this, SIGNAL( evaluateValueChangedInMainThread(int,int) ), this,
                      SLOT( onEvaluateValueChangedInOtherThread(int,int) ) );
}

void
KnobSignalSlotHandler::onAnimationRemoved(int dimension)
{
    k->onAnimationRemoved(dimension);
}

void
KnobSignalSlotHandler::onMasterChanged(int dimension)
{
    KnobSignalSlotHandler* handler = qobject_cast<KnobSignalSlotHandler*>( sender() );

    assert(handler);
    k->onMasterChanged(handler->getKnob().get(), dimension);
}

void
KnobSignalSlotHandler::onEvaluateValueChangedInOtherThread(int dimension,
                                                           int reason)
{
    assert( QThread::currentThread() == qApp->thread() );
    k->evaluateValueChange(dimension, (Natron::ValueChangedReasonEnum)reason);
}

/***************** KNOBI**********************/

bool
KnobI::slaveTo(int dimension,
               const boost::shared_ptr<KnobI> & other,
               int otherDimension,
               bool ignoreMasterPersistence)
{
    return slaveTo(dimension, other, otherDimension, Natron::eValueChangedReasonPluginEdited,ignoreMasterPersistence);
}

void
KnobI::onKnobSlavedTo(int dimension,
                      const boost::shared_ptr<KnobI> &  other,
                      int otherDimension)
{
    slaveTo(dimension, other, otherDimension, Natron::eValueChangedReasonUserEdited);
}

void
KnobI::unSlave(int dimension,
               bool copyState)
{
    unSlave(dimension, Natron::eValueChangedReasonPluginEdited,copyState);
}

void
KnobI::onKnobUnSlaved(int dimension)
{
    unSlave(dimension, Natron::eValueChangedReasonUserEdited,true);
}

void
KnobI::deleteValueAtTime(int time,
                         int dimension)
{
    deleteValueAtTime(time, dimension, Natron::eValueChangedReasonPluginEdited);
}

void
KnobI::removeAnimation(int dimension)
{
    removeAnimation(dimension, Natron::eValueChangedReasonPluginEdited);
}


void
KnobI::onAnimationRemoved(int dimension)
{
    removeAnimation(dimension, Natron::eValueChangedReasonUserEdited);
}

/***********************************KNOB HELPER******************************************/

///for each dimension, the dimension of the master this dimension is linked to, and a pointer to the master
typedef std::vector< std::pair< int,boost::shared_ptr<KnobI> > > MastersMap;

///a curve for each dimension
typedef std::vector< boost::shared_ptr<Curve> > CurvesMap;

struct KnobHelper::KnobHelperPrivate
{
    KnobHelper* publicInterface;
    KnobHolder* holder;
    std::string description; //< the text label that will be displayed  on the GUI
    std::string name; //< the knob can have a name different than the label displayed on GUI.
                      //By default this is the same as _description but can be set by calling setName().
    bool newLine;
    int itemSpacing;
    boost::shared_ptr<KnobI> parentKnob;
    bool IsSecret;
    std::vector<bool> enabled;
    bool CanUndo;
    bool EvaluateOnChange; //< if true, a value change will never trigger an evaluation
    bool IsPersistant; //will it be serialized?
    std::string tooltipHint;
    bool isAnimationEnabled;
    int dimension;
    /* the keys for a specific dimension*/
    CurvesMap curves;

    ////curve links
    ///A slave link CANNOT be master at the same time (i.e: if _slaveLinks[i] != NULL  then _masterLinks[i] == NULL )
    mutable QReadWriteLock mastersMutex; //< protects _masters & ignoreMasterPersistence & listeners
    MastersMap masters; //from what knob is slaved each curve if any
    bool ignoreMasterPersistence; //< when true masters will not be serialized

    ///This is a list of all the knobs that have expressions/links to this knob. It could be named "slaves" but
    ///in the future we will also add expressions.
    std::list<KnobI*> listeners;
    mutable QMutex animationLevelMutex;
    std::vector<Natron::AnimationLevelEnum> animationLevel; //< indicates for each dimension whether it is static/interpolated/onkeyframe
    bool declaredByPlugin; //< was the knob declared by a plug-in or added by Natron

    ///Pointer to the ofx param overlay interact
    boost::shared_ptr<OfxParamOverlayInteract> customInteract;

    ///Pointer to the knobGui interface if it has any
    KnobGuiI* gui;

    mutable QMutex mustCloneGuiCurvesMutex;
    /// Set to true if gui curves were modified by the user instead of the real internal curves.
    /// If true then when finished rendering, the knob should clone the guiCurves into the internal curves.
    std::vector<bool> mustCloneGuiCurves;
    std::vector<bool> mustCloneInternalCurves;
    
    ///A blind handle to the ofx param, needed for custom overlay interacts
    void* ofxParamHandle;

    ///This is to deal with multi-instance effects such as the Tracker: instance specifics knobs are
    ///not shared between instances whereas non instance specifics are shared.
    bool isInstanceSpecific;

    std::vector<std::string> dimensionNames;


    KnobHelperPrivate(KnobHelper* publicInterface_,
                      KnobHolder*  holder_,
                      int dimension_,
                      const std::string & description_,
                      bool declaredByPlugin_)
        : publicInterface(publicInterface_)
          , holder(holder_)
          , description(description_)
          , name( description_.c_str() )
          , newLine(true)
          , itemSpacing(0)
          , parentKnob()
          , IsSecret(false)
          , enabled(dimension_)
          , CanUndo(true)
          , EvaluateOnChange(true)
          , IsPersistant(true)
          , tooltipHint()
          , isAnimationEnabled(true)
          , dimension(dimension_)
          , curves(dimension_)
          , mastersMutex()
          , masters(dimension_)
          , ignoreMasterPersistence(false)
          , listeners()
          , animationLevelMutex()
          , animationLevel(dimension_)
          , declaredByPlugin(declaredByPlugin_)
          , customInteract()
          , gui(0)
          , mustCloneGuiCurvesMutex()
          , mustCloneGuiCurves()
          , ofxParamHandle(0)
          , isInstanceSpecific(false)
          , dimensionNames(dimension_)
    {
        mustCloneGuiCurves.resize(dimension);
        mustCloneInternalCurves.resize(dimension);
        for (int i = 0; i < dimension_; ++i) {
            mustCloneGuiCurves[i] = false;
            mustCloneInternalCurves[i] = false;
        }
    }
};

KnobHelper::KnobHelper(KnobHolder* holder,
                       const std::string & description,
                       int dimension,
                       bool declaredByPlugin)
    : _signalSlotHandler()
      , _imp( new KnobHelperPrivate(this,holder,dimension,description,declaredByPlugin) )
{
}

KnobHelper::~KnobHelper()
{
    if (_signalSlotHandler) {
        _signalSlotHandler->s_deleted();
    }
    if (_imp->holder) {
        _imp->holder->removeKnob(this);
    }
}

void
KnobHelper::setKnobGuiPointer(KnobGuiI* ptr)
{
    assert( QThread::currentThread() == qApp->thread() );
    _imp->gui = ptr;
}

KnobGuiI*
KnobHelper::getKnobGuiPointer() const
{
    return _imp->gui;
}

bool
KnobHelper::isDeclaredByPlugin() const
{
    return _imp->declaredByPlugin;
}

void
KnobHelper::setAsInstanceSpecific()
{
    _imp->isInstanceSpecific = true;
}

bool
KnobHelper::isInstanceSpecific() const
{
    return _imp->isInstanceSpecific;
}

void
KnobHelper::populate()
{
    Color_Knob* isColor = dynamic_cast<Color_Knob*>(this);
    for (int i = 0; i < _imp->dimension; ++i) {
        _imp->enabled[i] = true;
        _imp->curves[i] = boost::shared_ptr<Curve>( new Curve(this,i) );
        _imp->animationLevel[i] = Natron::eAnimationLevelNone;
        
        
        if (!isColor) {
            switch (i) {
                case 0:
                    _imp->dimensionNames[i] = "x";
                    break;
                case 1:
                    _imp->dimensionNames[i] = "y";
                    break;
                case 2:
                    _imp->dimensionNames[i] = "z";
                    break;
                case 3:
                    _imp->dimensionNames[i] = "w";
                    break;
                default:
                    break;
            }
            
        } else {
            switch (i) {
                case 0:
                    _imp->dimensionNames[i] = "r";
                    break;
                case 1:
                    _imp->dimensionNames[i] = "g";
                    break;
                case 2:
                    _imp->dimensionNames[i] = "b";
                    break;
                case 3:
                    _imp->dimensionNames[i] = "a";
                    break;
                default:
                    break;
            }
        }

    }
    
}

std::string
KnobHelper::getDimensionName(int dimension) const
{
    assert( dimension < (int)_imp->dimensionNames.size() && dimension >= 0);
    return _imp->dimensionNames[dimension];

}

void
KnobHelper::setDimensionName(int dim,const std::string & name)
{
    assert(QThread::currentThread() == qApp->thread());
    _imp->dimensionNames[dim] = name;
}

template <typename T>
const std::string &
Knob<T>::typeName() const {
    static std::string knobNoTypeName("NoType");
    return knobNoTypeName;
}

template <typename T>
bool
Knob<T>::canAnimate() const {
    return false;
}

void
KnobHelper::setSignalSlotHandler(const boost::shared_ptr<KnobSignalSlotHandler> & handler)
{
    _signalSlotHandler = handler;
}

double
KnobHelper::getDerivativeAtTime(double time,
                                int dimension) const
{
    if ( dimension > (int)_imp->curves.size() ) {
        throw std::invalid_argument("KnobHelper::getDerivativeAtTime(): Dimension out of range");
    }

    ///if the knob is slaved to another knob, returns the other knob value
    std::pair<int,boost::shared_ptr<KnobI> > master = getMaster(dimension);
    if (master.second) {
        return master.second->getDerivativeAtTime(time,master.first);
    }

    boost::shared_ptr<Curve> curve  = _imp->curves[dimension];
    if (curve->getKeyFramesCount() > 0) {
        return curve->getDerivativeAt(time);
    } else {
        /*if the knob as no keys at this dimension, the derivative is 0.*/
        return 0.;
    }
}


void
KnobHelper::deleteValueAtTime(int time,
                              int dimension,
                              Natron::ValueChangedReasonEnum reason)
{
    if ( dimension > (int)_imp->curves.size() || dimension < 0) {
        throw std::invalid_argument("KnobHelper::deleteValueAtTime(): Dimension out of range");
    }

    ///if the knob is slaved to another knob,return, because we don't want the
    ///gui to be unsynchronized with what lies internally.
    if ( isSlave(dimension) ) {
        return;
    }
    
    KnobHolder* holder = getHolder();
    boost::shared_ptr<Curve> curve;
    
    bool useGuiCurve = (!holder || !holder->canSetValue()) && _imp->gui;
    
    if (!useGuiCurve) {
        curve = getCurve(dimension);
    } else {
        curve = _imp->gui->getCurve(dimension);
        setGuiCurveHasChanged(dimension,true);
    }

    try {
        curve->removeKeyFrameWithTime( (double)time );
    } catch (const std::exception & e) {
        qDebug() << e.what();
    }

    //virtual portion
    keyframeRemoved_virtual(dimension, time);

    if (!useGuiCurve) {

        if (_signalSlotHandler) {
            _signalSlotHandler->s_updateSlaves(dimension);
        }
        checkAnimationLevel(dimension);
        guiCurveCloneInternalCurve(dimension);
        evaluateValueChange(dimension,reason);
    } else {
        if (_signalSlotHandler) {
             _signalSlotHandler->s_keyFrameRemoved(time,dimension);
        }
    }
}

void
KnobHelper::onKeyFrameRemoved(SequenceTime time,int dimension)
{
    deleteValueAtTime(time,dimension,Natron::eValueChangedReasonUserEdited);
}

bool
KnobHelper::moveValueAtTime(int time,int dimension,double dt,double dv,KeyFrame* newKey)
{
    if ( dimension > (int)_imp->curves.size() || dimension < 0) {
        throw std::invalid_argument("KnobHelper::moveValueAtTime(): Dimension out of range");
    }
    
    KnobHolder* holder = getHolder();
    
    boost::shared_ptr<Curve> curve;
    
    bool useGuiCurve = (!holder || !holder->canSetValue()) && _imp->gui;
    
    if (!useGuiCurve) {
        curve = getCurve(dimension);
    } else {
        curve = _imp->gui->getCurve(dimension);
        setGuiCurveHasChanged(dimension,true);
    }
    
    assert(curve);
    
    std::pair<double,double> curveYRange = curve->getCurveYRange();
    
    KeyFrame k;
    int keyindex = curve->keyFrameIndex(time);
    if (keyindex == -1) {
        return false;
    }
    
    bool gotKey = curve->getKeyFrameWithIndex(keyindex, &k);
    if (!gotKey) {
        return false;
    }
    
    double newX = k.getTime() + dt;
    double newY = k.getValue() + dv;
    
    if ( curve->areKeyFramesValuesClampedToIntegers() ) {
        newY = std::floor(newY + 0.5);
    } else if ( curve->areKeyFramesValuesClampedToBooleans() ) {
        newY = newY < 0.5 ? 0 : 1;
    }
    
    if (newY > curveYRange.second) {
        newY = k.getValue();
    } else if (newY < curveYRange.first) {
        newY = k.getValue();
    }
    
    try {
        *newKey = curve->setKeyFrameValueAndTime(newX,newY, keyindex, NULL);
    } catch (...) {
        return false;
    }
    
    if (_signalSlotHandler) {
        _signalSlotHandler->s_keyFrameMoved(dimension,time,newX);
    }
    
    if (!useGuiCurve) {
        evaluateValueChange(dimension, Natron::eValueChangedReasonPluginEdited);
        guiCurveCloneInternalCurve(dimension);
    }
    return true;
    
}

bool
KnobHelper::setInterpolationAtTime(int dimension,int time,Natron::KeyframeTypeEnum interpolation,KeyFrame* newKey)
{
    if ( dimension > (int)_imp->curves.size() || dimension < 0) {
        throw std::invalid_argument("KnobHelper::setInterpolationAtTime(): Dimension out of range");
    }
    
    KnobHolder* holder = getHolder();
    boost::shared_ptr<Curve> curve;
    
    bool useGuiCurve = (!holder || !holder->canSetValue()) && _imp->gui;
    
    if (!useGuiCurve) {
        curve = getCurve(dimension);
    } else {
        curve = _imp->gui->getCurve(dimension);
        setGuiCurveHasChanged(dimension,true);
    }
    
    int keyIndex = curve->keyFrameIndex(time);
    if (keyIndex == -1) {
        return false;
    }
    
    *newKey = curve->setKeyFrameInterpolation(interpolation, keyIndex);
    
    if (!useGuiCurve) {
        evaluateValueChange(dimension, Natron::eValueChangedReasonPluginEdited);
        guiCurveCloneInternalCurve(dimension);
    } else {
        if (_signalSlotHandler) {
            _signalSlotHandler->s_refreshGuiCurve(dimension);
        }
    }
    
    return true;
}

bool
KnobHelper::moveDerivativesAtTime(int dimension,int time,double left,double right)
{
    if ( dimension > (int)_imp->curves.size() || dimension < 0) {
        throw std::invalid_argument("KnobHelper::setInterpolationAtTime(): Dimension out of range");
    }
    
    KnobHolder* holder = getHolder();
    boost::shared_ptr<Curve> curve;
    
    bool useGuiCurve = (!holder || !holder->canSetValue()) && _imp->gui;
    
    if (!useGuiCurve) {
        curve = getCurve(dimension);
    } else {
        curve = _imp->gui->getCurve(dimension);
        setGuiCurveHasChanged(dimension,true);
    }

    int keyIndex = curve->keyFrameIndex(time);
    if (keyIndex == -1) {
        return false;
    }
    
    curve->setKeyFrameInterpolation(eKeyframeTypeFree, keyIndex);
    curve->setKeyFrameDerivatives(left, right, keyIndex);
    
    if (!useGuiCurve) {
        evaluateValueChange(dimension, Natron::eValueChangedReasonPluginEdited);
        guiCurveCloneInternalCurve(dimension);
    } else {
        if (_signalSlotHandler) {
            _signalSlotHandler->s_refreshGuiCurve(dimension);
        }
    }
    return true;
}

bool
KnobHelper::moveDerivativeAtTime(int dimension,int time,double derivative,bool isLeft)
{
    if ( dimension > (int)_imp->curves.size() || dimension < 0) {
        throw std::invalid_argument("KnobHelper::setInterpolationAtTime(): Dimension out of range");
    }
    
    KnobHolder* holder = getHolder();
    boost::shared_ptr<Curve> curve;
    
    bool useGuiCurve = (!holder || !holder->canSetValue()) && _imp->gui;
    
    if (!useGuiCurve) {
        curve = getCurve(dimension);
    } else {
        curve = _imp->gui->getCurve(dimension);
        setGuiCurveHasChanged(dimension,true);
    }
    
    int keyIndex = curve->keyFrameIndex(time);
    if (keyIndex == -1) {
        return false;
    }
    
    curve->setKeyFrameInterpolation(eKeyframeTypeBroken, keyIndex);
    if (isLeft) {
        curve->setKeyFrameLeftDerivative(derivative, keyIndex);
    } else {
        curve->setKeyFrameRightDerivative(derivative, keyIndex);
    }
    
    if (!useGuiCurve) {
        evaluateValueChange(dimension, Natron::eValueChangedReasonPluginEdited);
        guiCurveCloneInternalCurve(dimension);
    } else {
        if (_signalSlotHandler) {
            _signalSlotHandler->s_refreshGuiCurve(dimension);
        }
    }

    return true;
}

void
KnobHelper::removeAnimation(int dimension,
                            Natron::ValueChangedReasonEnum reason)
{
    assert(0 <= dimension);
    if ( (dimension < 0) || ( (int)_imp->curves.size() <= dimension ) ) {
        throw std::invalid_argument("KnobHelper::removeAnimation(): Dimension out of range");
    }

    ///if the knob is slaved to another knob,return, because we don't want the
    ///gui to be unsynchronized with what lies internally.
    if ( isSlave(dimension) ) {
        return;
    }
    
    KnobHolder* holder = getHolder();

    boost::shared_ptr<Curve> curve;
    
    bool useGuiCurve = (!holder || !holder->canSetValue()) && _imp->gui;
    
    if (!useGuiCurve) {
        curve = getCurve(dimension);
    } else {
        curve = _imp->gui->getCurve(dimension);
        setGuiCurveHasChanged(dimension,true);
    }

    if ( _signalSlotHandler && (reason != Natron::eValueChangedReasonUserEdited) ) {
        _signalSlotHandler->s_animationAboutToBeRemoved(dimension);
    }

    curve->clearKeyFrames();

    if ( _signalSlotHandler && (reason != Natron::eValueChangedReasonUserEdited) ) {
        _signalSlotHandler->s_animationRemoved(dimension);
    }
    
    animationRemoved_virtual(dimension);

    
    if (!useGuiCurve) {
        //virtual portion
        evaluateValueChange(dimension, reason);
        guiCurveCloneInternalCurve(dimension);
    } else {
        if (_signalSlotHandler) {
            _signalSlotHandler->s_refreshGuiCurve(dimension);
        }
    }
}

void
KnobHelper::cloneInternalCurvesIfNeeded(std::set<int>& modifiedDimensions)
{
    QMutexLocker k(&_imp->mustCloneGuiCurvesMutex);
    for (int i = 0; i < getDimension(); ++i) {
        if (_imp->mustCloneInternalCurves[i]) {
            guiCurveCloneInternalCurve(i);
            _imp->mustCloneInternalCurves[i] = false;
            modifiedDimensions.insert(i);
        }
    }
}

void
KnobHelper::setInternalCurveHasChanged(int dimension, bool changed)
{
    QMutexLocker k(&_imp->mustCloneGuiCurvesMutex);
    _imp->mustCloneInternalCurves[dimension] = changed;
}

void
KnobHelper::cloneGuiCurvesIfNeeded(std::set<int>& modifiedDimensions)
{
    QMutexLocker k(&_imp->mustCloneGuiCurvesMutex);
    for (int i = 0; i < getDimension(); ++i) {
        if (_imp->mustCloneGuiCurves[i]) {
            getCurve(i)->clone(*_imp->gui->getCurve(i));
            _imp->mustCloneGuiCurves[i] = false;
            
            modifiedDimensions.insert(i);
        }
    }
    
}

void
KnobHelper::guiCurveCloneInternalCurve(int dimension)
{
    if (_imp->gui) {
        _imp->gui->getCurve(dimension)->clone(*(_imp->curves[dimension]));
        if (_signalSlotHandler) {
            _signalSlotHandler->s_refreshGuiCurve(dimension);
        }
    }
}

boost::shared_ptr<Curve>
KnobHelper::getGuiCurve(int dimension) const
{
    if (_imp->gui) {
        return _imp->gui->getCurve(dimension);
    } else {
        return boost::shared_ptr<Curve>();
    }
}

void
KnobHelper::setGuiCurveHasChanged(int dimension,bool changed)
{
    QMutexLocker k(&_imp->mustCloneGuiCurvesMutex);
    _imp->mustCloneGuiCurves[dimension] = changed;
}

boost::shared_ptr<Curve> KnobHelper::getCurve(int dimension) const
{
    assert( 0 <= dimension && dimension < (int)_imp->curves.size() );

    std::pair<int,boost::shared_ptr<KnobI> > master = getMaster(dimension);
    if (master.second) {
        return master.second->getCurve(master.first);
    }

    return _imp->curves[dimension];
}

bool
KnobHelper::isAnimated(int dimension) const
{
    return getCurve(dimension)->isAnimated();
}

const std::vector<boost::shared_ptr<Curve> > &
KnobHelper::getCurves() const
{
    return _imp->curves;
}

int
KnobHelper::getDimension() const
{
    return _imp->dimension;
}

void
KnobHelper::blockEvaluation()
{
    if (_imp->holder) {
        _imp->holder->blockEvaluation();
    }
}

void
KnobHelper::unblockEvaluation()
{
    if (_imp->holder) {
        _imp->holder->unblockEvaluation();
    }
}

void
KnobHelper::evaluateValueChange(int dimension,
                                Natron::ValueChangedReasonEnum reason)
{
    
    if ( QThread::currentThread() != qApp->thread() ) {
        _signalSlotHandler->s_evaluateValueChangedInMainThread(dimension, reason);

        return;
    }
    
    AppInstance* app = 0;
    if (_imp->holder) {
        app = _imp->holder->getApp();
    }

    bool guiFrozen = app && _imp->gui && _imp->gui->isGuiFrozenForPlayback();
    

    /// For eValueChangedReasonTimeChanged we never call the instanceChangedAction and evaluate otherwise it would just throttle down
    /// the application responsiveness
<<<<<<< HEAD
    if (reason != Natron::eValueChangedReasonTimeChanged && app) {
=======
    if (reason != Natron::TIME_CHANGED && _imp->holder) {
>>>>>>> 0f97749f
        int time;
        if (app) {
            time = app->getTimeLine()->currentFrame();
        } else {
            time = 0;
        }
        if ( ( app && !app->getProject()->isLoadingProject() ) || !app ) {
            
            ///Notify that a value has changed, this may lead to this function being called recursively because it calls the plugin's
            ///instance changed action.
            _imp->holder->onKnobValueChanged_public(this, reason, time);
            
            
            if (reason != Natron::eValueChangedReasonSlaveRefresh && !guiFrozen) {
                ///Evaluate the change only if the reason is not time changed or slave refresh
                _imp->holder->evaluate_public(this, _imp->EvaluateOnChange, reason);
            }
            
            
            
        }
    }

    if (!guiFrozen && app && _signalSlotHandler) {
        _signalSlotHandler->s_valueChanged(dimension,(int)reason);
        _signalSlotHandler->s_updateSlaves(dimension);
        checkAnimationLevel(dimension);
    }
}

void
KnobHelper::turnOffNewLine()
{
    _imp->newLine = false;
}

bool
KnobHelper::isNewLineTurnedOff() const
{
    return !_imp->newLine;
}

void
KnobHelper::setSpacingBetweenItems(int spacing)
{
    _imp->itemSpacing = spacing;
}

void
KnobHelper::setEnabled(int dimension,
                       bool b)
{
    _imp->enabled[dimension] = b;
    if (_signalSlotHandler) {
        _signalSlotHandler->s_enabledChanged();
    }
}

void
KnobHelper::setAllDimensionsEnabled(bool b)
{
    for (U32 i = 0; i < _imp->enabled.size(); ++i) {
        _imp->enabled[i] = b;
    }
    if (_signalSlotHandler) {
        _signalSlotHandler->s_enabledChanged();
    }
}

void
KnobHelper::setSecret(bool b)
{
    _imp->IsSecret = b;

    ///the knob was revealed , refresh its gui to the current time
    if ( !b && _imp->holder && _imp->holder->getApp() ) {
        onTimeChanged( _imp->holder->getApp()->getTimeLine()->currentFrame() );
    }
    if (_signalSlotHandler) {
        _signalSlotHandler->s_secretChanged();
    }
}

int
KnobHelper::determineHierarchySize() const
{
    int ret = 0;
    boost::shared_ptr<KnobI> current = getParentKnob();

    while (current) {
        ++ret;
        current = current->getParentKnob();
    }

    return ret;
}

const std::string &
KnobHelper::getDescription() const
{
    return _imp->description;
}

bool
KnobHelper::hasAnimation() const
{
    for (int i = 0; i < getDimension(); ++i) {
        if (getKeyFramesCount(i) > 0) {
            return true;
        }
    }

    return false;
}

KnobHolder*
KnobHelper::getHolder() const
{
    return _imp->holder;
}

void
KnobHelper::setAnimationEnabled(bool val)
{
    _imp->isAnimationEnabled = val;
}

bool
KnobHelper::isAnimationEnabled() const
{
    return canAnimate() && _imp->isAnimationEnabled;
}

void
KnobHelper::setName(const std::string & name)
{
    _imp->name = name;
}

const std::string &
KnobHelper::getName() const
{
    return _imp->name;
}

void
KnobHelper::setParentKnob(boost::shared_ptr<KnobI> knob)
{
    _imp->parentKnob = knob;
}

boost::shared_ptr<KnobI> KnobHelper::getParentKnob() const
{
    return _imp->parentKnob;
}

bool
KnobHelper::getIsSecret() const
{
    return _imp->IsSecret;
}

void
KnobHelper::setIsFrozen(bool frozen)
{
    if (_signalSlotHandler) {
        _signalSlotHandler->s_setFrozen(frozen);
    }
}

bool
KnobHelper::isEnabled(int dimension) const
{
    assert( 0 <= dimension && dimension < getDimension() );

    return _imp->enabled[dimension];
}

void
KnobHelper::setDirty(bool d)
{
    _signalSlotHandler->s_setDirty(d);
}

void
KnobHelper::setEvaluateOnChange(bool b)
{
    assert( QThread::currentThread() == qApp->thread() );
    _imp->EvaluateOnChange = b;
}

bool
KnobHelper::getIsPersistant() const
{
    return _imp->IsPersistant;
}

void
KnobHelper::setIsPersistant(bool b)
{
    _imp->IsPersistant = b;
}

void
KnobHelper::setCanUndo(bool val)
{
    _imp->CanUndo = val;
}

bool
KnobHelper::getCanUndo() const
{
    return _imp->CanUndo;
}

bool
KnobHelper::getEvaluateOnChange() const
{
    return _imp->EvaluateOnChange;
}

void
KnobHelper::setHintToolTip(const std::string & hint)
{
    _imp->tooltipHint = hint;
}

const std::string &
KnobHelper::getHintToolTip() const
{
    return _imp->tooltipHint;
}

void
KnobHelper::setCustomInteract(const boost::shared_ptr<OfxParamOverlayInteract> & interactDesc)
{
    assert( QThread::currentThread() == qApp->thread() );
    _imp->customInteract = interactDesc;
}

boost::shared_ptr<OfxParamOverlayInteract> KnobHelper::getCustomInteract() const
{
    assert( QThread::currentThread() == qApp->thread() );

    return _imp->customInteract;
}

void
KnobHelper::swapOpenGLBuffers()
{
}

void
KnobHelper::redraw()
{
    if (_imp->gui) {
        _imp->gui->redraw();
    }
}

void
KnobHelper::getViewportSize(double &width,
                            double &height) const
{
    if (_imp->gui) {
        _imp->gui->getViewportSize(width, height);
    } else {
        width = 0;
        height = 0;
    }
}

void
KnobHelper::getPixelScale(double & xScale,
                          double & yScale) const
{
    if (_imp->gui) {
        _imp->gui->getPixelScale(xScale, yScale);
    } else {
        xScale = 0;
        yScale = 0;
    }
}

void
KnobHelper::getBackgroundColour(double &r,
                                double &g,
                                double &b) const
{
    if (_imp->gui) {
        _imp->gui->getBackgroundColour(r, g, b);
    } else {
        r = 0;
        g = 0;
        b = 0;
    }
}

void
KnobHelper::saveOpenGLContext()
{
    if (_imp->gui) {
        _imp->gui->saveOpenGLContext();
    }
}

void
KnobHelper::restoreOpenGLContext()
{
    if (_imp->gui) {
        _imp->gui->restoreOpenGLContext();
    }
}

void
KnobHelper::setOfxParamHandle(void* ofxParamHandle)
{
    assert( QThread::currentThread() == qApp->thread() );
    _imp->ofxParamHandle = ofxParamHandle;
}

void*
KnobHelper::getOfxParamHandle() const
{
    assert( QThread::currentThread() == qApp->thread() );

    return _imp->ofxParamHandle;
}

bool
KnobHelper::isMastersPersistenceIgnored() const
{
    QReadLocker l(&_imp->mastersMutex);

    return _imp->ignoreMasterPersistence;
}

void
KnobHelper::copyAnimationToClipboard() const
{
    if (_imp->gui) {
        _imp->gui->copyAnimationToClipboard();
    }
}

bool
KnobHelper::slaveTo(int dimension,
                    const boost::shared_ptr<KnobI> & other,
                    int otherDimension,
                    Natron::ValueChangedReasonEnum reason,
                    bool ignoreMasterPersistence)
{
    assert( 0 <= dimension && dimension < (int)_imp->masters.size() );
    assert( !other->isSlave(otherDimension) );

    {
        QWriteLocker l(&_imp->mastersMutex);
        if (_imp->masters[dimension].second) {
            return false;
        }
        _imp->ignoreMasterPersistence = ignoreMasterPersistence;
        _imp->masters[dimension].second = other;
        _imp->masters[dimension].first = otherDimension;
    }

    KnobHelper* helper = dynamic_cast<KnobHelper*>( other.get() );
    assert(helper);

    if (helper->_signalSlotHandler && _signalSlotHandler) {
        QObject::connect( helper->_signalSlotHandler.get(), SIGNAL( updateSlaves(int) ), _signalSlotHandler.get(), SLOT( onMasterChanged(int) ) );
    }

    if (_signalSlotHandler) {
        ///Notify we want to refresh
        if (reason == Natron::eValueChangedReasonPluginEdited) {
            _signalSlotHandler->s_knobSlaved(dimension,true);
        }

        if ( getHolder() ) {
            ///hackish way to get a shared ptr to this knob
            getHolder()->onKnobSlaved( _signalSlotHandler->getKnob(),dimension,true, other->getHolder() );
        }
    }
    evaluateValueChange(dimension, reason);

    ///Register this as a listener of the master
    helper->addListener(this);

    return true;
}

std::pair<int,boost::shared_ptr<KnobI> > KnobHelper::getMaster(int dimension) const
{
    assert(dimension >= 0 && dimension < (int)_imp->masters.size());
    QReadLocker l(&_imp->mastersMutex);

    return _imp->masters[dimension];
}

void
KnobHelper::resetMaster(int dimension)
{
    assert(dimension >= 0);
    _imp->masters[dimension].second.reset();
    _imp->masters[dimension].first = -1;
    _imp->ignoreMasterPersistence = false;
}

bool
KnobHelper::isSlave(int dimension) const
{
    assert(dimension >= 0);
    QReadLocker l(&_imp->mastersMutex);

    return bool(_imp->masters[dimension].second);
}

std::vector< std::pair<int,boost::shared_ptr<KnobI> > > KnobHelper::getMasters_mt_safe() const
{
    QReadLocker l(&_imp->mastersMutex);

    return _imp->masters;
}

void
KnobHelper::checkAnimationLevel(int dimension)
{
    AnimationLevelEnum level = Natron::eAnimationLevelNone;

    if ( getHolder() && getHolder()->getApp() ) {
        boost::shared_ptr<Curve> c = getCurve(dimension);
        SequenceTime time = getHolder()->getApp()->getTimeLine()->currentFrame();
        if (c->getKeyFramesCount() > 0) {
            KeyFrame kf;
            bool found = c->getKeyFrameWithTime(time, &kf);;
            if (found) {
                level = Natron::eAnimationLevelOnKeyframe;
            } else {
                level = Natron::eAnimationLevelInterpolatedValue;
            }
        } else {
            level = Natron::eAnimationLevelNone;
        }
    }
    setAnimationLevel(dimension,level);
}

void
KnobHelper::setAnimationLevel(int dimension,
                              Natron::AnimationLevelEnum level)
{
    {
        QMutexLocker l(&_imp->animationLevelMutex);
        assert( dimension < (int)_imp->animationLevel.size() );
        _imp->animationLevel[dimension] = level;
    }
    if ( _signalSlotHandler && _imp->gui && !_imp->gui->isGuiFrozenForPlayback() ) {
        _signalSlotHandler->s_animationLevelChanged( dimension,(int)level );
    }
}

Natron::AnimationLevelEnum
KnobHelper::getAnimationLevel(int dimension) const
{
    ///if the knob is slaved to another knob, returns the other knob value
    std::pair<int,boost::shared_ptr<KnobI> > master = getMaster(dimension);

    if (master.second) {
        return master.second->getAnimationLevel(master.first);
    }

    QMutexLocker l(&_imp->animationLevelMutex);
    if ( dimension > (int)_imp->animationLevel.size() ) {
        throw std::invalid_argument("Knob::getAnimationLevel(): Dimension out of range");
    }

    return _imp->animationLevel[dimension];
}

void
KnobHelper::deleteAnimationBeforeTime(int time,
                                      int dimension,
                                      Natron::ValueChangedReasonEnum reason)
{
    assert( 0 <= dimension && dimension < getDimension() );
    KeyFrame k;
    bool ok = _imp->curves[dimension]->getPreviousKeyframeTime(time, &k);
    while (ok) {
        deleteValueAtTime(k.getTime(), dimension, reason);
        ok = _imp->curves[dimension]->getPreviousKeyframeTime(time, &k);
    }
}

void
KnobHelper::deleteAnimationAfterTime(int time,
                                     int dimension,
                                     Natron::ValueChangedReasonEnum reason)
{
    assert( 0 <= dimension && dimension < getDimension() );
    KeyFrame k;
    bool ok = _imp->curves[dimension]->getNextKeyframeTime(time, &k);
    while (ok) {
        deleteValueAtTime(k.getTime(), dimension, reason);
        ok = _imp->curves[dimension]->getNextKeyframeTime(time, &k);
    }
}

bool
KnobHelper::getKeyFrameTime(int index,
                            int dimension,
                            double* time) const
{
    assert( 0 <= dimension && dimension < getDimension() );
    if ( !isAnimated(dimension) ) {
        return false;
    }
    boost::shared_ptr<Curve> curve = getCurve(dimension); //< getCurve will return the master's curve if any
    assert(curve);
    KeyFrame kf;
    bool ret = curve->getKeyFrameWithIndex(index, &kf);
    if (ret) {
        *time = kf.getTime();
    }

    return ret;
}

bool
KnobHelper::getLastKeyFrameTime(int dimension,
                                double* time) const
{
    assert( 0 <= dimension && dimension < getDimension() );
    if ( !isAnimated(dimension) ) {
        return false;
    }

    boost::shared_ptr<Curve> curve = getCurve(dimension);  //< getCurve will return the master's curve if any
    assert(curve);
    *time = curve->getMaximumTimeCovered();

    return true;
}

bool
KnobHelper::getFirstKeyFrameTime(int dimension,
                                 double* time) const
{
    return getKeyFrameTime(0, dimension, time);
}

int
KnobHelper::getKeyFramesCount(int dimension) const
{
    return getCurve(dimension)->getKeyFramesCount();   //< getCurve will return the master's curve if any
}

bool
KnobHelper::getNearestKeyFrameTime(int dimension,
                                   double time,
                                   double* nearestTime) const
{
    assert( 0 <= dimension && dimension < getDimension() );
    if ( !isAnimated(dimension) ) {
        return false;
    }

    boost::shared_ptr<Curve> curve = getCurve(dimension);  //< getCurve will return the master's curve if any
    assert(curve);
    KeyFrame kf;
    bool ret = curve->getNearestKeyFrameWithTime(time, &kf);
    if (ret) {
        *nearestTime = kf.getTime();
    }

    return ret;
}

int
KnobHelper::getKeyFrameIndex(int dimension,
                             double time) const
{
    assert( 0 <= dimension && dimension < getDimension() );
    if ( !isAnimated(dimension) ) {
        return -1;
    }

    boost::shared_ptr<Curve> curve = getCurve(dimension);  //< getCurve will return the master's curve if any
    assert(curve);

    return curve->keyFrameIndex(time);
}

void
KnobHelper::onMasterChanged(KnobI* master,
                            int masterDimension)
{
    ///Map to the good dimension
    {
        QReadLocker l(&_imp->mastersMutex);
        for (U32 i = 0; i < _imp->masters.size(); ++i) {
            if (_imp->masters[i].second.get() == master && _imp->masters[i].first == masterDimension) {
                evaluateValueChange(i, Natron::eValueChangedReasonSlaveRefresh);

                return;
            }
        }
    }
    ///The master must exist.
    assert(false);
}

void
KnobHelper::addListener(KnobI* knob)
{
    QWriteLocker l(&_imp->mastersMutex);

    _imp->listeners.push_back(knob);
}

void
KnobHelper::removeListener(KnobI* knob)
{
    QWriteLocker l(&_imp->mastersMutex);
    std::list<KnobI*>::iterator found = std::find(_imp->listeners.begin(), _imp->listeners.end(), knob);

    if ( found != _imp->listeners.end() ) {
        _imp->listeners.erase(found);
    }
}

void
KnobHelper::getListeners(std::list<KnobI*> & listeners) const
{
    QReadLocker l(&_imp->mastersMutex);

    listeners = _imp->listeners;
}

SequenceTime
KnobHelper::getCurrentTime() const
{
    KnobHolder* holder = getHolder();
    return holder && holder->getApp() ? holder->getCurrentTime() : 0;
}

/***************************KNOB HOLDER******************************************/

struct KnobHolder::KnobHolderPrivate
{
    AppInstance* app;
    std::vector< boost::shared_ptr<KnobI> > knobs;
    bool knobsInitialized;
    bool isSlave;

    ///Use to count the recursion in the function calls
    /* The image effect actions which may trigger a recursive action call on a single instance are...

       kOfxActionBeginInstanceChanged
       kOfxActionInstanceChanged
       kOfxActionEndInstanceChanged
       The interact actions which may trigger a recursive action to be called on the associated plugin instance are...

       kOfxInteractActionGainFocus
       kOfxInteractActionKeyDown
       kOfxInteractActionKeyRepeat
       kOfxInteractActionKeyUp
       kOfxInteractActionLoseFocus
       kOfxInteractActionPenDown
       kOfxInteractActionPenMotion
       kOfxInteractActionPenUp

       The image effect actions which may be called recursively are...

       kOfxActionBeginInstanceChanged
       kOfxActionInstanceChanged
       kOfxActionEndInstanceChanged
       kOfxImageEffectActionGetClipPreferences
       The interact actions which may be called recursively are...

       kOfxInteractActionDraw

     */
    ThreadStorage<int> actionsRecursionLevel;

    ///If true, when the actionsRecursionLevel hit 0, it will trigger an evaluation.
    struct EvaluationRequest
    {
        KnobI* requester; //< the last requester
        bool isSignificant; //< is it a significant evaluation ?

        EvaluationRequest()
            : requester(0), isSignificant(false)
        {
        }
    };

    EvaluationRequest evaluateQueue;
    mutable QMutex paramsEditLevelMutex;
    KnobHolder::MultipleParamsEditLevel paramsEditLevel;
    mutable QMutex evaluationBlockedMutex;
    int evaluationBlocked;

    QMutex knobsFrozenMutex;
    bool knobsFrozen;
    
    KnobHolderPrivate(AppInstance* appInstance_)
        : app(appInstance_)
          , knobs()
          , knobsInitialized(false)
          , isSlave(false)
          , actionsRecursionLevel()
          , evaluateQueue()
          , paramsEditLevel(PARAM_EDIT_OFF)
          , evaluationBlockedMutex(QMutex::Recursive)
          , evaluationBlocked(0)
          , knobsFrozenMutex()
          , knobsFrozen(false)
    {
        // Initialize local data on the main-thread
        ///Don't remove the if condition otherwise this will crash because QApp is not initialized yet for Natron settings.
        if (appInstance_) {
            actionsRecursionLevel.setLocalData(0);
        }
    }
};

KnobHolder::KnobHolder(AppInstance* appInstance)
    : _imp( new KnobHolderPrivate(appInstance) )
{
}

KnobHolder::~KnobHolder()
{
    for (U32 i = 0; i < _imp->knobs.size(); ++i) {
        KnobHelper* helper = dynamic_cast<KnobHelper*>( _imp->knobs[i].get() );
        assert(helper);
        helper->_imp->holder = 0;
    }
}

void
KnobHolder::unblockEvaluation()
{
    QMutexLocker l(&_imp->evaluationBlockedMutex);

    --_imp->evaluationBlocked;
    assert(_imp->evaluationBlocked >= 0);
}

void
KnobHolder::blockEvaluation()
{
    QMutexLocker l(&_imp->evaluationBlockedMutex);

    ++_imp->evaluationBlocked;
}

bool
KnobHolder::isEvaluationBlocked() const
{
    QMutexLocker l(&_imp->evaluationBlockedMutex);

    return _imp->evaluationBlocked > 0;
}

KnobHolder::MultipleParamsEditLevel
KnobHolder::getMultipleParamsEditLevel() const
{
    QMutexLocker l(&_imp->paramsEditLevelMutex);

    return _imp->paramsEditLevel;
}

void
KnobHolder::setMultipleParamsEditLevel(KnobHolder::MultipleParamsEditLevel level)
{
    QMutexLocker l(&_imp->paramsEditLevelMutex);

    _imp->paramsEditLevel = level;
}

AppInstance*
KnobHolder::getApp() const
{
    return _imp->app;
}

void
KnobHolder::initializeKnobsPublic()
{
    initializeKnobs();
    _imp->knobsInitialized = true;
}

void
KnobHolder::addKnob(boost::shared_ptr<KnobI> k)
{
    _imp->knobs.push_back(k);
}

void
KnobHolder::removeKnob(KnobI* knob)
{
    for (U32 i = 0; i < _imp->knobs.size(); ++i) {
        if (_imp->knobs[i].get() == knob) {
            _imp->knobs.erase(_imp->knobs.begin() + i);
            break;
        }
    }
}

void
KnobHolder::onGuiFrozenChange(bool frozen)
{
    ///The issue with this is if the user toggles off the global frozen mode
    ///and the knobs are already frozen because for instance they are already rendering something
    ///that would unfrozen them, though this is very unlikely that the user does it.
    setKnobsFrozen(frozen);
}

void
KnobHolder::refreshAfterTimeChange(SequenceTime time)
{
    if (getApp()->isGuiFrozen()) {
        return;
    }
    for (U32 i = 0; i < _imp->knobs.size(); ++i) {
        _imp->knobs[i]->onTimeChanged(time);
    }
}

void
KnobHolder::refreshInstanceSpecificKnobsOnly(SequenceTime time)
{
    for (U32 i = 0; i < _imp->knobs.size(); ++i) {
        if ( _imp->knobs[i]->isInstanceSpecific() ) {
            _imp->knobs[i]->onTimeChanged(time);
        }
    }
}

boost::shared_ptr<KnobI> KnobHolder::getKnobByName(const std::string & name) const
{
    const std::vector<boost::shared_ptr<KnobI> > & knobs = getKnobs();

    for (U32 i = 0; i < knobs.size(); ++i) {
        if (knobs[i]->getName() == name) {
            return knobs[i];
        }
    }

    return boost::shared_ptr<KnobI>();
}

const std::vector< boost::shared_ptr<KnobI> > &
KnobHolder::getKnobs() const
{
    ///MT-safe since it never changes
    return _imp->knobs;
}

void
KnobHolder::slaveAllKnobs(KnobHolder* other)
{
    if (_imp->isSlave) {
        return;
    }
    ///Call it prior to slaveTo: it will set the master pointer as pointing to other
    onAllKnobsSlaved(true,other);

    blockEvaluation();

    const std::vector<boost::shared_ptr<KnobI> > & otherKnobs = other->getKnobs();
    const std::vector<boost::shared_ptr<KnobI> > & thisKnobs = getKnobs();
    for (U32 i = 0; i < otherKnobs.size(); ++i) {
        
        if (otherKnobs[i]->isDeclaredByPlugin()) {
            boost::shared_ptr<KnobI> foundKnob;
            for (U32 j = 0; j < thisKnobs.size(); ++j) {
                if ( thisKnobs[j]->getName() == otherKnobs[i]->getName() ) {
                    foundKnob = thisKnobs[j];
                    break;
                }
            }
            assert(foundKnob);
            int dims = foundKnob->getDimension();
            for (int j = 0; j < dims; ++j) {
                foundKnob->slaveTo(j, otherKnobs[i], j);
            }
        }
    }
    unblockEvaluation();
    evaluate_public(NULL, true, Natron::eValueChangedReasonUserEdited);
    _imp->isSlave = true;
}

bool
KnobHolder::isSlave() const
{
    return _imp->isSlave;
}

void
KnobHolder::unslaveAllKnobs()
{
    if (!_imp->isSlave) {
        return;
    }
    const std::vector<boost::shared_ptr<KnobI> > & thisKnobs = getKnobs();
    blockEvaluation();
    for (U32 i = 0; i < thisKnobs.size(); ++i) {
        int dims = thisKnobs[i]->getDimension();
        for (int j = 0; j < dims; ++j) {
            if ( (i == thisKnobs.size() - 1) && (j == dims - 1) ) {
                unblockEvaluation();
            }
            if ( thisKnobs[i]->isSlave(j) ) {
                thisKnobs[i]->unSlave(j,true);
            }
        }
    }
    _imp->isSlave = false;
    onAllKnobsSlaved(false,(KnobHolder*)NULL);
}

void
KnobHolder::beginKnobsValuesChanged_public(Natron::ValueChangedReasonEnum reason)
{
    ///cannot run in another thread.
    assert( QThread::currentThread() == qApp->thread() );

    RECURSIVE_ACTION();
    beginKnobsValuesChanged(reason);
}

void
KnobHolder::endKnobsValuesChanged_public(Natron::ValueChangedReasonEnum reason)
{
    ///cannot run in another thread.
    assert( QThread::currentThread() == qApp->thread() );

    RECURSIVE_ACTION();
    endKnobsValuesChanged(reason);
}

void
KnobHolder::onKnobValueChanged_public(KnobI* k,
                                      Natron::ValueChangedReasonEnum reason,
                                      SequenceTime time)
{
    ///cannot run in another thread.
    assert( QThread::currentThread() == qApp->thread() );
    if (isEvaluationBlocked() || !_imp->knobsInitialized) {
        return;
    }
    RECURSIVE_ACTION();
    onKnobValueChanged(k, reason,time);
}

void
KnobHolder::evaluate_public(KnobI* knob,
                            bool isSignificant,
                            Natron::ValueChangedReasonEnum reason)
{
    ///cannot run in another thread.
    assert( QThread::currentThread() == qApp->thread() );
    if ( isEvaluationBlocked() ) {
        return;
    }
    _imp->evaluateQueue.isSignificant |= isSignificant;
    if (!_imp->evaluateQueue.requester) {
        _imp->evaluateQueue.requester = knob;
    }
    if (getRecursionLevel() == 0) {
        evaluate(_imp->evaluateQueue.requester, _imp->evaluateQueue.isSignificant,reason);
        _imp->evaluateQueue.requester = NULL;
        _imp->evaluateQueue.isSignificant = false;
        if ( isSignificant && getApp() ) {
            ///Don't trigger autosaves for buttons
            Button_Knob* isButton = dynamic_cast<Button_Knob*>(knob);
            if (!isButton) {
                getApp()->triggerAutoSave();
            }
        }
    }
}

void
KnobHolder::checkIfRenderNeeded()
{
    ///cannot run in another thread.
    assert( QThread::currentThread() == qApp->thread() );
    if ( (getRecursionLevel() == 1) && (_imp->evaluateQueue.requester != NULL) ) {
        evaluate(_imp->evaluateQueue.requester, _imp->evaluateQueue.isSignificant,Natron::eValueChangedReasonUserEdited);
        _imp->evaluateQueue.requester = NULL;
        _imp->evaluateQueue.isSignificant = false;
    }
}

void
KnobHolder::assertActionIsNotRecursive() const
{
# ifdef DEBUG
    
    ///Only check recursions which are on a render threads, because we do authorize recursions in getRegionOfDefinition and such which
    ///always happen in the main thread.
    if (QThread::currentThread() != qApp->thread()) {
        int recursionLvl = getRecursionLevel();
        
        if ( getApp() && getApp()->isShowingDialog() ) {
            return;
        }
        if (recursionLvl != 0) {
            qDebug() << "A non-recursive action has been called recursively.";
        }
    }
# endif // DEBUG
}

void
KnobHolder::incrementRecursionLevel()
{
    if ( !_imp->actionsRecursionLevel.hasLocalData() ) {
        _imp->actionsRecursionLevel.setLocalData(1);
    } else {
        _imp->actionsRecursionLevel.localData() += 1;
    }
   
    /*NamedKnobHolder* named = dynamic_cast<NamedKnobHolder*>(this);
    if (named) {
        std::cout << named->getName_mt_safe() <<  " INCR: " << _imp->actionsRecursionLevel.localData() <<  " ( "<<
        QThread::currentThread() <<
        " ) main-thread = " << (QThread::currentThread() == qApp->thread()) << std::endl;
    }
    */
}

void
KnobHolder::decrementRecursionLevel()
{
    assert( _imp->actionsRecursionLevel.hasLocalData() );
    _imp->actionsRecursionLevel.localData() -= 1;
    /*NamedKnobHolder* named = dynamic_cast<NamedKnobHolder*>(this);
    if (named) {
        std::cout << named->getName_mt_safe() << " DECR: "<< _imp->actionsRecursionLevel.localData() <<  " ( "<<QThread::currentThread() <<
        " ) main-thread = " << (QThread::currentThread() == qApp->thread()) << std::endl;
    }
     */
}

int
KnobHolder::getRecursionLevel() const
{

    if ( _imp->actionsRecursionLevel.hasLocalData() ) {
       /* const NamedKnobHolder* named = dynamic_cast<const NamedKnobHolder*>(this);
        if (named) {
            std::cout << named->getName_mt_safe() << " GET: "<< _imp->actionsRecursionLevel.localData() <<  " ( "<<
            QThread::currentThread() <<
            " ) main-thread = " << (QThread::currentThread() == qApp->thread()) << std::endl;
        }*/
        return _imp->actionsRecursionLevel.localData();
    } else {
        /*const NamedKnobHolder* named = dynamic_cast<const NamedKnobHolder*>(this);
        if (named) {
            std::cout << named->getName_mt_safe() << "GET: "<< 0 <<  "( "<< QThread::currentThread() <<
            " ) main-thread = " << (QThread::currentThread() == qApp->thread()) << std::endl;
        }
         */
        return 0;
    }
}

void
KnobHolder::restoreDefaultValues()
{
    aboutToRestoreDefaultValues();

    for (U32 i = 0; i < _imp->knobs.size(); ++i) {
        Button_Knob* isBtn = dynamic_cast<Button_Knob*>( _imp->knobs[i].get() );
        Page_Knob* isPage = dynamic_cast<Page_Knob*>( _imp->knobs[i].get() );
        Group_Knob* isGroup = dynamic_cast<Group_Knob*>( _imp->knobs[i].get() );
        Separator_Knob* isSeparator = dynamic_cast<Separator_Knob*>( _imp->knobs[i].get() );

        ///Don't restore buttons and the node label
        if ( !isBtn && !isPage && !isGroup && !isSeparator && (_imp->knobs[i]->getName() != kUserLabelKnobName) ) {
            _imp->knobs[i]->blockEvaluation();
            for (int d = 0; d < _imp->knobs[i]->getDimension(); ++d) {
                _imp->knobs[i]->resetToDefaultValue(d);
            }
            _imp->knobs[i]->unblockEvaluation();
        }
    }
    evaluate_public(NULL, true, Natron::eValueChangedReasonUserEdited);
}

void
KnobHolder::setKnobsFrozen(bool frozen)
{
    {
        QMutexLocker l(&_imp->knobsFrozenMutex);
        if (frozen == _imp->knobsFrozen) {
            return;
        }
        _imp->knobsFrozen = frozen;
    }
    const std::vector<boost::shared_ptr<KnobI> > & knobs = getKnobs();

    for (U32 i = 0; i < knobs.size(); ++i) {
        knobs[i]->setIsFrozen(frozen);
    }
}

void
KnobHolder::dequeueValuesSet()
{
    assert(QThread::currentThread() == qApp->thread());
    
    for (U32 i = 0; i < _imp->knobs.size(); ++i) {
        _imp->knobs[i]->dequeueValuesSet(false);
    }
}

SequenceTime
KnobHolder::getCurrentTime() const
{
    return getApp()->getTimeLine()->currentFrame();
}

void
KnobHolder::discardAppPointer()
{
    _imp->app = 0;
}

/***************************STRING ANIMATION******************************************/
void
AnimatingString_KnobHelper::cloneExtraData(KnobI* other)
{
    AnimatingString_KnobHelper* isAnimatedString = dynamic_cast<AnimatingString_KnobHelper*>(other);

    if (isAnimatedString) {
        _animation->clone( isAnimatedString->getAnimation() );
    }
}

void
AnimatingString_KnobHelper::cloneExtraData(KnobI* other,
                                           SequenceTime offset,
                                           const RangeD* range)
{
    AnimatingString_KnobHelper* isAnimatedString = dynamic_cast<AnimatingString_KnobHelper*>(other);

    if (isAnimatedString) {
        _animation->clone(isAnimatedString->getAnimation(), offset, range);
    }
}

AnimatingString_KnobHelper::AnimatingString_KnobHelper(KnobHolder* holder,
                                                       const std::string &description,
                                                       int dimension,
                                                       bool declaredByPlugin)
    : Knob<std::string>(holder,description,dimension,declaredByPlugin)
      , _animation( new StringAnimationManager(this) )
{
}

AnimatingString_KnobHelper::~AnimatingString_KnobHelper()
{
    delete _animation;
}

void
AnimatingString_KnobHelper::stringToKeyFrameValue(int time,
                                                  const std::string & v,
                                                  double* returnValue)
{
    _animation->insertKeyFrame(time, v, returnValue);
}

void
AnimatingString_KnobHelper::stringFromInterpolatedValue(double interpolated,
                                                        std::string* returnValue) const
{
    _animation->stringFromInterpolatedIndex(interpolated, returnValue);
}

void
AnimatingString_KnobHelper::animationRemoved_virtual(int /*dimension*/)
{
    _animation->clearKeyFrames();
}

void
AnimatingString_KnobHelper::keyframeRemoved_virtual(int /*dimension*/,
                                                    double time)
{
    _animation->removeKeyFrame(time);
}

std::string
AnimatingString_KnobHelper::getStringAtTime(double time,
                                            int dimension) const
{
    std::string ret;

    if ( _animation->hasCustomInterp() ) {
        bool succeeded = _animation->customInterpolation(time, &ret);
        if (!succeeded) {
            return getValue(dimension);
        } else {
            return ret;
        }
    }

    return ret;
}

void
AnimatingString_KnobHelper::setCustomInterpolation(customParamInterpolationV1Entry_t func,
                                                   void* ofxParamHandle)
{
    _animation->setCustomInterpolation(func, ofxParamHandle);
}

void
AnimatingString_KnobHelper::loadAnimation(const std::map<int,std::string> & keyframes)
{
    _animation->load(keyframes);
}

void
AnimatingString_KnobHelper::saveAnimation(std::map<int,std::string>* keyframes) const
{
    _animation->save(keyframes);
}

/***************************KNOB EXPLICIT TEMPLATE INSTANTIATION******************************************/


template class Knob<int>;
template class Knob<double>;
template class Knob<bool>;
template class Knob<std::string>;
<|MERGE_RESOLUTION|>--- conflicted
+++ resolved
@@ -815,11 +815,7 @@
 
     /// For eValueChangedReasonTimeChanged we never call the instanceChangedAction and evaluate otherwise it would just throttle down
     /// the application responsiveness
-<<<<<<< HEAD
-    if (reason != Natron::eValueChangedReasonTimeChanged && app) {
-=======
-    if (reason != Natron::TIME_CHANGED && _imp->holder) {
->>>>>>> 0f97749f
+    if (reason != Natron::eValueChangedReasonTimeChanged && _imp->holder) {
         int time;
         if (app) {
             time = app->getTimeLine()->currentFrame();
