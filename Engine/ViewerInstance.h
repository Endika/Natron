//  Natron
//
/* This Source Code Form is subject to the terms of the Mozilla Public
 * License, v. 2.0. If a copy of the MPL was not distributed with this
 * file, You can obtain one at http://mozilla.org/MPL/2.0/. */
/*
 * Created by Alexandre GAUTHIER-FOICHAT on 6/1/2012.
 * contact: immarespond at gmail dot com
 *
 */

#ifndef NATRON_ENGINE_VIEWERNODE_H_
#define NATRON_ENGINE_VIEWERNODE_H_

#include <string>

#include "Global/Macros.h"
#include "Engine/Rect.h"
#include "Engine/EffectInstance.h"

namespace Natron {
class Image;
class FrameEntry;
namespace Color {
class Lut;
}
}
class TimeLine;
class OpenGLViewerI;
struct TextureRect;

class ViewerInstance
: public QObject, public Natron::OutputEffectInstance, public LockManagerI<Natron::FrameEntry>
{
    Q_OBJECT

    friend class ViewerDisplayScheduler;
public:
    
    
    
    enum DisplayChannels
    {
        RGB = 0,
        R,
        G,
        B,
        A,
        LUMINANCE
    };

public:
    static Natron::EffectInstance* BuildEffect(boost::shared_ptr<Natron::Node> n) WARN_UNUSED_RETURN;

    ViewerInstance(boost::shared_ptr<Natron::Node> node);

    virtual ~ViewerInstance();
    
    OutputSchedulerThread* createOutputScheduler() OVERRIDE FINAL WARN_UNUSED_RETURN;

    OpenGLViewerI* getUiContext() const WARN_UNUSED_RETURN;

    ///Called upon node creation and then never changed
    void setUiContext(OpenGLViewerI* viewer);

    /**
     * @brief Set the uiContext pointer to NULL, preventing the gui to be deleted twice when
     * the node is deleted.
     **/
    void invalidateUiContext();

    /**
     * @brief This function renders the image at time 'time' on the viewer.
     * It first get the region of definition of the image at the given time
     * and then deduce what is the region of interest on the viewer, according
     * to the current render scale.
     * Then it looks-up the ViewerCache to find an already existing frame,
     * in which case it copies directly the cached frame over to the PBO.
     * Otherwise it just calls renderRoi(...) on the active input
     * and then render to the PBO.
     **/
    Natron::Status renderViewer(SequenceTime time,bool singleThreaded,bool isSequentialRender) WARN_UNUSED_RETURN;


    /**
     *@brief Bypasses the cache so the next frame will be rendered fully
     **/
    void forceFullComputationOnNextFrame();

    void disconnectViewer();

    int activeInput() const WARN_UNUSED_RETURN;

    int getLutType() const WARN_UNUSED_RETURN;

    double getGain() const WARN_UNUSED_RETURN;

    int getMipMapLevel() const WARN_UNUSED_RETURN;

    ///same as getMipMapLevel but with the zoomFactor taken into account
    int getMipMapLevelCombinedToZoomFactor() const WARN_UNUSED_RETURN;

    DisplayChannels getChannels() const WARN_UNUSED_RETURN;

    /**
     * @brief This is a short-cut, this is primarily used when the user switch the
     * texture mode in the preferences menu. If the hardware doesn't support GLSL
     * it returns false, true otherwise. @see Settings::onKnobValueChanged
     **/
    bool supportsGLSL() const WARN_UNUSED_RETURN;


    void setDisplayChannels(DisplayChannels channels);

    /**
     * @brief Get the color of the currently displayed image at position x,y.
     * @param forceLinear If true, then it will not use the viewer current colorspace
     * to get r,g and b values, otherwise the color returned will be in the same color-space
     * than the one chosen by the user on the gui.
     * X and Y are in CANONICAL COORDINATES
     * @return true if the point is inside the image and colors were set
     **/
    bool getColorAt(double x, double y, bool forceLinear, int textureIndex, float* r, float* g, float* b, float* a) WARN_UNUSED_RETURN;

    // same as getColor, but computes the mean over a given rectangle
    bool getColorAtRect(const RectD &rect, // rectangle in canonical coordinates
                        bool forceLinear, int textureIndex, float* r, float* g, float* b, float* a);

    bool isAutoContrastEnabled() const WARN_UNUSED_RETURN;

    void onAutoContrastChanged(bool autoContrast,bool refresh);

    /**
     * @brief Returns the current view, MT-safe
     **/
    int getCurrentView() const;

    void onGainChanged(double exp);

    void onColorSpaceChanged(Natron::ViewerColorSpace colorspace);

    virtual void onInputChanged(int inputNb) OVERRIDE FINAL;

    void setInputA(int inputNb);

    void setInputB(int inputNb);

    void getActiveInputs(int & a,int &b) const;

    bool isFrameRangeLocked() const;

    boost::shared_ptr<TimeLine> getTimeline() const;
<<<<<<< HEAD

=======
    
    /**
     * @brief Returns true when the main-thread is used to fill the OpenGL texture.
     * This also means that the render thread is waiting for it to be finished.
     **/
    bool isUpdatingOpenGLViewer() const;
    
    void wakeUpRenderThread();
    
    virtual void lock(const boost::shared_ptr<Natron::FrameEntry>& entry) OVERRIDE FINAL;
    
    virtual void unlock(const boost::shared_ptr<Natron::FrameEntry>& entry) OVERRIDE FINAL ;
    
>>>>>>> 615353b4
public slots:


    void onMipMapLevelChanged(int level);

    void onNodeNameChanged(const QString &);

    /**
     * @brief Redraws the OpenGL viewer. Can only be called on the main-thread.
     **/
    void redrawViewer();

    /**
     * @brief Called by the Histogram when it wants to refresh. It returns a pointer to the last
     * rendered image by the viewer.
     **/
    boost::shared_ptr<Natron::Image> getLastRenderedImage(int textureIndex) const;

    void executeDisconnectTextureRequestOnMainThread(int index);

    void clearLastRenderedTexture();

signals:

    ///Emitted when the image bit depth and components changes
    void imageFormatChanged(int,int,int);

    void rodChanged(RectD, int);

    void viewerDisconnected();

    void activeInputsChanged();

    void disconnectTextureRequest(int index);

private:
    /*******************************************
      *******OVERRIDEN FROM EFFECT INSTANCE******
    *******************************************/

    virtual bool isOutput() const OVERRIDE FINAL
    {
        return true;
    }

    virtual int getMaxInputCount() const OVERRIDE FINAL;
    virtual bool isInputOptional(int /*n*/) const OVERRIDE FINAL;
    virtual int getMajorVersion() const OVERRIDE FINAL
    {
        return 1;
    }

    virtual int getMinorVersion() const OVERRIDE FINAL
    {
        return 0;
    }

    virtual std::string getPluginID() const OVERRIDE FINAL
    {
        return "Viewer";
    }

    virtual std::string getPluginLabel() const OVERRIDE FINAL
    {
        return "Viewer";
    }

    virtual void getPluginGrouping(std::list<std::string>* grouping) const OVERRIDE FINAL;
    virtual std::string getDescription() const OVERRIDE FINAL
    {
        return "The Viewer node can display the output of a node graph.";
    }

    virtual void getFrameRange(SequenceTime *first,SequenceTime *last) OVERRIDE FINAL;
    virtual std::string getInputLabel(int inputNb) const OVERRIDE FINAL
    {
        return QString::number(inputNb + 1).toStdString();
    }

    virtual Natron::EffectInstance::RenderSafety renderThreadSafety() const OVERRIDE FINAL
    {
        return Natron::EffectInstance::FULLY_SAFE;
    }

    virtual void addAcceptedComponents(int inputNb,std::list<Natron::ImageComponents>* comps) OVERRIDE FINAL;
    virtual void addSupportedBitDepth(std::list<Natron::ImageBitDepth>* depths) const OVERRIDE FINAL;
    /*******************************************/
    
    Natron::Status renderViewer_internal(SequenceTime time,bool singleThreaded,bool isSequentialRender,
                                         int textureIndex) WARN_UNUSED_RETURN;

private:
    
    struct ViewerInstancePrivate;
    boost::scoped_ptr<ViewerInstancePrivate> _imp;
};

//} // namespace Natron
#endif // NATRON_ENGINE_VIEWERNODE_H_<|MERGE_RESOLUTION|>--- conflicted
+++ resolved
@@ -150,23 +150,11 @@
     bool isFrameRangeLocked() const;
 
     boost::shared_ptr<TimeLine> getTimeline() const;
-<<<<<<< HEAD
-
-=======
-    
-    /**
-     * @brief Returns true when the main-thread is used to fill the OpenGL texture.
-     * This also means that the render thread is waiting for it to be finished.
-     **/
-    bool isUpdatingOpenGLViewer() const;
-    
-    void wakeUpRenderThread();
     
     virtual void lock(const boost::shared_ptr<Natron::FrameEntry>& entry) OVERRIDE FINAL;
     
     virtual void unlock(const boost::shared_ptr<Natron::FrameEntry>& entry) OVERRIDE FINAL ;
     
->>>>>>> 615353b4
 public slots:
 
 
