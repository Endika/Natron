//  Natron
//
/* This Source Code Form is subject to the terms of the Mozilla Public
 * License, v. 2.0. If a copy of the MPL was not distributed with this
 * file, You can obtain one at http://mozilla.org/MPL/2.0/. */
/*
 * Created by Alexandre GAUTHIER-FOICHAT on 6/1/2012.
 * contact: immarespond at gmail dot com
 *
 */

#ifndef TOOLBUTTON_H
#define TOOLBUTTON_H

#include "Global/Macros.h"
CLANG_DIAG_OFF(deprecated)
CLANG_DIAG_OFF(uninitialized)
#include <QtCore/QObject>
#include <QIcon>
CLANG_DIAG_ON(deprecated)
CLANG_DIAG_ON(uninitialized)
#if !defined(Q_MOC_RUN) && !defined(SBK_RUN)
#include <boost/scoped_ptr.hpp>
#include <boost/shared_ptr.hpp>
#endif
class PluginGroupNode;
class GuiAppInstance;

class QMenu;
class QAction;

struct ToolButtonPrivate;
class ToolButton
    : public QObject
{
    Q_OBJECT

public:

<<<<<<< HEAD
    ToolButton( GuiAppInstance* app,
                PluginGroupNode* pluginToolButton,
=======
    ToolButton( AppInstance* app,
                const boost::shared_ptr<PluginGroupNode>& pluginToolButton,
>>>>>>> d5412d8a
                const QString & pluginID,
                int major,
                int minor,
                const QString & label,
                QIcon icon = QIcon() );

    virtual ~ToolButton();

    const QString & getID() const;
    
    int getPluginMajor() const;
    
    int getPluginMinor() const;
    
    const QString & getLabel() const;
    const QIcon & getIcon() const;

    bool hasChildren() const;

    QMenu* getMenu() const;

    void setMenu(QMenu* menu );

    void tryAddChild(ToolButton* child);

    const std::vector<ToolButton*> & getChildren() const;
    QAction* getAction() const;

    void setAction(QAction* action);

    boost::shared_ptr<PluginGroupNode> getPluginToolButton() const;

public Q_SLOTS:

    void onTriggered();

private:

    boost::scoped_ptr<ToolButtonPrivate> _imp;
};

#endif // TOOLBUTTON_H<|MERGE_RESOLUTION|>--- conflicted
+++ resolved
@@ -37,13 +37,9 @@
 
 public:
 
-<<<<<<< HEAD
+
     ToolButton( GuiAppInstance* app,
-                PluginGroupNode* pluginToolButton,
-=======
-    ToolButton( AppInstance* app,
                 const boost::shared_ptr<PluginGroupNode>& pluginToolButton,
->>>>>>> d5412d8a
                 const QString & pluginID,
                 int major,
                 int minor,
