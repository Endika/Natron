//  Natron
//
/* This Source Code Form is subject to the terms of the Mozilla Public
 * License, v. 2.0. If a copy of the MPL was not distributed with this
 * file, You can obtain one at http://mozilla.org/MPL/2.0/. */
/*
 * Created by Alexandre GAUTHIER-FOICHAT on 6/1/2012.
 * contact: immarespond at gmail dot com
 *
 */

// from <https://docs.python.org/3/c-api/intro.html#include-files>:
// "Since Python may define some pre-processor definitions which affect the standard headers on some systems, you must include Python.h before any standard headers are included."
#include <Python.h>

#include "EffectInstance.h"

#include <map>
#include <sstream>
#include <QtConcurrentMap>
#include <QReadWriteLock>
#include <QCoreApplication>
#include <QtConcurrentRun>
#if !defined(SBK_RUN) && !defined(Q_MOC_RUN)
#include <boost/bind.hpp>
#endif
#include <SequenceParsing.h>

#include "Global/MemoryInfo.h"
#include "Engine/AppManager.h"
#include "Engine/OfxEffectInstance.h"
#include "Engine/Node.h"
#include "Engine/ViewerInstance.h"
#include "Engine/Log.h"
#include "Engine/Image.h"
#include "Engine/ImageParams.h"
#include "Engine/KnobFile.h"
#include "Engine/OfxEffectInstance.h"
#include "Engine/OfxImageEffectInstance.h"
#include "Engine/KnobTypes.h"
#include "Engine/PluginMemory.h"
#include "Engine/Project.h"
#include "Engine/BlockingBackgroundRender.h"
#include "Engine/AppInstance.h"
#include "Engine/ThreadStorage.h"
#include "Engine/Settings.h"
#include "Engine/RotoContext.h"
#include "Engine/OutputSchedulerThread.h"
#include "Engine/Transform.h"
#include "Engine/DiskCacheNode.h"

//#define NATRON_ALWAYS_ALLOCATE_FULL_IMAGE_BOUNDS

using namespace Natron;


class File_Knob;
class OutputFile_Knob;



namespace  {
    struct ActionKey {
        double time;
        unsigned int mipMapLevel;
    };
    
    struct IdentityResults {
        int inputIdentityNb;
        double inputIdentityTime;
    };
    
    struct CompareActionsCacheKeys {
        bool operator() (const ActionKey& lhs,const ActionKey& rhs) const {
            if (lhs.time < rhs.time) {
                return true;
            } else if (lhs.time == rhs.time) {
                if (lhs.mipMapLevel < rhs.mipMapLevel) {
                    return true;
                } else {
                    return false;
                }
            } else {
                return false;
            }
            
        }
    };
    
    typedef std::map<ActionKey,IdentityResults,CompareActionsCacheKeys> IdentityCacheMap;
    typedef std::map<ActionKey,RectD,CompareActionsCacheKeys> RoDCacheMap;
    
    /**
     * @brief This class stores all results of the following actions:
     - getRegionOfDefinition (invalidated on hash change, mapped across time + scale)
     - getTimeDomain (invalidated on hash change, only 1 value possible
     - isIdentity (invalidated on hash change,mapped across time + scale)
     * The reason we store them is that the OFX Clip API can potentially call these actions recursively
     * but this is forbidden by the spec:
     * http://openfx.sourceforge.net/Documentation/1.3/ofxProgrammingReference.html#id475585
     **/
    class ActionsCache {
        
        mutable QMutex _cacheMutex; //< protects everything in the cache
        
        U64 _cacheHash; //< the effect hash at which the actions were computed
        
        OfxRangeD _timeDomain;
        bool _timeDomainSet;
        
        IdentityCacheMap _identityCache;
        RoDCacheMap _rodCache;
        
    public:
        
        ActionsCache()
        : _cacheMutex()
        , _cacheHash(0)
        , _timeDomain()
        , _timeDomainSet(false)
        , _identityCache()
        , _rodCache()
        {
            
        }
        
        /**
         * @brief Get the hash at which the actions are stored in the cache currently
         **/
        bool getCacheHash() const {
            QMutexLocker l(&_cacheMutex);
            return _cacheHash;
        }
        
        void invalidateAll(U64 newHash) {
            QMutexLocker l(&_cacheMutex);
            _cacheHash = newHash;
            _rodCache.clear();
            _identityCache.clear();
            _timeDomainSet = false;
        }
        
        
        bool getIdentityResult(U64 hash,double time,unsigned int mipMapLevel,int* inputNbIdentity,double* identityTime) {
            QMutexLocker l(&_cacheMutex);
            if (hash != _cacheHash)
                return false;
            
            ActionKey key;
            key.time = time;
            key.mipMapLevel = mipMapLevel;
            
            IdentityCacheMap::const_iterator found = _identityCache.find(key);
            if ( found != _identityCache.end() ) {
                *inputNbIdentity = found->second.inputIdentityNb;
                *identityTime = found->second.inputIdentityTime;
                return true;
            }
            return false;
        }
        
        void setIdentityResult(double time,unsigned int mipMapLevel,int inputNbIdentity,double identityTime)
        {
            QMutexLocker l(&_cacheMutex);
           
            
            ActionKey key;
            key.time = time;
            key.mipMapLevel = mipMapLevel;
            
            IdentityCacheMap::iterator found = _identityCache.find(key);
            if ( found != _identityCache.end() ) {
                found->second.inputIdentityNb = inputNbIdentity;
                found->second.inputIdentityTime = identityTime;
            } else {
                IdentityResults v;
                v.inputIdentityNb = inputNbIdentity;
                v.inputIdentityTime = identityTime;
                _identityCache.insert(std::make_pair(key, v));
            }
            
        }
        
        bool getRoDResult(U64 hash,double time,unsigned int mipMapLevel,RectD* rod) {
            QMutexLocker l(&_cacheMutex);
            if (hash != _cacheHash)
                return false;
            
            ActionKey key;
            key.time = time;
            key.mipMapLevel = mipMapLevel;
            
            RoDCacheMap::const_iterator found = _rodCache.find(key);
            if ( found != _rodCache.end() ) {
                *rod = found->second;
                return true;
            }
            return false;
        }
        
        void setRoDResult(double time,unsigned int mipMapLevel,const RectD& rod)
        {
            QMutexLocker l(&_cacheMutex);
            
            
            ActionKey key;
            key.time = time;
            key.mipMapLevel = mipMapLevel;
            
            RoDCacheMap::iterator found = _rodCache.find(key);
            if ( found != _rodCache.end() ) {
                ///Already set, this is a bug
                return;
            } else {
                _rodCache.insert(std::make_pair(key, rod));
            }
            
        }
        
        bool getTimeDomainResult(U64 hash,double *first,double* last) {
            QMutexLocker l(&_cacheMutex);
            if (hash != _cacheHash || !_timeDomainSet)
                return false;
            
            *first = _timeDomain.min;
            *last = _timeDomain.max;
            return true;
        }
        
        void setTimeDomainResult(double first,double last)
        {
            QMutexLocker l(&_cacheMutex);
            _timeDomainSet = true;
            _timeDomain.min = first;
            _timeDomain.max = last;
        }
        
    };

}

/**
 * @brief These args are local to a renderRoI call and used to retrieve this info 
 * in a thread-safe and thread-local manner in getImage
 **/
struct EffectInstance::RenderArgs
{
    RectD _rod; //!< the effect's RoD in CANONICAL coordinates
    RoIMap _regionOfInterestResults; //< the input RoI's in CANONICAL coordinates
    RectI _renderWindowPixel; //< the current renderWindow in PIXEL coordinates
    SequenceTime _time; //< the time to render
    int _view; //< the view to render
    bool _validArgs; //< are the args valid ?
    int _channelForAlpha;
    bool _isIdentity;
    SequenceTime _identityTime;
    int _identityInputNb;
    boost::shared_ptr<Image> _outputImage;
    
    int _firstFrame,_lastFrame;
    
    RenderArgs()
        : _rod()
          , _regionOfInterestResults()
          , _renderWindowPixel()
          , _time(0)
          , _view(0)
          , _validArgs(false)
          , _channelForAlpha(3)
          , _isIdentity(false)
          , _identityTime(0)
          , _identityInputNb(-1)
          , _outputImage()
          , _firstFrame(0)
          , _lastFrame(0)
    {
    }
    
    RenderArgs(const RenderArgs& o)
    : _rod(o._rod)
    , _regionOfInterestResults(o._regionOfInterestResults)
    , _renderWindowPixel(o._renderWindowPixel)
    , _time(o._time)
    , _view(o._view)
    , _validArgs(o._validArgs)
    , _channelForAlpha(o._channelForAlpha)
    , _isIdentity(o._isIdentity)
    , _identityTime(o._identityTime)
    , _identityInputNb(o._identityInputNb)
    , _outputImage(o._outputImage)
    , _firstFrame(o._firstFrame)
    , _lastFrame(o._lastFrame)
    {
        assert(_outputImage);
    }
};


struct EffectInstance::Implementation
{
    Implementation(EffectInstance* publicInterface)
    : _publicInterface(publicInterface)
    , renderAbortedMutex()
    , renderAborted(false)
    , renderArgs()
    , frameRenderArgs()
    , beginEndRenderCount()
    , inputImages()
    , lastRenderArgsMutex()
    , lastRenderHash(0)
    , lastImage()
    , duringInteractActionMutex()
    , duringInteractAction(false)
    , pluginMemoryChunksMutex()
    , pluginMemoryChunks()
    , supportsRenderScale(eSupportsMaybe)
    , actionsCache()
#if NATRON_ENABLE_TRIMAP
    , imagesBeingRenderedMutex()
    , imagesBeingRendered()
#endif
    {
    }

    EffectInstance* _publicInterface;
    
    mutable QReadWriteLock renderAbortedMutex;
    bool renderAborted; //< was rendering aborted ?

    ///Thread-local storage living through the render_public action and used by getImage to retrieve all parameters
    ThreadStorage<RenderArgs> renderArgs;
    
    ///Thread-local storage living through the whole rendering of a frame
    ThreadStorage<ParallelRenderArgs> frameRenderArgs;
    
    ///Keep track of begin/end sequence render calls to make sure they are called in the right order even when
    ///recursive renders are called
    ThreadStorage<int> beginEndRenderCount;

    ///Whenever a render thread is running, it stores here a temp copy used in getImage
    ///to make sure these images aren't cleared from the cache.
    ThreadStorage< std::list< boost::shared_ptr<Natron::Image> > > inputImages;
    

    QMutex lastRenderArgsMutex; //< protects lastImage & lastRenderHash
    U64 lastRenderHash;  //< the last hash given to render
    boost::shared_ptr<Natron::Image> lastImage; //< the last image rendered
    
    mutable QReadWriteLock duringInteractActionMutex; //< protects duringInteractAction
    bool duringInteractAction; //< true when we're running inside an interact action
    
    ///Current chuncks of memory held by the plug-in
    mutable QMutex pluginMemoryChunksMutex;
    std::list<PluginMemory*> pluginMemoryChunks;
    
    ///Does this plug-in supports render scale ?
    QMutex supportsRenderScaleMutex;
    SupportsEnum supportsRenderScale;

    /// Mt-Safe actions cache
    ActionsCache actionsCache;
    
#if NATRON_ENABLE_TRIMAP
    ///Store all images being rendered to avoid 2 threads rendering the same portion of an image
    struct ImageBeingRendered
    {
        QWaitCondition cond;
        QMutex lock;
        int refCount;
        bool renderFailed;
        
        ImageBeingRendered() : cond(), lock(), refCount(0), renderFailed(false) {}
    };
    QMutex imagesBeingRenderedMutex;
    typedef boost::shared_ptr<ImageBeingRendered> IBRPtr;
    typedef std::map<ImagePtr,IBRPtr > IBRMap;
    IBRMap imagesBeingRendered;
#endif
    
    void runChangedParamCallback(KnobI* k,bool userEdited,const std::string& callback);
    
    
    void setDuringInteractAction(bool b)
    {
        QWriteLocker l(&duringInteractActionMutex);

        duringInteractAction = b;
    }

#if NATRON_ENABLE_TRIMAP
    void markImageAsBeingRendered(const boost::shared_ptr<Natron::Image>& img)
    {
        if (!img->usesBitMap()) {
            return;
        }
        QMutexLocker k(&imagesBeingRenderedMutex);
        IBRMap::iterator found = imagesBeingRendered.find(img);
        if (found != imagesBeingRendered.end()) {
            ++(found->second->refCount);
        } else {
            IBRPtr ibr(new Implementation::ImageBeingRendered);
            ++ibr->refCount;
            imagesBeingRendered.insert(std::make_pair(img,ibr));
        }
    }
    
    void waitForImageBeingRenderedElsewhereAndUnmark(const RectI& roi,const boost::shared_ptr<Natron::Image>& img)
    {
        if (!img->usesBitMap()) {
            return;
        }
        IBRPtr ibr;
        {
            QMutexLocker k(&imagesBeingRenderedMutex);
            IBRMap::iterator found = imagesBeingRendered.find(img);
            assert(found != imagesBeingRendered.end());
            ibr = found->second;
        }
        
        std::list<RectI> restToRender;
        bool isBeingRenderedElseWhere = false;
        img->getRestToRender_trimap(roi,restToRender, &isBeingRenderedElseWhere);
        
        bool ab = _publicInterface->aborted();
        {
            QMutexLocker kk(&ibr->lock);
            while (!ab && isBeingRenderedElseWhere && !ibr->renderFailed) {
                ibr->cond.wait(&ibr->lock);
                isBeingRenderedElseWhere = false;
                img->getRestToRender_trimap(roi, restToRender, &isBeingRenderedElseWhere);
                ab = _publicInterface->aborted();
            }
        }
        
        ///Everything should be rendered now.
        assert(ab || restToRender.empty());

        {
            QMutexLocker k(&imagesBeingRenderedMutex);
            IBRMap::iterator found = imagesBeingRendered.find(img);
            assert(found != imagesBeingRendered.end());
            
            QMutexLocker kk(&ibr->lock);
            --ibr->refCount;
            found->second->cond.wakeAll();
            if (found != imagesBeingRendered.end() && !ibr->refCount) {
                imagesBeingRendered.erase(found);
            }
        }

        
        
    
    }
    
    void unmarkImageAsBeingRendered(const boost::shared_ptr<Natron::Image>& img,bool renderFailed)
    {
        if (!img->usesBitMap()) {
            return;
        }
        QMutexLocker k(&imagesBeingRenderedMutex);
        IBRMap::iterator found = imagesBeingRendered.find(img);
        assert(found != imagesBeingRendered.end());
        
        QMutexLocker kk(&found->second->lock);
        if (renderFailed) {
            found->second->renderFailed = true;
        }
        found->second->cond.wakeAll();
        --found->second->refCount;
        if (!found->second->refCount) {
            kk.unlock(); // < unlock before erase which is going to delete the lock
            imagesBeingRendered.erase(found);
        }
        
    }
#endif
    /**
     * @brief This function sets on the thread storage given in parameter all the arguments which
     * are used to render an image.
     * This is used exclusively on the render thread in the renderRoI function or renderRoIInternal function.
     * The reason we use thread-storage is because the OpenFX API doesn't give all the parameters to the 
     * ImageEffect suite functions except the desired time. That is the Host has to maintain an internal state to "guess" what are the
     * expected parameters in order to respond correctly to the function call. This state is maintained throughout the render thread work
     * for all these actions:
     * 
        - getRegionsOfInterest
        - getFrameRange
        - render
        - beginRender
        - endRender
        - isIdentity
     *
     * The object that will need to know these datas is OfxClipInstance, more precisely in the following functions:
        - OfxClipInstance::getRegionOfDefinition
        - OfxClipInstance::getImage
     * 
     * We don't provide these datas for the getRegionOfDefinition with these render args because this action can be called way
     * prior we have all the other parameters. getRegionOfDefinition only needs the current render view and mipMapLevel if it is
     * called on a render thread or during an analysis. We provide it by setting those 2 parameters directly on a thread-storage 
     * object local to the clip.
     *
     * For getImage, all the ScopedRenderArgs are active (except for analysis). The view and mipMapLevel parameters will be retrieved
     * on the clip that needs the image. All the other parameters will be retrieved in EffectInstance::getImage on the ScopedRenderArgs.
     *
     * During an analysis effect we don't set any ScopedRenderArgs and call some actions recursively if needed.
     * WARNING: analysis effect's are set the current view and mipmapLevel to 0 in the OfxEffectInstance::knobChanged function
     * If we were to have analysis that perform on different views we would have to change that.
     **/
    class ScopedRenderArgs
    {
        RenderArgs args;
        ThreadStorage<RenderArgs>* _dst;

    public:
        
        ScopedRenderArgs(ThreadStorage<RenderArgs>* dst,
                         const RoIMap & roiMap,
                         const RectD & rod,
                         const RectI& renderWindow,
                         SequenceTime time,
                         int view,
                         int channelForAlpha,
                         bool isIdentity,
                         SequenceTime identityTime,
                         int inputNbIdentity,
                         const boost::shared_ptr<Image>& outputImage,
                         int firstFrame,
                         int lastFrame)
            : args()
              , _dst(dst)
        {
            assert(_dst);

            args._rod = rod;
            args._renderWindowPixel = renderWindow;
            args._time = time;
            args._view = view;
            args._channelForAlpha = channelForAlpha;
            args._isIdentity = isIdentity;
            args._identityTime = identityTime;
            args._identityInputNb = inputNbIdentity;
            args._outputImage = outputImage;
            args._regionOfInterestResults = roiMap;
            args._firstFrame = firstFrame;
            args._lastFrame = lastFrame;
            args._validArgs = true;
            _dst->localData() = args;

        }
        
        ScopedRenderArgs(ThreadStorage<RenderArgs>* dst)
        : args()
        , _dst(dst)
        {
            assert(_dst);
        }

        

        ScopedRenderArgs(ThreadStorage<RenderArgs>* dst,
                         const RenderArgs & a)
            : args(a)
              , _dst(dst)
        {
            RenderArgs& tls = _dst->localData();
            args._validArgs = true;
            tls = args;
        }

        ~ScopedRenderArgs()
        {
            assert( _dst->hasLocalData() );
            args._outputImage.reset();
            args._validArgs = false;
            RenderArgs& tls = _dst->localData();
            tls._outputImage.reset();
            tls._validArgs = false;
        }

        /**
         * @brief WARNING: Returns the args that have been passed to the constructor.
         **/
        const RenderArgs & getArgs() const
        {
            return args;
        }
        
        ///Setup the first pass on thread-local storage.
        ///RoIMap and frame range are separated because those actions might need
        ///the thread-storage set up in the first pass to work
        void setArgs_firstPass(const RectD & rod,
                               const RectI& renderWindow,
                               SequenceTime time,
                               int view,
                               int channelForAlpha,
                               bool isIdentity,
                               SequenceTime identityTime,
                               int inputNbIdentity,
                               const boost::shared_ptr<Image>& outputImage)
        {
            assert(outputImage);
            args._rod = rod;
            args._renderWindowPixel = renderWindow;
            args._time = time;
            args._view = view;
            args._channelForAlpha = channelForAlpha;
            args._isIdentity = isIdentity;
            args._identityTime = identityTime;
            args._identityInputNb = inputNbIdentity;
            args._outputImage = outputImage;
            args._validArgs = true;
            _dst->localData() = args;
        }
        
        void setArgs_secondPass(const RoIMap & roiMap,
                                int firstFrame,
                                int lastFrame) {
            args._regionOfInterestResults = roiMap;
            args._firstFrame = firstFrame;
            args._lastFrame = lastFrame;
            args._validArgs = true;
            _dst->localData() = args;
        }
        

    };
    
    void addInputImageTempPointer(const boost::shared_ptr<Natron::Image> & img)
    {
        inputImages.localData().push_back(img);
    }

    void clearInputImagePointers()
    {
        if (inputImages.hasLocalData()) {
            inputImages.localData().clear();
        }
    }
};

class InputImagesHolder_RAII
{
    ThreadStorage< std::list< boost::shared_ptr<Natron::Image> > > *storage;
    
public:
    
    InputImagesHolder_RAII(const std::list<boost::shared_ptr<Natron::Image> >& imgs,ThreadStorage< std::list< boost::shared_ptr<Natron::Image> > >* storage)
    : storage(storage)
    {
        if (!imgs.empty()) {
            std::list<boost::shared_ptr<Natron::Image> >& data = storage->localData();
            data.insert(data.begin(), imgs.begin(),imgs.end());
        } else {
            this->storage = 0;
        }
        
    }
    
    ~InputImagesHolder_RAII()
    {
        if (storage) {
            assert(storage->hasLocalData());
            storage->localData().clear();
        }
    }
};

void
EffectInstance::addThreadLocalInputImageTempPointer(const boost::shared_ptr<Natron::Image> & img)
{
    _imp->addInputImageTempPointer(img);
}

EffectInstance::EffectInstance(boost::shared_ptr<Node> node)
    : NamedKnobHolder(node ? node->getApp() : NULL)
      , _node(node)
      , _imp(new Implementation(this))
{
}

EffectInstance::~EffectInstance()
{
    clearPluginMemoryChunks();
}


void
EffectInstance::lock(const boost::shared_ptr<Natron::Image>& entry)
{
    boost::shared_ptr<Node> n = _node.lock();
    n->lock(entry);
}


bool
EffectInstance::tryLock(const boost::shared_ptr<Natron::Image>& entry)
{
    boost::shared_ptr<Node> n = _node.lock();
    return n->tryLock(entry);
}

void
EffectInstance::unlock(const boost::shared_ptr<Natron::Image>& entry)
{
    boost::shared_ptr<Node> n = _node.lock();
    n->unlock(entry);
}

void
EffectInstance::clearPluginMemoryChunks()
{
    int toRemove;
    {
        QMutexLocker l(&_imp->pluginMemoryChunksMutex);
        toRemove = (int)_imp->pluginMemoryChunks.size();
    }

    while (toRemove > 0) {
        PluginMemory* mem;
        {
            QMutexLocker l(&_imp->pluginMemoryChunksMutex);
            mem = ( *_imp->pluginMemoryChunks.begin() );
        }
        delete mem;
        --toRemove;
    }
}

void
EffectInstance::setParallelRenderArgs(int time,
                                      int view,
                                      bool isRenderUserInteraction,
                                      bool isSequential,
                                      bool canAbort,
                                      U64 nodeHash,
                                      U64 rotoAge,
                                      const TimeLine* timeline)
{
    ParallelRenderArgs& args = _imp->frameRenderArgs.localData();
    args.time = time;
    args.timeline = timeline;
    args.view = view;
    args.isRenderResponseToUserInteraction = isRenderUserInteraction;
    args.isSequentialRender = isSequential;
    
    args.nodeHash = nodeHash;
    args.rotoAge = rotoAge;
    args.canAbort = canAbort;
    
    ++args.validArgs;
    
}

void
EffectInstance::invalidateParallelRenderArgs()
{
    if (_imp->frameRenderArgs.hasLocalData()) {
        ParallelRenderArgs& args = _imp->frameRenderArgs.localData();
        --args.validArgs;
        assert(args.validArgs >= 0);
    } else {
        qDebug() << "Frame render args thread storage not set, this is probably because the graph changed while rendering.";
    }
}

U64
EffectInstance::getHash() const
{
    boost::shared_ptr<Node> n = _node.lock();
    return n->getHashValue();
}

U64
EffectInstance::getRenderHash() const
{
    
    if ( !_imp->frameRenderArgs.hasLocalData() ) {
        return getHash();
    } else {
        ParallelRenderArgs& args = _imp->frameRenderArgs.localData();
        if (!args.validArgs) {
            return getHash();
        } else {
            return args.nodeHash;
        }
    }
}

bool
EffectInstance::isAbortedFromPlayback() const
{
    
    ///This flag is set in OutputSchedulerThread::abortRendering
    ///This will be used when playback or rendering on disk
    QReadLocker l(&_imp->renderAbortedMutex);
    return _imp->renderAborted;
    
}

bool
EffectInstance::aborted() const
{
   
     if ( !_imp->frameRenderArgs.hasLocalData() ) {
        
        ///No local data, we're either not rendering or calling this from a thread not controlled by Natron
        return false;
        
    } else {
        
        ParallelRenderArgs& args = _imp->frameRenderArgs.localData();
        if (!args.validArgs) {
            ///No valid args, probably not rendering
            return false;
        } else {
            if (args.isRenderResponseToUserInteraction) {
                
                if (args.canAbort) {
                    ///Rendering issued by RenderEngine::renderCurrentFrame, if time or hash changed, abort
                    bool ret = args.nodeHash != getHash() ||
                    args.time != args.timeline->currentFrame() ||
                    !getNode()->isActivated();
                    return ret;
                } else {
                    bool ret = !getNode()->isActivated();
                    return ret;
                }
                
            } else {
                ///Rendering is playback or render on disk, we rely on the _imp->renderAborted flag for this.

                return isAbortedFromPlayback();
          
            }
        }

    }
}

bool
EffectInstance::shouldCacheOutput() const
{
    boost::shared_ptr<Node> n = _node.lock();
    return n->shouldCacheOutput();
}

void
EffectInstance::setAborted(bool b)
{
    {
        QWriteLocker l(&_imp->renderAbortedMutex);
        _imp->renderAborted = b;
    }
}

U64
EffectInstance::getKnobsAge() const
{
    return getNode()->getKnobsAge();
}

void
EffectInstance::setKnobsAge(U64 age)
{
    getNode()->setKnobsAge(age);
}

const std::string &
EffectInstance::getScriptName() const
{
    return getNode()->getScriptName();
}

std::string
EffectInstance::getScriptName_mt_safe() const
{
    return getNode()->getScriptName_mt_safe();
}

void
EffectInstance::getRenderFormat(Format *f) const
{
    assert(f);
    getApp()->getProject()->getProjectDefaultFormat(f);
}

int
EffectInstance::getRenderViewsCount() const
{
    return getApp()->getProject()->getProjectViewsCount();
}

bool
EffectInstance::hasOutputConnected() const
{
    return getNode()->hasOutputConnected();
}

EffectInstance*
EffectInstance::getInput(int n) const
{
    boost::shared_ptr<Natron::Node> inputNode = getNode()->getInput(n);

    if (inputNode) {
        return inputNode->getLiveInstance();
    }

    return NULL;
}

std::string
EffectInstance::getInputLabel(int inputNb) const
{
    std::string out;

    out.append( 1,(char)(inputNb + 65) );

    return out;
}

bool
EffectInstance::retrieveGetImageDataUponFailure(const int time,
                                                const int view,
                                                const RenderScale& scale,
                                                const RectD* optionalBoundsParam,
                                                U64* nodeHash_p,
                                                U64* rotoAge_p,
                                                bool* isIdentity_p,
                                                int* identityTime,
                                                int* identityInputNb_p,
                                                RectD* rod_p,
                                                RoIMap* inputRois_p, //!< output, only set if optionalBoundsParam != NULL
                                                RectD* optionalBounds_p) //!< output, only set if optionalBoundsParam != NULL
{
    /////Update 09/02/14
    /// We now AUTHORIZE GetRegionOfDefinition and isIdentity and getRegionsOfInterest to be called recursively.
    /// It didn't make much sense to forbid them from being recursive.
    
//#ifdef DEBUG
//    if (QThread::currentThread() != qApp->thread()) {
//        ///This is a bad plug-in
//        qDebug() << getNode()->getScriptName_mt_safe().c_str() << " is trying to call clipGetImage during an unauthorized time. "
//        "Developers of that plug-in should fix it. \n Reminder from the OpenFX spec: \n "
//        "Images may be fetched from an attached clip in the following situations... \n"
//        "- in the kOfxImageEffectActionRender action\n"
//        "- in the kOfxActionInstanceChanged and kOfxActionEndInstanceChanged actions with a kOfxPropChangeReason or kOfxChangeUserEdited";
//    }
//#endif
    
    ///Try to compensate for the mistake
    
    *nodeHash_p = getHash();
    const U64& nodeHash = *nodeHash_p;
    boost::shared_ptr<RotoContext> roto =  getNode()->getRotoContext();
    if (roto) {
        *rotoAge_p = roto->getAge();
    } else {
        *rotoAge_p = 0;
    }
    
    {
        RECURSIVE_ACTION();
        Natron::StatusEnum stat = getRegionOfDefinition(nodeHash, time, scale, view, rod_p);
        if (stat == eStatusFailed) {
            return false;
        }
    }
    const RectD& rod = *rod_p;
    
    ///OptionalBoundsParam is the optional rectangle passed to getImage which may be NULL, in which case we use the RoD.
    if (!optionalBoundsParam) {
        ///// We cannot recover the RoI, we just assume the plug-in wants to render the full RoD.
        *optionalBounds_p = rod;
        ifInfiniteApplyHeuristic(nodeHash, time, scale, view, optionalBounds_p);
        const RectD& optionalBounds = *optionalBounds_p;
        
        /// If the region parameter is not set to NULL, then it will be clipped to the clip's
        /// Region of Definition for the given time. The returned image will be m at m least as big as this region.
        /// If the region parameter is not set, then the region fetched will be at least the Region of Interest
        /// the effect has previously specified, clipped the clip's Region of Definition.
        /// (renderRoI will do the clipping for us).
        
        
        ///// This code is wrong but executed ONLY IF THE PLUG-IN DOESN'T RESPECT THE SPECIFICATIONS. Recursive actions
        ///// should never happen.
        getRegionsOfInterest(time, scale, optionalBounds, optionalBounds, 0,inputRois_p);
    }
    
    assert( !( (supportsRenderScaleMaybe() == eSupportsNo) && !(scale.x == 1. && scale.y == 1.) ) );
    try {
        *isIdentity_p = isIdentity_public(nodeHash, time, scale, rod, getPreferredAspectRatio(), view, identityTime, identityInputNb_p);
    } catch (...) {
        return false;
    }


    return true;
}

void
EffectInstance::getThreadLocalInputImages(std::list<boost::shared_ptr<Natron::Image> >* images) const
{
    if (_imp->inputImages.hasLocalData()) {
        *images = _imp->inputImages.localData();
    }
}

bool
EffectInstance::getThreadLocalRegionsOfInterests(EffectInstance::RoIMap& roiMap) const
{
    if (!_imp->renderArgs.hasLocalData()) {
        return false;
    }
    RenderArgs& renderArgs = _imp->renderArgs.localData();
    if (!renderArgs._validArgs) {
        return false;
    }
    roiMap = renderArgs._regionOfInterestResults;
    return true;
}


boost::shared_ptr<Natron::Image>
EffectInstance::getImage(int inputNb,
                         const SequenceTime time,
                         const RenderScale & scale,
                         const int view,
                         const RectD *optionalBoundsParam, //!< optional region in canonical coordinates
                         const Natron::ImageComponentsEnum comp,
                         const Natron::ImageBitDepthEnum depth,
                         const double par,
                         const bool dontUpscale,
                         RectI* roiPixel)
{
   
    ///The input we want the image from
    EffectInstance* n = getInput(inputNb);
    
    
    bool isMask = isInputMask(inputNb);
    
    if ( isMask && !isMaskEnabled(inputNb) ) {
        ///This is last resort, the plug-in should've checked getConnected() before, which would have returned false.
        return boost::shared_ptr<Natron::Image>();
    }
    boost::shared_ptr<RotoContext> roto = getNode()->getRotoContext();
    bool useRotoInput = false;
    if (roto) {
        useRotoInput = isInputRotoBrush(inputNb);
    }
    if ( ( !roto || (roto && !useRotoInput) ) && !n ) {
        return boost::shared_ptr<Natron::Image>();
    }
    
    RectD optionalBounds;
    if (optionalBoundsParam) {
        optionalBounds = *optionalBoundsParam;
    }
    unsigned int mipMapLevel = Image::getLevelFromScale(scale.x);
    RoIMap inputsRoI;
    RectD rod;
    bool isIdentity;
    int inputNbIdentity;
    int inputIdentityTime;
    U64 nodeHash;
    U64 rotoAge;
    
    /// Never by-pass the cache here because we already computed the image in renderRoI and by-passing the cache again can lead to
    /// re-computing of the same image many many times
    bool byPassCache = false;
    
    ///The caller thread MUST be a thread owned by Natron. It cannot be a thread from the multi-thread suite.
    ///A call to getImage is forbidden outside an action running in a thread launched by Natron.
    
    /// From http://openfx.sourceforge.net/Documentation/1.3/ofxProgrammingReference.html#ImageEffectsImagesAndClipsUsingClips
    //    Images may be fetched from an attached clip in the following situations...
    //    in the kOfxImageEffectActionRender action
    //    in the kOfxActionInstanceChanged and kOfxActionEndInstanceChanged actions with a kOfxPropChangeReason of kOfxChangeUserEdited
    
    if ( !_imp->renderArgs.hasLocalData() || !_imp->frameRenderArgs.hasLocalData() ) {
        
        if ( !retrieveGetImageDataUponFailure(time, view, scale, optionalBoundsParam, &nodeHash, &rotoAge, &isIdentity, &inputIdentityTime, &inputNbIdentity, &rod, &inputsRoI, &optionalBounds) ) {
            return boost::shared_ptr<Image>();
        }
        
    } else {
        
        RenderArgs& renderArgs = _imp->renderArgs.localData();
        ParallelRenderArgs& frameRenderArgs = _imp->frameRenderArgs.localData();
        
        if (!renderArgs._validArgs || !frameRenderArgs.validArgs) {
            if ( !retrieveGetImageDataUponFailure(time, view, scale, optionalBoundsParam, &nodeHash, &rotoAge, &isIdentity, &inputIdentityTime, &inputNbIdentity, &rod, &inputsRoI, &optionalBounds) ) {
                return boost::shared_ptr<Image>();
            }
            
        } else {
            inputsRoI = renderArgs._regionOfInterestResults;
            rod = renderArgs._rod;
            isIdentity = renderArgs._isIdentity;
            inputIdentityTime = renderArgs._identityTime;
            inputNbIdentity = renderArgs._identityInputNb;
            nodeHash = frameRenderArgs.nodeHash;
            rotoAge = frameRenderArgs.rotoAge;
        }
        
        
    }
    
    RectD roi;
    if (!optionalBoundsParam) {
        RoIMap::iterator found = inputsRoI.find(useRotoInput ? this : n);
        if ( found != inputsRoI.end() ) {
            ///RoI is in canonical coordinates since the results of getRegionsOfInterest is in canonical coords.
            roi = found->second;
        } else {
            ///Oops, we didn't find the roi in the thread-storage... use  the RoD instead...
            roi = rod;
        }
    } else {
        roi = optionalBounds;
    }
    
    
    
    if ( isIdentity) {
        assert(inputNbIdentity != -2);
        ///If the effect is an identity but it didn't ask for the effect's image of which it is identity
        ///return a null image
        if (inputNbIdentity != inputNb) {
            return boost::shared_ptr<Image>();
        }
        
    }
    
    
    bool renderFullScaleThenDownscale = (!supportsRenderScale() && mipMapLevel != 0);
    ///Do we want to render the graph upstream at scale 1 or at the requested render scale ? (user setting)
    bool renderScaleOneUpstreamIfRenderScaleSupportDisabled = false;
    unsigned int renderMappedMipMapLevel = mipMapLevel;
    if (renderFullScaleThenDownscale) {
        renderScaleOneUpstreamIfRenderScaleSupportDisabled = getNode()->useScaleOneImagesWhenRenderScaleSupportIsDisabled();
        if (renderScaleOneUpstreamIfRenderScaleSupportDisabled) {
            renderMappedMipMapLevel = 0;
        }
    }
    
    ///Both the result of getRegionsOfInterest and optionalBounds are in canonical coordinates, we have to convert in both cases
    ///Convert to pixel coordinates
    RectI pixelRoI;
    roi.toPixelEnclosing(renderScaleOneUpstreamIfRenderScaleSupportDisabled ? 0 : mipMapLevel, par, &pixelRoI);
    
    //Try to find in the input images thread local storage if we already pre-computed the image
    std::list<boost::shared_ptr<Image> > inputImagesThreadLocal;
    if (_imp->inputImages.hasLocalData()) {
        inputImagesThreadLocal = _imp->inputImages.localData();
    }
    
    
    int channelForAlpha = !isMask ? -1 : getMaskChannel(inputNb);
    
    if (useRotoInput) {
        
        Natron::ImageComponentsEnum outputComps;
        Natron::ImageBitDepthEnum outputDepth;
        getPreferredDepthAndComponents(-1, &outputComps, &outputDepth);
        boost::shared_ptr<Natron::Image> mask =  roto->renderMask(true,pixelRoI, outputComps, nodeHash,rotoAge,
                                                                  RectD(), time, depth, view, mipMapLevel, inputImagesThreadLocal, byPassCache);
        if (inputImagesThreadLocal.empty()) {
            ///If the effect is analysis (e.g: Tracker) there's no input images in the tread local storage, hence add it
            _imp->addInputImageTempPointer(mask);
        }
        if (roiPixel) {
            *roiPixel = pixelRoI;
        }
        return mask;
    }
    
    
    //if the node is not connected, return a NULL pointer!
    if (!n) {
        return boost::shared_ptr<Natron::Image>();
    }
    
    
    boost::shared_ptr<Image > inputImg = n->renderRoI( RenderRoIArgs(time,
                                                                     scale,
                                                                     renderMappedMipMapLevel,
                                                                     view,
                                                                     byPassCache,
                                                                     pixelRoI,
                                                                     RectD(),
                                                                     comp,
                                                                     depth,
                                                                     channelForAlpha,
                                                                     true,
                                                                     inputImagesThreadLocal) );
    
    if (!inputImg) {
        return inputImg;
    }
    
    ///Check that the rendered image contains what we requested.
    assert(inputImg->getComponents() == comp);
    
    if (roiPixel) {
        *roiPixel = pixelRoI;
    }
    unsigned int inputImgMipMapLevel = inputImg->getMipMapLevel();
    
    if (inputImg->getPixelAspectRatio() != par) {
        qDebug() << "WARNING: " << getScriptName_mt_safe().c_str() << " requested an image with a pixel aspect ratio of " << par <<
        " but " << n->getScriptName_mt_safe().c_str() << " rendered an image with a pixel aspect ratio of " << inputImg->getPixelAspectRatio();
    }
    
    ///If the plug-in doesn't support the render scale, but the image is downscaled, up-scale it.
    ///Note that we do NOT cache it because it is really low def!
    if ( !dontUpscale  && renderFullScaleThenDownscale && inputImgMipMapLevel != 0 ) {
        assert(inputImgMipMapLevel != 0);
        ///Resize the image according to the requested scale
        Natron::ImageBitDepthEnum bitdepth = inputImg->getBitDepth();
        RectI bounds;
        inputImg->getRoD().toPixelEnclosing(0, par, &bounds);
        boost::shared_ptr<Natron::Image> rescaledImg( new Natron::Image(inputImg->getComponents(), inputImg->getRoD(),
                                                                        bounds, 0, par, bitdepth) );
        inputImg->upscaleMipMap(inputImg->getBounds(), inputImgMipMapLevel, 0, rescaledImg.get());
        if (roiPixel) {
            RectD canonicalPixelRoI;
            pixelRoI.toCanonical(inputImgMipMapLevel, par, rod, &canonicalPixelRoI);
            canonicalPixelRoI.toPixelEnclosing(0, par, roiPixel);
        }
        //inputImg->scaleBox( inputImg->getBounds(), rescaledImg.get() );
        return rescaledImg;
        
        
    } else {
        
        if (inputImagesThreadLocal.empty()) {
            ///If the effect is analysis (e.g: Tracker) there's no input images in the tread local storage, hence add it
            _imp->addInputImageTempPointer(inputImg);
        }
        return inputImg;
        
    }
    
} // getImage 

void
EffectInstance::calcDefaultRegionOfDefinition(U64 /*hash*/,SequenceTime /*time*/,
                                              int /*view*/,
                                              const RenderScale & /*scale*/,
                                              RectD *rod)
{
    Format projectDefault;

    getRenderFormat(&projectDefault);
    *rod = RectD( projectDefault.left(), projectDefault.bottom(), projectDefault.right(), projectDefault.top() );
}

Natron::StatusEnum
EffectInstance::getRegionOfDefinition(U64 hash,SequenceTime time,
                                      const RenderScale & scale,
                                      int view,
                                      RectD* rod) //!< rod is in canonical coordinates
{
    bool firstInput = true;
    RenderScale renderMappedScale = scale;

    assert( !( (supportsRenderScaleMaybe() == eSupportsNo) && !(scale.x == 1. && scale.y == 1.) ) );

    for (int i = 0; i < getMaxInputCount(); ++i) {
        Natron::EffectInstance* input = getInput(i);
        if (input) {
            RectD inputRod;
            bool isProjectFormat;
            StatusEnum st = input->getRegionOfDefinition_public(hash,time, renderMappedScale, view, &inputRod, &isProjectFormat);
            assert(inputRod.x2 >= inputRod.x1 && inputRod.y2 >= inputRod.y1);
            if (st == eStatusFailed) {
                return st;
            }

            if (firstInput) {
                *rod = inputRod;
                firstInput = false;
            } else {
                rod->merge(inputRod);
            }
            assert(rod->x1 <= rod->x2 && rod->y1 <= rod->y2);
        }
    }

    return eStatusReplyDefault;
}

bool
EffectInstance::ifInfiniteApplyHeuristic(U64 hash,
                                         SequenceTime time,
                                         const RenderScale & scale,
                                         int view,
                                         RectD* rod) //!< input/output
{
    /*If the rod is infinite clip it to the project's default*/

    Format projectFormat;
    getRenderFormat(&projectFormat);
    RectD projectDefault = projectFormat.toCanonicalFormat();
    /// FIXME: before removing the assert() (I know you are tempted) please explain (here: document!) if the format rectangle can be empty and in what situation(s)
    assert( !projectDefault.isNull() );

    assert(rod);
    assert(rod->x1 <= rod->x2 && rod->y1 <= rod->y2);
    bool x1Infinite = rod->x1 <= kOfxFlagInfiniteMin;
    bool y1Infinite = rod->y1 <= kOfxFlagInfiniteMin;
    bool x2Infinite = rod->x2 >= kOfxFlagInfiniteMax;
    bool y2Infinite = rod->y2 >= kOfxFlagInfiniteMax;

    ///Get the union of the inputs.
    RectD inputsUnion;

    ///Do the following only if one coordinate is infinite otherwise we wont need the RoD of the input
    if (x1Infinite || y1Infinite || x2Infinite || y2Infinite) {
        // initialize with the effect's default RoD, because inputs may not be connected to other effects (e.g. Roto)
        calcDefaultRegionOfDefinition(hash,time,view, scale, &inputsUnion);
        bool firstInput = true;
        for (int i = 0; i < getMaxInputCount(); ++i) {
            Natron::EffectInstance* input = getInput(i);
            if (input) {
                RectD inputRod;
                bool isProjectFormat;
                RenderScale inputScale = scale;
                if (input->supportsRenderScaleMaybe() == eSupportsNo) {
                    inputScale.x = inputScale.y = 1.;
                }
                StatusEnum st = input->getRegionOfDefinition_public(hash,time, inputScale, view, &inputRod, &isProjectFormat);
                if (st != eStatusFailed) {
                    if (firstInput) {
                        inputsUnion = inputRod;
                        firstInput = false;
                    } else {
                        inputsUnion.merge(inputRod);
                    }
                }
            }
        }
    }
    ///If infinite : clip to inputsUnion if not null, otherwise to project default

    // BE CAREFUL:
    // std::numeric_limits<int>::infinity() does not exist (check std::numeric_limits<int>::has_infinity)
    bool isProjectFormat = false;
    if (x1Infinite) {
        if ( !inputsUnion.isNull() ) {
            rod->x1 = std::min(inputsUnion.x1, projectDefault.x1);
        } else {
            rod->x1 = projectDefault.x1;
            isProjectFormat = true;
        }
        rod->x2 = std::max(rod->x1, rod->x2);
    }
    if (y1Infinite) {
        if ( !inputsUnion.isNull() ) {
            rod->y1 = std::min(inputsUnion.y1, projectDefault.y1);
        } else {
            rod->y1 = projectDefault.y1;
            isProjectFormat = true;
        }
        rod->y2 = std::max(rod->y1, rod->y2);
    }
    if (x2Infinite) {
        if ( !inputsUnion.isNull() ) {
            rod->x2 = std::max(inputsUnion.x2, projectDefault.x2);
        } else {
            rod->x2 = projectDefault.x2;
            isProjectFormat = true;
        }
        rod->x1 = std::min(rod->x1, rod->x2);
    }
    if (y2Infinite) {
        if ( !inputsUnion.isNull() ) {
            rod->y2 = std::max(inputsUnion.y2, projectDefault.y2);
        } else {
            rod->y2 = projectDefault.y2;
            isProjectFormat = true;
        }
        rod->y1 = std::min(rod->y1, rod->y2);
    }
    if ( isProjectFormat && !isGenerator() ) {
        isProjectFormat = false;
    }
    assert(rod->x1 <= rod->x2 && rod->y1 <= rod->y2);

    return isProjectFormat;
} // ifInfiniteApplyHeuristic

void
EffectInstance::getRegionsOfInterest(SequenceTime /*time*/,
                                     const RenderScale & /*scale*/,
                                     const RectD & /*outputRoD*/, //!< the RoD of the effect, in canonical coordinates
                                     const RectD & renderWindow, //!< the region to be rendered in the output image, in Canonical Coordinates
                                     int /*view*/,
                                     EffectInstance::RoIMap* ret)
{
    for (int i = 0; i < getMaxInputCount(); ++i) {
        Natron::EffectInstance* input = getInput(i);
        if (input) {
            ret->insert( std::make_pair(input, renderWindow) );
        }
    }
}

EffectInstance::FramesNeededMap
EffectInstance::getFramesNeeded(SequenceTime time)
{
    EffectInstance::FramesNeededMap ret;
    RangeD defaultRange;
    
    defaultRange.min = defaultRange.max = time;
    std::vector<RangeD> ranges;
    ranges.push_back(defaultRange);
    for (int i = 0; i < getMaxInputCount(); ++i) {
        if (isInputRotoBrush(i)) {
            ret.insert( std::make_pair(i, ranges) );
        } else {
            Natron::EffectInstance* input = getInput(i);
            if (input) {
                ret.insert( std::make_pair(i, ranges) );
            }
        }
    }

    return ret;
}

void
EffectInstance::getFrameRange(SequenceTime *first,
                              SequenceTime *last)
{
    // default is infinite if there are no non optional input clips
    *first = INT_MIN;
    *last = INT_MAX;
    for (int i = 0; i < getMaxInputCount(); ++i) {
        Natron::EffectInstance* input = getInput(i);
        if (input) {
            SequenceTime inpFirst,inpLast;
            input->getFrameRange(&inpFirst, &inpLast);
            if (i == 0) {
                *first = inpFirst;
                *last = inpLast;
            } else {
                if (inpFirst < *first) {
                    *first = inpFirst;
                }
                if (inpLast > *last) {
                    *last = inpLast;
                }
            }
        }
    }
}

EffectInstance::NotifyRenderingStarted_RAII::NotifyRenderingStarted_RAII(Node* node)
: _node(node)
{
    _didEmit = node->notifyRenderingStarted();
}

EffectInstance::NotifyRenderingStarted_RAII::~NotifyRenderingStarted_RAII()
{
    if (_didEmit) {
        _node->notifyRenderingEnded();
    }
}

EffectInstance::NotifyInputNRenderingStarted_RAII::NotifyInputNRenderingStarted_RAII(Node* node,int inputNumber)
: _node(node)
, _inputNumber(inputNumber)
{
    _didEmit = node->notifyInputNIsRendering(inputNumber);
}

EffectInstance::NotifyInputNRenderingStarted_RAII::~NotifyInputNRenderingStarted_RAII()
{
    if (_didEmit) {
        _node->notifyInputNIsFinishedRendering(_inputNumber);
    }
}

static void getOrCreateFromCacheInternal(const ImageKey& key,
                                         const boost::shared_ptr<ImageParams>& params,
                                         bool useCache,
                                         bool useDiskCache,
                                         ImagePtr* image)
{
    
    
    if (useCache) {
        !useDiskCache ? Natron::getImageFromCacheOrCreate(key, params, image) :
        Natron::getImageFromDiskCacheOrCreate(key, params, image);
        
        if (!*image) {
            std::stringstream ss;
            ss << "Failed to allocate an image of ";
            ss << printAsRAM( params->getElementsCount() * sizeof(Image::data_t) ).toStdString();
            Natron::errorDialog( QObject::tr("Out of memory").toStdString(),ss.str() );
            return;
        }
    
        /*
         * Note that at this point the image is already exposed to other threads and another one might already have allocated it.
         * This function does nothing if it has been reallocated already.
         */
        (*image)->allocateMemory();
        
        
        
        /*
         * Another thread might have allocated the same image in the cache but with another RoI, make sure
         * it is big enough for us, or resize it to our needs.
         */
        

        (*image)->ensureBounds(params->getBounds());
        
        
    } else {
        image->reset(new Image(key, params));
    }
}

void
EffectInstance::getImageFromCacheAndConvertIfNeeded(bool useCache,
                                                    bool useDiskCache,
                                                    const Natron::ImageKey& key,
                                                    unsigned int mipMapLevel,
                                                    const RectI& bounds,
                                                    Natron::ImageBitDepthEnum bitdepth,
                                                    Natron::ImageComponentsEnum components,
                                                    Natron::ImageBitDepthEnum nodePrefDepth,
                                                    Natron::ImageComponentsEnum nodePrefComps,
                                                    const std::list<boost::shared_ptr<Natron::Image> >& inputImages,
                                                    boost::shared_ptr<Natron::Image>* image)
{
    ImageList cachedImages;
    bool isCached = false;
    
    ///Find first something in the input images list
    if (!inputImages.empty()) {
        for (std::list<boost::shared_ptr<Image> >::const_iterator it = inputImages.begin(); it != inputImages.end(); ++it) {
            if (!it->get()) {
                continue;
            }
            const ImageKey& imgKey = (*it)->getKey();
            if (imgKey == key) {
                cachedImages.push_back(*it);
                isCached = true;
            }
        }
    }
    
    if (!isCached) {
        isCached = !useDiskCache ? Natron::getImageFromCache(key,&cachedImages) : Natron::getImageFromDiskCache(key, &cachedImages);
    }
    
    if (isCached) {
        
        ///A ptr to a higher resolution of the image or an image with different comps/bitdepth
        ImagePtr imageToConvert;
        
        for (ImageList::iterator it = cachedImages.begin(); it!=cachedImages.end(); ++it) {
            unsigned int imgMMlevel = (*it)->getMipMapLevel();
            ImageComponentsEnum imgComps = (*it)->getComponents();
            ImageBitDepthEnum imgDepth = (*it)->getBitDepth();
            
            if ( (*it)->getParams()->isRodProjectFormat() ) {
                ////If the image was cached with a RoD dependent on the project format, but the project format changed,
                ////just discard this entry
                Format projectFormat;
                getRenderFormat(&projectFormat);
                RectD canonicalProject = projectFormat.toCanonicalFormat();
                if ( canonicalProject != (*it)->getRoD() ) {
                    appPTR->removeFromNodeCache(*it);
                    continue;
                }
            }
            
            ///Throw away images that are not even what the node want to render
            if (imgComps != nodePrefComps || imgDepth != nodePrefDepth) {
                appPTR->removeFromNodeCache(*it);
                continue;
            }
            
            if (imgMMlevel == mipMapLevel && Image::hasEnoughDataToConvert(imgComps,components) &&
            getSizeOfForBitDepth(imgDepth) >= getSizeOfForBitDepth(bitdepth)/* && imgComps == components && imgDepth == bitdepth*/) {
                
                ///We found  a matching image
                
                *image = *it;
                break;
            } else {
                
                
                if (imgMMlevel >= mipMapLevel || !Image::hasEnoughDataToConvert(imgComps,components) ||
                    getSizeOfForBitDepth(imgDepth) < getSizeOfForBitDepth(bitdepth)) {
                    ///Either smaller resolution or not enough components or bit-depth is not as deep, don't use the image
                    continue;
                }
                
                assert(imgMMlevel < mipMapLevel);
                
                if (!imageToConvert) {
                    imageToConvert = *it;

                } else {
                    ///We found an image which scale is closer to the requested mipmap level we want, use it instead
                    if (imgMMlevel > imageToConvert->getMipMapLevel()) {
                        imageToConvert = *it;
                    }
                }
                
                
            }
        } //end for
        
        if (imageToConvert && !*image) {

            ///Ensure the image is allocated
            (imageToConvert)->allocateMemory();

            
            if (imageToConvert->getMipMapLevel() != mipMapLevel) {
                boost::shared_ptr<ImageParams> oldParams = imageToConvert->getParams();
                
                assert(imageToConvert->getMipMapLevel() < mipMapLevel);
                
                RectI imgToConvertBounds = imageToConvert->getBounds();
                RectI downscaledBounds = imgToConvertBounds.downscalePowerOfTwoSmallestEnclosing(mipMapLevel - imageToConvert->getMipMapLevel());
                downscaledBounds.merge(bounds);
                
                RectI pixelRoD;
                oldParams->getRoD().toPixelEnclosing(mipMapLevel, oldParams->getPixelAspectRatio(), &pixelRoD);
                downscaledBounds.intersect(pixelRoD, &downscaledBounds);
                
                boost::shared_ptr<ImageParams> imageParams = Image::makeParams(oldParams->getCost(),
                                                                               oldParams->getRoD(),/*rod,*/
                                                                               downscaledBounds,
                                                                               oldParams->getPixelAspectRatio(),
                                                                               mipMapLevel,
                                                                               oldParams->isRodProjectFormat(),
                                                                               oldParams->getComponents(),
                                                                               oldParams->getBitDepth(),
                                                                               oldParams->getFramesNeeded());
                
                
                imageParams->setMipMapLevel(mipMapLevel);
                
                
                boost::shared_ptr<Image> img;
                getOrCreateFromCacheInternal(key,imageParams,useCache,useDiskCache,&img);
                if (!img) {
                    return;
                }
                
                imageToConvert->downscaleMipMap(imgToConvertBounds,
                                                imageToConvert->getMipMapLevel(), img->getMipMapLevel() ,
                                                useCache && imageToConvert->usesBitMap(),
                                                img.get());
                
                imageToConvert = img;
            

                imageToConvert->ensureBounds(bounds);
                


            }
            
            *image = imageToConvert;
            
        } else if (*image) { //  else if (imageToConvert && !*image)
            
            ///Ensure the image is allocated
            (*image)->allocateMemory();
            
            
            /*
             * Another thread might have allocated the same image in the cache but with another RoI, make sure
             * it is big enough for us, or resize it to our needs.
             */
   
            (*image)->ensureBounds(bounds);

        }
        
    }

}

bool
EffectInstance::tryConcatenateTransforms(const RenderRoIArgs& args,
                                         int* inputTransformNb,
                                         Natron::EffectInstance** newInputEffect,
                                         int *newInputNbToFetchFrom,
                                         boost::shared_ptr<Transform::Matrix3x3>* cat,
                                         bool* isResultIdentity)
{
    
    bool canTransform = getCanTransform();
    Natron::EffectInstance* inputTransformEffect = 0;
    
    //An effect might not be able to concatenate transforms but can still apply a transform (e.g CornerPinMasked)
    bool canApplyTransform = getCanApplyTransform(&inputTransformEffect);
    
    if (canTransform || (canApplyTransform && inputTransformEffect)) {
        
        Transform::Matrix3x3 thisNodeTransform;
        
        *inputTransformNb = getInputNumber(inputTransformEffect);
        assert(*inputTransformNb != -1);
        
        assert(inputTransformEffect);
        
        std::list<Transform::Matrix3x3> matricesByOrder; // from downstream to upstream
        
        Natron::EffectInstance* inputToTransform = 0;
        
        if (canTransform) {
            inputToTransform = 0;
            Natron::StatusEnum stat = getTransform_public(args.time, args.scale, args.view, &inputToTransform, &thisNodeTransform);
            if (stat == eStatusOK) {
                inputTransformEffect = inputToTransform;
            }
        }
        
        *newInputEffect = inputTransformEffect;
        *newInputNbToFetchFrom = *inputTransformNb;
       
        // recursion upstream
        
        bool inputCanTransform = false;
        bool inputIsDisabled  =  inputTransformEffect->getNode()->isNodeDisabled();
        
        if (!inputIsDisabled) {
            inputCanTransform = inputTransformEffect->getCanTransform();
        }
        
        
        while (inputTransformEffect && (inputCanTransform || inputIsDisabled)) {
            //input is either disabled, or identity or can concatenate a transform too
            
            if (inputIsDisabled) {
                
                int prefInput;
                inputTransformEffect = inputTransformEffect->getNearestNonDisabledPrevious(&prefInput);
                if (prefInput == -1) {
                    *newInputEffect = 0;
                    *newInputNbToFetchFrom = -1;
                    *inputTransformNb = -1;
                    return false;
                }
                
                *newInputEffect = inputTransformEffect;
                *newInputNbToFetchFrom = prefInput;
                inputTransformEffect = inputTransformEffect->getInput(prefInput);
                            
            } else if (inputCanTransform) {
                Transform::Matrix3x3 m;
                inputToTransform = 0;
                Natron::StatusEnum stat = inputTransformEffect->getTransform_public(args.time, args.scale, args.view, &inputToTransform, &m);
                if (stat == eStatusOK) {
                    matricesByOrder.push_back(m);
                    *newInputNbToFetchFrom = inputTransformEffect->getInputNumber(inputToTransform);
                    *newInputEffect = inputTransformEffect;
                    inputTransformEffect = inputToTransform;
                } else {
                    break;
                }
            } else  {
                assert(false);
            }
            
            
            if (inputTransformEffect) {
                inputIsDisabled = inputTransformEffect->getNode()->isNodeDisabled();
                if (!inputIsDisabled) {
                    inputCanTransform = inputTransformEffect->getCanTransform();
                }
            }
        }
        
        
        if (inputTransformEffect && !matricesByOrder.empty()) {
            
            assert(!inputCanTransform && !inputIsDisabled);
            assert(*newInputEffect);
            
            ///Now actually concatenate matrices together
            cat->reset(new Transform::Matrix3x3);
            std::list<Transform::Matrix3x3>::reverse_iterator it = matricesByOrder.rbegin();
            **cat = *it;
            ++it;
            while (it != matricesByOrder.rend()) {
                **cat = Transform::matMul(**cat, *it);
                ++it;
            }
            
            if (canTransform) {
                //Check if the result of all the matrices is an identity
                Transform::Matrix3x3 tmp = Transform::matMul(**cat, thisNodeTransform);
                *isResultIdentity = tmp.isIdentity();
            } else {
                *isResultIdentity = false;
            }
            
            
            return true;
        }
    }
    
    *newInputEffect = 0;
    *newInputNbToFetchFrom = -1;
    *inputTransformNb = -1;

    return false;

}

class TransformReroute_RAII
{
    int inputNb;
    Natron::EffectInstance* self;
public:
    
    TransformReroute_RAII(EffectInstance* self,int inputNb,Natron::EffectInstance* input,int newInputNb,const boost::shared_ptr<Transform::Matrix3x3>& matrix)
    : inputNb(inputNb)
    , self(self)
    {
        self->rerouteInputAndSetTransform(inputNb, input, newInputNb, *matrix);
    }
    
    ~TransformReroute_RAII()
    {
        self->clearTransform(inputNb);
    }
};


bool
EffectInstance::allocateImagePlane(const ImageKey& key,
                                   const RectD& rod,
                                   const RectI& downscaleImageBounds,
                                   const RectI& fullScaleImageBounds,
                                   bool isProjectFormat,
                                   const FramesNeededMap& framesNeeded,
                                   Natron::ImageComponentsEnum components,
                                   Natron::ImageBitDepthEnum depth,
                                   double par,
                                   unsigned int mipmapLevel,
                                   bool renderFullScaleThenDownscale,
                                   bool renderScaleOneUpstreamIfRenderScaleSupportDisabled,
                                   bool useDiskCache,
                                   bool createInCache,
                                   boost::shared_ptr<Natron::Image>* fullScaleImage,
                                   boost::shared_ptr<Natron::Image>* downscaleImage)
{
    //Controls whether images are stored on disk or in RAM, 0 = RAM, 1 = mmap
    int cost = useDiskCache ? 1 : 0;
    
    //If we're rendering full scale and with input images at full scale, don't cache the downscale image since it is cheap to
    //recreate, instead cache the full-scale image
    if (renderFullScaleThenDownscale && renderScaleOneUpstreamIfRenderScaleSupportDisabled) {
        
        downscaleImage->reset( new Natron::Image(components, rod, downscaleImageBounds, mipmapLevel, par, depth, true) );
        
    } else {
        
        ///Cache the image with the requested components instead of the remapped ones
        boost::shared_ptr<Natron::ImageParams> cachedImgParams = Natron::Image::makeParams(cost,
                                                                                           rod,
                                                                                           downscaleImageBounds,
                                                                                           par,
                                                                                           mipmapLevel,
                                                                                           isProjectFormat,
                                                                                           components,
                                                                                           depth,
                                                                                           framesNeeded);
        
        //Take the lock after getting the image from the cache or while allocating it
        ///to make sure a thread will not attempt to write to the image while its being allocated.
        ///When calling allocateMemory() on the image, the cache already has the lock since it added it
        ///so taking this lock now ensures the image will be allocated completetly
        
        getOrCreateFromCacheInternal(key,cachedImgParams,createInCache,useDiskCache,fullScaleImage);
        if (!*fullScaleImage) {
            return false;
        }
        
        
        *downscaleImage = *fullScaleImage;
    }
    
    if (renderFullScaleThenDownscale) {
        
        if (!renderScaleOneUpstreamIfRenderScaleSupportDisabled) {
            
            ///The upscaled image will be rendered using input images at lower def... which means really crappy results, don't cache this image!
            fullScaleImage->reset( new Natron::Image(components, rod, fullScaleImageBounds, 0, par, depth, true) );
            
        } else {
            
            boost::shared_ptr<Natron::ImageParams> upscaledImageParams = Natron::Image::makeParams(cost,
                                                                                                   rod,
                                                                                                   fullScaleImageBounds,
                                                                                                   par,
                                                                                                   0,
                                                                                                   isProjectFormat,
                                                                                                   components,
                                                                                                   depth,
                                                                                                   framesNeeded);
            
            //The upscaled image will be rendered with input images at full def, it is then the best possibly rendered image so cache it!
            
            fullScaleImage->reset();
            getOrCreateFromCacheInternal(key,upscaledImageParams,createInCache,useDiskCache,fullScaleImage);
            
            if (!*fullScaleImage) {
                return false;
            }
        }
        
    }
    return true;
}


boost::shared_ptr<Natron::Image>
EffectInstance::renderRoI(const RenderRoIArgs & args)
{
   
    ParallelRenderArgs& frameRenderArgs = _imp->frameRenderArgs.localData();
    if (!frameRenderArgs.validArgs) {
        qDebug() << "Thread-storage for the render of the frame was not set, this is a bug.";
        frameRenderArgs.time = args.time;
        frameRenderArgs.nodeHash = getHash();
        frameRenderArgs.view = args.view;
        frameRenderArgs.isSequentialRender = false;
        frameRenderArgs.isRenderResponseToUserInteraction = true;
        boost::shared_ptr<RotoContext> roto = getNode()->getRotoContext();
        if (roto) {
            frameRenderArgs.rotoAge = roto->getAge();
        } else {
            frameRenderArgs.rotoAge = 0;
        }
        frameRenderArgs.validArgs = true;
    }
    
    ///The args must have been set calling setParallelRenderArgs
    assert(frameRenderArgs.validArgs);
    
    ///For writer we never want to cache otherwise the next time we want to render it will skip writing the image on disk!
    bool byPassCache = args.byPassCache;

    ///Use the hash at this time, and then copy it to the clips in the thread local storage to use the same value
    ///through all the rendering of this frame.
    U64 nodeHash = frameRenderArgs.nodeHash;
 
    const double par = getPreferredAspectRatio();

    boost::shared_ptr<Image> image;
    RectD rod; //!< rod is in canonical coordinates
    bool isProjectFormat = false;
    const unsigned int mipMapLevel = args.mipMapLevel;
    SupportsEnum supportsRS = supportsRenderScaleMaybe();
    ///This flag is relevant only when the mipMapLevel is different than 0. We use it to determine
    ///wether the plug-in should render in the full scale image, and then we downscale afterwards or
    ///if the plug-in can just use the downscaled image to render.
    bool renderFullScaleThenDownscale = (supportsRS == eSupportsNo && mipMapLevel != 0);
    unsigned int renderMappedMipMapLevel;
    if (renderFullScaleThenDownscale) {
        renderMappedMipMapLevel = 0;
    } else {
        renderMappedMipMapLevel = args.mipMapLevel;
    }
    RenderScale renderMappedScale;
    renderMappedScale.x = renderMappedScale.y = Image::getScaleFromMipMapLevel(renderMappedMipMapLevel);
    assert( !( (supportsRS == eSupportsNo) && !(renderMappedScale.x == 1. && renderMappedScale.y == 1.) ) );

    ///Do we want to render the graph upstream at scale 1 or at the requested render scale ? (user setting)
    bool renderScaleOneUpstreamIfRenderScaleSupportDisabled = false;
    if (renderFullScaleThenDownscale) {

        renderScaleOneUpstreamIfRenderScaleSupportDisabled = getNode()->useScaleOneImagesWhenRenderScaleSupportIsDisabled();
        
        ///For multi-resolution we want input images with exactly the same size as the output image
        if (!renderScaleOneUpstreamIfRenderScaleSupportDisabled && !supportsMultiResolution()) {
            renderScaleOneUpstreamIfRenderScaleSupportDisabled = true;
        }
    }
    
 
    ////////////////////////////////////////////////////////////////////////////////////////////////////////////////////////
    ////////////////////////////// Get the RoD ///////////////////////////////////////////////////////////////
    
    ///if the rod is already passed as parameter, just use it and don't call getRegionOfDefinition
    if ( !args.preComputedRoD.isNull() ) {
        rod = args.preComputedRoD;
    } else {
        ///before allocating it we must fill the RoD of the image we want to render
        assert( !( (supportsRS == eSupportsNo) && !(renderMappedScale.x == 1. && renderMappedScale.y == 1.) ) );
        StatusEnum stat = getRegionOfDefinition_public(nodeHash,args.time, renderMappedScale, args.view, &rod, &isProjectFormat);

        ///The rod might be NULL for a roto that has no beziers and no input
        if ( (stat == eStatusFailed) || rod.isNull() ) {
            ///if getRoD fails, just return a NULL ptr
            return boost::shared_ptr<Natron::Image>();
        }
        if ( (supportsRS == eSupportsMaybe) && (renderMappedMipMapLevel != 0) ) {
            // supportsRenderScaleMaybe may have changed, update it
            supportsRS = supportsRenderScaleMaybe();
            renderFullScaleThenDownscale = (supportsRS == eSupportsNo && mipMapLevel != 0);
            if (renderFullScaleThenDownscale) {
                renderMappedScale.x = renderMappedScale.y = 1.;
                renderMappedMipMapLevel = 0;
            }
        }
    }
    ////////////////////////////////////////////////////////////////////////////////////////////////////////////////////////
    ////////////////////////////// End get RoD ///////////////////////////////////////////////////////////////

    ////////////////////////////////////////////////////////////////////////////////////////////////////////////////////////
    ////////////////////////////// Check if effect is identity ///////////////////////////////////////////////////////////////
    {
        SequenceTime inputTimeIdentity = 0.;
        int inputNbIdentity;
        
        assert( !( (supportsRS == eSupportsNo) && !(renderMappedScale.x == 1. && renderMappedScale.y == 1.) ) );
        bool identity;
        try {
            identity = isIdentity_public(nodeHash,args.time, renderMappedScale, rod, par, args.view, &inputTimeIdentity, &inputNbIdentity);
        } catch (...) {
            return boost::shared_ptr<Natron::Image>();
        }
        
        if ( (supportsRS == eSupportsMaybe) && (renderMappedMipMapLevel != 0) ) {
            // supportsRenderScaleMaybe may have changed, update it
            supportsRS = supportsRenderScaleMaybe();
            renderFullScaleThenDownscale = (supportsRS == eSupportsNo && mipMapLevel != 0);
            if (renderFullScaleThenDownscale) {
                renderMappedScale.x = renderMappedScale.y = 1.;
                renderMappedMipMapLevel = 0;
            }
        }
        
        if (identity) {
            ///The effect is an identity but it has no inputs
            if (inputNbIdentity == -1) {
                return boost::shared_ptr<Natron::Image>();
            } else if (inputNbIdentity == -2) {
                // there was at least one crash if you set the first frame to a negative value
                assert(inputTimeIdentity != args.time);
                if (inputTimeIdentity != args.time) { // be safe in release mode!
                    ///This special value of -2 indicates that the plugin is identity of itself at another time
                    RenderRoIArgs argCpy = args;
                    argCpy.time = inputTimeIdentity;
                    
                    return renderRoI(argCpy);
                }
            }
            
            int firstFrame,lastFrame;
            getFrameRange_public(nodeHash, &firstFrame, &lastFrame);
            
            RectD canonicalRoI;
            ///WRONG! We can't clip against the RoD of *this* effect. We should clip against the RoD of the input effect, but this is done
            ///later on for us already.
            //args.roi.toCanonical(args.mipMapLevel, rod, &canonicalRoI);
            args.roi.toCanonical_noClipping(args.mipMapLevel, par,  &canonicalRoI);
            RoIMap inputsRoI;
            inputsRoI.insert( std::make_pair(getInput(inputNbIdentity), canonicalRoI) );
            Implementation::ScopedRenderArgs scopedArgs(&_imp->renderArgs,
                                                        inputsRoI,
                                                        rod,
                                                        args.roi,
                                                        args.time,
                                                        args.view,
                                                        args.channelForAlpha,
                                                        identity,
                                                        inputTimeIdentity,
                                                        inputNbIdentity,
                                                        boost::shared_ptr<Image>(),
                                                        firstFrame,
                                                        lastFrame);
            Natron::EffectInstance* inputEffectIdentity = getInput(inputNbIdentity);
            if (inputEffectIdentity) {
                ///we don't need to call getRegionOfDefinition and getFramesNeeded if the effect is an identity
                RenderRoIArgs inputArgs = args;
                inputArgs.time = inputTimeIdentity;
                
                image = inputEffectIdentity->renderRoI(inputArgs);

            }
            
            return image;
            
        } // if (identity)
    }
    ////////////////////////////////////////////////////////////////////////////////////////////////////////////////////////
    ////////////////////////////// End identity check ///////////////////////////////////////////////////////////////

    
    ////////////////////////////////////////////////////////////////////////////////////////////////////////////////////////
    ////////////////////////////// Transform concatenations ///////////////////////////////////////////////////////////////
    ///Try to concatenate transform effects
    boost::shared_ptr<Transform::Matrix3x3> transformMatrix;
    Natron::EffectInstance* newInputAfterConcat = 0;
    int transformInputNb = -1;
    int newInputNb = -1;
    bool isResultingTransformIdentity;
    bool hasConcat;
    
    if (appPTR->getCurrentSettings()->isTransformConcatenationEnabled()) {
        hasConcat = tryConcatenateTransforms(args, &transformInputNb, &newInputAfterConcat, &newInputNb, &transformMatrix, &isResultingTransformIdentity);
    } else {
        hasConcat = false;
    }
    
    
    assert((!hasConcat && (transformInputNb == -1) && (newInputAfterConcat == 0) && (newInputNb == -1)) ||
           (hasConcat && transformMatrix && (transformInputNb != -1) && newInputAfterConcat && (newInputNb != -1)));
    
    boost::shared_ptr<TransformReroute_RAII> transformConcatenationReroute;
    
    if (hasConcat) {
        if (isResultingTransformIdentity) {
            ///The transform matrix is identity! fetch directly the image from inputTransformEffect
            return newInputAfterConcat->renderRoI(args);
        }
        ///Ok now we have the concatenation of all matrices, set it on the associated clip and reroute the tree
        transformConcatenationReroute.reset(new TransformReroute_RAII(this, transformInputNb, newInputAfterConcat, newInputNb, transformMatrix));
    }
    ////////////////////////////////////////////////////////////////////////////////////////////////////////////////////////
    /////////////////////////////////End transform concatenations//////////////////////////////////////////////////////////
    
    /*We pass the 2 images (image & downscaledImage). Depending on the context we want to render in one or the other one:
     If (renderFullScaleThenDownscale and renderScaleOneUpstreamIfRenderScaleSupportDisabled)
     the image that is held by the cache will be 'image' and it will then be downscaled if needed.
     However if the render scale is not supported but input images are not rendered at full-scale  ,
     we don't want to cache the full-scale image because it will be low res. Instead in that case we cache the downscaled image
     */
    bool useImageAsOutput;
    RectI roi;
    
    if (renderFullScaleThenDownscale && renderScaleOneUpstreamIfRenderScaleSupportDisabled) {
        
        //We cache 'image', hence the RoI should be expressed in its coordinates
        //renderRoIInternal should check the bitmap of 'image' and not downscaledImage!
        RectD canonicalRoI;
        args.roi.toCanonical(args.mipMapLevel, par, rod, &canonicalRoI);
        canonicalRoI.toPixelEnclosing(0, par, &roi);
        useImageAsOutput = true;
    } else {
        
        //In that case the plug-in either supports render scale or doesn't support render scale but uses downscaled inputs
        //renderRoIInternal should check the bitmap of downscaledImage and not 'image'!
        roi = args.roi;
        useImageAsOutput = false;
    }
    
    
    RectI downscaledImageBounds,upscaledImageBounds;
    rod.toPixelEnclosing(args.mipMapLevel, par, &downscaledImageBounds);
    rod.toPixelEnclosing(0, par, &upscaledImageBounds);
    
    bool tilesSupported = supportsTiles();
    
    
    Natron::ImageBitDepthEnum outputDepth;
    Natron::ImageComponentsEnum outputComponents;
    getPreferredDepthAndComponents(-1, &outputComponents, &outputDepth);
    
    
    ///Make sure the RoI falls within the image bounds
    ///Intersection will be in pixel coordinates
    if (tilesSupported) {
        if (useImageAsOutput) {
            if (!roi.intersect(upscaledImageBounds, &roi)) {
                return ImagePtr();
            }
#ifndef NATRON_ALWAYS_ALLOCATE_FULL_IMAGE_BOUNDS
            ///just allocate the roi
            upscaledImageBounds.intersect(roi, &upscaledImageBounds);
#endif
            assert(roi.x1 >= upscaledImageBounds.x1 && roi.y1 >= upscaledImageBounds.y1 &&
                   roi.x2 <= upscaledImageBounds.x2 && roi.y2 <= upscaledImageBounds.y2);
            
        } else {
            if (!roi.intersect(downscaledImageBounds, &roi)) {
                return ImagePtr();
            }
#ifndef NATRON_ALWAYS_ALLOCATE_FULL_IMAGE_BOUNDS
            ///just allocate the roi
            downscaledImageBounds.intersect(roi, &downscaledImageBounds);
#endif
            assert(roi.x1 >= downscaledImageBounds.x1 && roi.y1 >= downscaledImageBounds.y1 &&
                   roi.x2 <= downscaledImageBounds.x2 && roi.y2 <= downscaledImageBounds.y2);
        }
    } else {
        roi = useImageAsOutput ? upscaledImageBounds : downscaledImageBounds;
    }

    
    ////////////////////////////////////////////////////////////////////////////////////////////////////////////////////////
    ////////////////////////////// Look-up the cache ///////////////////////////////////////////////////////////////
    bool createInCache = shouldCacheOutput();

    bool isFrameVaryingOrAnimated = isFrameVaryingOrAnimated_Recursive();
    Natron::ImageKey key = Natron::Image::makeKey(nodeHash, isFrameVaryingOrAnimated, args.time, args.view);

    bool useDiskCacheNode = dynamic_cast<DiskCacheNode*>(this) != NULL;

    {
        ///If the last rendered image had a different hash key (i.e a parameter changed or an input changed)
        ///just remove the old image from the cache to recycle memory.
        ///We also do this if the mipmap level is different (e.g: the user is zooming in/out) because
        ///anyway the ViewerCache will have the texture cached and it would be redundant to keep this image
        ///in the cache since the ViewerCache already has it ready.
        boost::shared_ptr<Image> lastRenderedImage;
        U64 lastRenderHash;
        {
            QMutexLocker l(&_imp->lastRenderArgsMutex);
            lastRenderedImage = _imp->lastImage;
            lastRenderHash = _imp->lastRenderHash;
        }
        if ( lastRenderedImage && lastRenderHash != nodeHash ) {
            ///once we got it remove it from the cache
            if (!useDiskCacheNode) {
                appPTR->removeAllImagesFromCacheWithMatchingKey(lastRenderHash);
            } else {
                appPTR->removeAllImagesFromDiskCacheWithMatchingKey(lastRenderHash);
            }
            {
                QMutexLocker l(&_imp->lastRenderArgsMutex);
                _imp->lastImage.reset();
            }
        }
    }
    


    boost::shared_ptr<ImageParams> cachedImgParams;
    
    bool isBeingRenderedElsewhere = false;
    getImageFromCacheAndConvertIfNeeded(createInCache, useDiskCacheNode, key, renderMappedMipMapLevel,
                                        useImageAsOutput ? upscaledImageBounds : downscaledImageBounds,
                                        args.bitdepth, args.components,
                                        outputDepth, outputComponents,args.inputImagesList, &image);

    
    if (byPassCache) {
        if (image) {
            appPTR->removeFromNodeCache(key.getHash());
            image.reset();
        }
        //For writers, we always want to call the render action, but we still want to use the cache for nodes upstream
        if (isWriter()) {
            byPassCache = false;
        }
    }
    if (image) {
        cachedImgParams = image->getParams();
        
        //Overwrite the RoD with the RoD contained in the image.
        //This is to deal with the situation with an image rendered at scale 1 in the cache, but a new render asking for the same
        //image at scale 0.5. The RoD will then be slightly larger at scale 0.5 thus re-rendering a few pixels. If the effect
        //wouldn't support tiles, then it'b problematic as it would need to render the whole frame again just for a few pixels.
        if (!tilesSupported) {
            rod = image->getRoD();
        }
    }
    ////////////////////////////////////////////////////////////////////////////////////////////////////////////////////////
    /////////////////////////////////End cache lookup//////////////////////////////////////////////////////////

    boost::shared_ptr<Natron::Image> downscaledImage = image;
    
    FramesNeededMap framesNeeded;
    if (image) {
        framesNeeded = cachedImgParams->getFramesNeeded();
    } else {
        framesNeeded = getFramesNeeded_public(args.time);
    }
    
    
    ///For each rect to render a RoIMap
    std::list<RoIMap> inputsRoi;
    std::list <boost::shared_ptr<Image> > inputImages;

    
    /// If the list is empty then we already rendered it all
    /// Each rect in this list is in pixel coordinate (downscaled)
    std::list<RectI> rectsToRender;
    
    ///In the event where we had the image from the cache, but it wasn't completly rendered over the RoI but the cache was almost full,
    ///we don't hold a pointer to it, allowing the cache to free it.
    ///Hence after rendering all the input images, we redo a cache look-up to check whether the image is still here
    bool redoCacheLookup = false;
    

    
    if (image) {
        
        ///We check what is left to render.
#if NATRON_ENABLE_TRIMAP
        if (!frameRenderArgs.canAbort && frameRenderArgs.isRenderResponseToUserInteraction) {
            image->getRestToRender_trimap(roi, rectsToRender, &isBeingRenderedElsewhere);
        } else {
            image->getRestToRender(roi, rectsToRender);
        }
#else
        image->getRestToRender(roi, rectsToRender);
#endif
        
        if (!rectsToRender.empty() && appPTR->isNodeCacheAlmostFull()) {
            ///The node cache is almost full and we need to render  something in the image, if we hold a pointer to this image here
            ///we might recursively end-up in this same situation at each level of the render tree, ending with all images of each level
            ///being held in memory.
            ///Our strategy here is to clear the pointer, hence allowing the cache to remove the image, and ask the inputs to render the full RoI
            ///instead of the rest to render. This way, even if the image is cleared from the cache we already have rendered the full RoI anyway.
            image.reset();
            cachedImgParams.reset();
            rectsToRender.clear();
            rectsToRender.push_back(roi);
            redoCacheLookup = true;
        }
        
        
        
        ///If the effect doesn't support tiles and it has something left to render, just render the bounds again
        ///Note that it should NEVER happen because if it doesn't support tiles in the first place, it would
        ///have rendered the rod already.
        if (!tilesSupported && !rectsToRender.empty() && image) {
            ///if the effect doesn't support tiles, just render the whole rod again even though
            rectsToRender.clear();
            rectsToRender.push_back( image->getBounds() );
        }
        
    } else {
        
        if (tilesSupported) {
            rectsToRender.push_back(roi);
        } else {
            rectsToRender.push_back(useImageAsOutput ? upscaledImageBounds : downscaledImageBounds);
        }
    }

    if (redoCacheLookup) {
        getImageFromCacheAndConvertIfNeeded(createInCache, useDiskCacheNode, key, renderMappedMipMapLevel,
                                            useImageAsOutput ? upscaledImageBounds : downscaledImageBounds,
                                            args.bitdepth, args.components,
                                            outputDepth,outputComponents,
                                            args.inputImagesList, &image);
        if (image) {
            cachedImgParams = image->getParams();
            ///We check what is left to render.
#if NATRON_ENABLE_TRIMAP
            if (!frameRenderArgs.canAbort && frameRenderArgs.isRenderResponseToUserInteraction) {
                image->getRestToRender_trimap(roi, rectsToRender, &isBeingRenderedElsewhere);
            } else {
                image->getRestToRender(roi, rectsToRender);
            }
#else
            image->getRestToRender(roi, rectsToRender);
#endif
        }
    }

    
    ///Pre-render input images before allocating the image if we need to render
    for (std::list<RectI>::iterator it = rectsToRender.begin(); it != rectsToRender.end(); ++it) {
        
        
        RectD canonicalRoI;
        if (useImageAsOutput) {
            it->toCanonical(0, par, rod, &canonicalRoI);
        } else {
            it->toCanonical(args.mipMapLevel, par, rod, &canonicalRoI);
        }

        RoIMap roim;
        if (!renderInputImagesForRoI(createInCache,
                                     args.inputImagesList,
                                     args.time,
                                     args.view,
                                     par,
                                     nodeHash,
                                     frameRenderArgs.rotoAge,
                                     rod,
                                     *it,
                                     canonicalRoI,
                                     transformMatrix,
                                     transformInputNb,
                                     newInputNb,
                                     newInputAfterConcat,
                                     args.mipMapLevel,
                                     args.scale,
                                     renderMappedScale,
                                     renderScaleOneUpstreamIfRenderScaleSupportDisabled,
                                     byPassCache,
                                     framesNeeded,
                                     &inputImages,
<<<<<<< HEAD
                                     &roim)) {
=======
                                     &inputsRoi)) {
            // rendering was aborted
>>>>>>> e7baa05e
            return ImagePtr();
        }
        inputsRoi.push_back(roim);
    }
  
    ///We hold our input images in thread-storage, so that the getImage function can find them afterwards, even if the node doesn't cache its output.
    boost::shared_ptr<InputImagesHolder_RAII> inputImagesHolder;
    if (!rectsToRender.empty() && !inputImages.empty()) {
        inputImagesHolder.reset(new InputImagesHolder_RAII(inputImages,&_imp->inputImages));
    }
    
    
    if (!image) {
        
        ////////////////////////////////////////////////////////////////////////////////////////////////////////////////////////
        ////////////////////////////// Allocate image in the cache /////////////////////////////////////////////////////////////
    
        ///The image is not cached
        allocateImagePlane(key, rod, downscaledImageBounds, upscaledImageBounds, isProjectFormat, framesNeeded, outputComponents, outputDepth, par, args.mipMapLevel, renderFullScaleThenDownscale, renderScaleOneUpstreamIfRenderScaleSupportDisabled, useDiskCacheNode, createInCache, &image, &downscaledImage);
        
        ////////////////////////////////////////////////////////////////////////////////////////////////////////////////////////
        ////////////////////////////// End allocation of image in cache ////////////////////////////////////////////////////////
        
    } else {
        if (renderFullScaleThenDownscale && image->getMipMapLevel() == 0) {
            //Allocate a downscale image that will be cheap to create
            ///The upscaled image will be rendered using input images at lower def... which means really crappy results, don't cache this image!
            RectI bounds;
            rod.toPixelEnclosing(args.mipMapLevel, par, &bounds);
            downscaledImage.reset( new Natron::Image(outputComponents, rod, downscaledImageBounds, args.mipMapLevel, image->getPixelAspectRatio(), outputDepth, true) );
            image->downscaleMipMap(image->getBounds(), 0, args.mipMapLevel, true, downscaledImage.get());
        }
    }
    
    
    
    ///The image and downscaled image are pointing to the same image in 2 cases:
    ///1) Proxy mode is turned off
    ///2) Proxy mode is turned on but plug-in supports render scale
    ///Subsequently the image and downscaled image are different only if the plug-in
    ///does not support the render scale and the proxy mode is turned on.
    assert( (image == downscaledImage && !renderFullScaleThenDownscale) ||
           ((image != downscaledImage || image->getMipMapLevel() == downscaledImage->getMipMapLevel()) && renderFullScaleThenDownscale) );

    ///If we reach here, it can be either because the image is cached or not, either way
    ///the image is NOT an identity, and it may have some content left to render.
    EffectInstance::RenderRoIStatusEnum renderRetCode = eRenderRoIStatusImageAlreadyRendered;
    
    if (!rectsToRender.empty() || isBeingRenderedElsewhere) {
        
#if NATRON_ENABLE_TRIMAP
        if (!frameRenderArgs.canAbort && frameRenderArgs.isRenderResponseToUserInteraction) {
            ///Only use trimap system if the render cannot be aborted.
            _imp->markImageAsBeingRendered(useImageAsOutput ? image : downscaledImage);
        }
#endif
        if (!rectsToRender.empty()) {
            
# ifdef DEBUG

            qDebug() << getNode()->getScriptName_mt_safe().c_str() << ": render view " << args.view << " " << rectsToRender.size() << " rectangles";
            for (std::list<RectI>::const_iterator it = rectsToRender.begin(); it != rectsToRender.end(); ++it) {
                qDebug() << "rect: " << "x1= " <<  it->x1 << " , x2= " << it->x2 << " , y1= " << it->y1 << " , y2= " << it->y2;
            }
# endif
            renderRetCode = renderRoIInternal(args.time,
                                              args.mipMapLevel,
                                              args.view,
                                              rectsToRender,
                                              rod,
                                              par,
                                              image,
                                              downscaledImage,
                                              useImageAsOutput,
                                              frameRenderArgs.isSequentialRender,
                                              frameRenderArgs.isRenderResponseToUserInteraction,
                                              nodeHash,
                                              args.channelForAlpha,
                                              renderFullScaleThenDownscale,
                                              renderScaleOneUpstreamIfRenderScaleSupportDisabled,
                                              inputsRoi,
                                              inputImages
#if NATRON_ENABLE_TRIMAP
                                              ,&isBeingRenderedElsewhere
#endif
                                              );
        }
        
#if NATRON_ENABLE_TRIMAP
        if (!frameRenderArgs.canAbort && frameRenderArgs.isRenderResponseToUserInteraction) {
            ///Only use trimap system if the render cannot be aborted.
            ///If we were aborted after all (because the node got deleted) then return a NULL image and empty the cache
            ///of this image
            if (!aborted()) {
                if (renderRetCode == eRenderRoIStatusRenderFailed || !isBeingRenderedElsewhere) {
                    _imp->unmarkImageAsBeingRendered(useImageAsOutput ? image : downscaledImage,renderRetCode == eRenderRoIStatusRenderFailed);
                } else {
                    _imp->waitForImageBeingRenderedElsewhereAndUnmark(roi, useImageAsOutput ? image: downscaledImage);
                }
            } else {
                 _imp->unmarkImageAsBeingRendered(useImageAsOutput ? image : downscaledImage,true);
                appPTR->removeFromNodeCache(useImageAsOutput ? image : downscaledImage);
                return ImagePtr();
            }
        }
#endif
    }
    
    
    bool renderAborted = aborted();
    
#ifdef DEBUG
    if (renderRetCode != eRenderRoIStatusRenderFailed && !renderAborted) {
        // Kindly check that everything we asked for is rendered!

        std::list<RectI> restToRender;
        if (useImageAsOutput) {
            image->getRestToRender(roi,rectsToRender);
        } else {
            downscaledImage->getRestToRender(roi,rectsToRender);
        }
        assert(restToRender.empty());
    }
#endif
    
    //We have to return the downscale image, so make sure it has been computed
    if (renderRetCode != eRenderRoIStatusRenderFailed && renderFullScaleThenDownscale && renderScaleOneUpstreamIfRenderScaleSupportDisabled) {
        assert(image->getMipMapLevel() == 0);
        roi.intersect(image->getBounds(), &roi);
        image->downscaleMipMap(roi, 0, args.mipMapLevel, false, downscaledImage.get());
    }
    
    ///The image might need to be converted to fit the original requested format
    bool imageConversionNeeded = args.components != downscaledImage->getComponents() || args.bitdepth != downscaledImage->getBitDepth();
    assert( isSupportedBitDepth(outputDepth) && isSupportedComponent(-1, outputComponents) );
    
    if (imageConversionNeeded && renderRetCode != eRenderRoIStatusRenderFailed) {
        
        /**
         * Lock the downscaled image so it cannot be resized while creating the temp image and calling convertToFormat.
         **/
        Image::ReadAccess acc = downscaledImage->getReadRights();
        
        boost::shared_ptr<Image> tmp( new Image(args.components, downscaledImage->getRoD(), downscaledImage->getBounds(), mipMapLevel,downscaledImage->getPixelAspectRatio(), args.bitdepth, false) );
        
        bool unPremultIfNeeded = getOutputPremultiplication() == eImagePremultiplicationPremultiplied;
        downscaledImage->convertToFormat(downscaledImage->getBounds(),
                               getApp()->getDefaultColorSpaceForBitDepth(downscaledImage->getBitDepth()),
                               getApp()->getDefaultColorSpaceForBitDepth(args.bitdepth),
                               args.channelForAlpha, false, false, unPremultIfNeeded, tmp.get());
        downscaledImage = tmp;
    }

    if ( renderAborted && renderRetCode != eRenderRoIStatusImageAlreadyRendered) {
        
        ///Return a NULL image if the render call was not issued by the result of a call of a plug-in to clipGetImage
        if (!args.calledFromGetImage) {
            return boost::shared_ptr<Image>();
        }
        
    } else if (renderRetCode == eRenderRoIStatusRenderFailed) {
        throw std::runtime_error("Rendering Failed");
    }

    {
        ///flag that this is the last image we rendered
        QMutexLocker l(&_imp->lastRenderArgsMutex);
        _imp->lastRenderHash = nodeHash;
        _imp->lastImage = downscaledImage;
    }
    assert(downscaledImage->getComponents() == args.components && downscaledImage->getBitDepth() == args.bitdepth);
    return downscaledImage;
} // renderRoI


/// \returns false if rendering was aborted
bool
EffectInstance::renderInputImagesForRoI(bool createImageInCache,
                                        const std::list< boost::shared_ptr<Natron::Image> >& argsInputImages,
                                        SequenceTime time,
                                        int view,
                                        double par,
                                        U64 nodeHash,
                                        U64 rotoAge,
                                        const RectD& rod,
                                        const RectI& downscaledRenderWindow,
                                        const RectD& canonicalRenderWindow,
                                        const boost::shared_ptr<Transform::Matrix3x3>& transformMatrix,
                                        int transformInputNb,
                                        int newTransformedInputNb,
                                        Natron::EffectInstance* transformRerouteInput,
                                        unsigned int mipMapLevel,
                                        const RenderScale & scale,
                                        const RenderScale& renderMappedScale,
                                        bool useScaleOneInputImages,
                                        bool byPassCache,
                                        const FramesNeededMap& framesNeeded,
                                        std::list< boost::shared_ptr<Natron::Image> > *inputImages,
                                        RoIMap* inputsRoi)
{
    getRegionsOfInterest_public(time, renderMappedScale, rod, canonicalRenderWindow, view,inputsRoi);
#ifdef DEBUG
    if (!inputsRoi->empty() && framesNeeded.empty() && !isReader()) {
        qDebug() << getNode()->getScriptName_mt_safe().c_str() << ": getRegionsOfInterestAction returned 1 or multiple input RoI(s) but returned "
        << "an empty list with getFramesNeededAction";
    }
#endif
    if (transformMatrix) {
        //Transform the RoIs by the inverse of the transform matrix (which is in pixel coordinates)
        
        RectD transformedRenderWindow;
        
        
        Natron::EffectInstance* effectInTransformInput = getInput(transformInputNb);
        assert(effectInTransformInput);
        
        RoIMap::iterator foundRoI = inputsRoi->find(effectInTransformInput);
        assert(foundRoI != inputsRoi->end());
        
        // invert it
        Transform::Matrix3x3 invertTransform;
        double det = Transform::matDeterminant(*transformMatrix);
        if (det != 0.) {
            invertTransform = Transform::matInverse(*transformMatrix, det);
        }
        
        Transform::Matrix3x3 canonicalToPixel = Transform::matCanonicalToPixel(par, scale.x,
                                                                               scale.y, false);
        Transform::Matrix3x3 pixelToCanonical = Transform::matPixelToCanonical(par,  scale.x,
                                                                               scale.y, false);
        
        invertTransform = Transform::matMul(Transform::matMul(pixelToCanonical, invertTransform), canonicalToPixel);
        Transform::transformRegionFromRoD(foundRoI->second, invertTransform, transformedRenderWindow);
        
        //Replace the original RoI by the transformed RoI
        inputsRoi->erase(foundRoI);
        inputsRoi->insert(std::make_pair(transformRerouteInput->getInput(newTransformedInputNb), transformedRenderWindow));
        
    }
    
    if (!argsInputImages.empty()) {
        *inputImages = argsInputImages;
        return true;
    }
    
    for (FramesNeededMap::const_iterator it2 = framesNeeded.begin(); it2 != framesNeeded.end(); ++it2) {
        ///We have to do this here because the enabledness of a mask is a feature added by Natron.
        bool inputIsMask = isInputMask(it2->first);
        if ( inputIsMask && !isMaskEnabled(it2->first) ) {
            continue;
        }
        
        EffectInstance* inputEffect;
        if (it2->first == transformInputNb) {
            assert(transformRerouteInput);
            inputEffect = transformRerouteInput->getInput(it2->first);
        } else {
            inputEffect = getInput(it2->first);
        }
        if (inputEffect) {
            ///What region are we interested in for this input effect ? (This is in Canonical coords)
            RoIMap::iterator foundInputRoI = inputsRoi->find(inputEffect);
            assert( foundInputRoI != inputsRoi->end() );
            
            ///Convert to pixel coords the RoI
            if ( foundInputRoI->second.isInfinite() ) {
                throw std::runtime_error(std::string("Plugin ") + this->getPluginLabel() + " asked for an infinite region of interest!");
            }
            
            const double inputPar = inputEffect->getPreferredAspectRatio();
            
            RectI inputRoIPixelCoords;
            foundInputRoI->second.toPixelEnclosing(useScaleOneInputImages ? 0 : mipMapLevel, inputPar, &inputRoIPixelCoords);
            
            ///Notify the node that we're going to render something with the input
            assert(it2->first != -1); //< see getInputNumber
            
            {
                NotifyInputNRenderingStarted_RAII inputNIsRendering_RAII(getNode().get(),it2->first);
                
                ///For all frames requested for this node, render the RoI requested.
                for (U32 range = 0; range < it2->second.size(); ++range) {
                    for (int f = std::floor(it2->second[range].min + 0.5); f <= std::floor(it2->second[range].max + 0.5); ++f) {
                        
                        
                        ///Render the input image with the components and bit depth of its preference
                        Natron::ImageComponentsEnum inputPrefComps;
                        Natron::ImageBitDepthEnum inputPrefDepth;
                        inputEffect->getPreferredDepthAndComponents(-1/*it2->first*/, &inputPrefComps, &inputPrefDepth);
                        
                        int channelForAlphaInput = inputIsMask ? getMaskChannel(it2->first) : 3;
                        RenderScale scaleOne;
                        scaleOne.x = scaleOne.y = 1.;
                        
                        boost::shared_ptr<Natron::Image> inputImg =
                        inputEffect->renderRoI( RenderRoIArgs(f, //< time
                                                              useScaleOneInputImages ? scaleOne : scale, //< scale
                                                              useScaleOneInputImages ? 0 : mipMapLevel, //< mipmapLevel (redundant with the scale)
                                                              view, //< view
                                                              byPassCache,
                                                              inputRoIPixelCoords, //< roi in pixel coordinates
                                                              RectD(), // < did we precompute any RoD to speed-up the call ?
                                                              inputPrefComps, //< requested comps
                                                              inputPrefDepth,
                                                              channelForAlphaInput) ); //< requested bitdepth
                        
                        if (inputImg) {
                            inputImages->push_back(inputImg);
                        }
                    }
                }
                
            } // NotifyInputNRenderingStarted_RAII inputNIsRendering_RAII(_node.get(),it2->first);
            
            if ( aborted() ) {
                return false;
            }
        }
    }

    
    ///if the node has a roto context, pre-render the roto mask too
    boost::shared_ptr<RotoContext> rotoCtx = getNode()->getRotoContext();
    if (rotoCtx) {
        Natron::ImageComponentsEnum inputPrefComps;
        Natron::ImageBitDepthEnum inputPrefDepth;
        int rotoIndex = getRotoBrushInputIndex();
        assert(rotoIndex != -1);
        getPreferredDepthAndComponents(rotoIndex, &inputPrefComps, &inputPrefDepth);
        boost::shared_ptr<Natron::Image> mask = rotoCtx->renderMask(createImageInCache,
                                                                    downscaledRenderWindow,
                                                                    inputPrefComps,
                                                                    nodeHash,
                                                                    rotoAge,
                                                                    rod,
                                                                    time,
                                                                    inputPrefDepth,
                                                                    view,
                                                                    mipMapLevel,
                                                                    ImageList(),
                                                                    byPassCache);
        assert(mask);
        inputImages->push_back(mask);
    }
    
    return true;
}


EffectInstance::RenderRoIStatusEnum
EffectInstance::renderRoIInternal(SequenceTime time,
                                  unsigned int mipMapLevel,
                                  int view,
                                  const std::list<RectI>& rectsToRender,
                                  const RectD & rod, //!< effect rod in canonical coords
                                  const double par,
                                  const boost::shared_ptr<Image> & image,
                                  const boost::shared_ptr<Image> & downscaledImage,
                                  bool outputUseImage, //< whether we output to image or downscaledImage
                                  bool isSequentialRender,
                                  bool isRenderMadeInResponseToUserInteraction,
                                  U64 nodeHash,
                                  int channelForAlpha,
                                  bool renderFullScaleThenDownscale,
                                  bool useScaleOneInputImages,
                                  const std::list<RoIMap>& inputsRoi,
                                  const std::list<boost::shared_ptr<Natron::Image> >& inputImages
#if NATRON_ENABLE_TRIMAP
                                  ,bool *isBeingRenderedElsewhere
#endif
                                  )
{
    EffectInstance::RenderRoIStatusEnum retCode;

    
    ///Add the window to the project's available formats if the effect is a reader
    ///This is the only reliable place where I could put these lines...which don't seem to feel right here.
    ///Plus setOrAddProjectFormat will actually set the project format the first time we read an image in the project
    ///hence ask for a new render... which can be expensive!
    ///Any solution how to work around this ?
    if ( isReader() ) {
        Format frmt;
        RectI pixelRoD;
        rod.toPixelEnclosing(0, par, &pixelRoD);
        frmt.set(pixelRoD);
        frmt.setPixelAspectRatio(par);
        getApp()->getProject()->setOrAddProjectFormat(frmt);
    }
    
    boost::shared_ptr<Image> renderMappedImage = renderFullScaleThenDownscale ? image : downscaledImage;
    
    RenderScale renderMappedScale;
    renderMappedScale.x = Image::getScaleFromMipMapLevel(renderMappedImage->getMipMapLevel());
    renderMappedScale.y = renderMappedScale.x;


    bool tilesSupported = supportsTiles();

    ///We check what is left to render.

    ///Here we fetch the age of the roto context if there's any to pass it through
    ///the tree and remember it when the plugin calls getImage() afterwards
    Natron::StatusEnum renderStatus = eStatusOK;

    if ( rectsToRender.empty() ) {
        retCode = EffectInstance::eRenderRoIStatusImageAlreadyRendered;
    } else {
        retCode = EffectInstance::eRenderRoIStatusImageRendered;
    }


    ///Notify the gui we're rendering
    boost::shared_ptr<NotifyRenderingStarted_RAII> renderingNotifier;
    if (!rectsToRender.empty()) {
        renderingNotifier.reset(new NotifyRenderingStarted_RAII(getNode().get()));
    }
    
    assert(inputsRoi.size() == rectsToRender.size());
    
    std::list<RoIMap>::const_iterator roiIT = inputsRoi.begin();
    for (std::list<RectI>::const_iterator it = rectsToRender.begin(); it != rectsToRender.end(); ++it,++roiIT) {
        
        RectI downscaledRectToRender = *it; // please leave it as const, copy it if necessary

        ///Upscale the RoI to a region in the full scale image so it is in canonical coordinates
        RectD canonicalRectToRender;
        downscaledRectToRender.toCanonical(outputUseImage ? image->getMipMapLevel() : downscaledImage->getMipMapLevel(), par, rod, &canonicalRectToRender);
        
        if (outputUseImage && renderFullScaleThenDownscale && mipMapLevel > 0) {
            downscaledRectToRender = downscaledRectToRender.downscalePowerOfTwoSmallestEnclosing(mipMapLevel);
        }

        ///the getRegionsOfInterest call will not be cached because it would be unnecessary
        ///To put that information (which depends on the RoI) into the cache. That's why we
        ///store it into the render args (thread-storage) so the getImage() function can retrieve the results.
        assert( !( (supportsRenderScaleMaybe() == eSupportsNo) && !(renderMappedScale.x == 1. && renderMappedScale.y == 1.) ) );

        
        ///There cannot be the same thread running 2 concurrent instances of renderRoI on the same effect.
        assert(!_imp->renderArgs.hasLocalData() || !_imp->renderArgs.localData()._validArgs);

        RectI renderMappedRectToRender;
        
        if (renderFullScaleThenDownscale) {
            canonicalRectToRender.toPixelEnclosing(0, par, &renderMappedRectToRender);
            renderMappedRectToRender.intersect(renderMappedImage->getBounds(), &renderMappedRectToRender);
        } else {
            renderMappedRectToRender = downscaledRectToRender;
        }
        
        
        /*
         * Allocate a local temporary buffer onto which the plug-in will render, and then safely
         * copy this buffer to the shared (among threads) image.
         */
        ImagePtr tmpImage(new Image(renderMappedImage->getComponents(),
                                    renderMappedImage->getRoD(),
                                    renderMappedRectToRender,
                                    renderMappedImage->getMipMapLevel(),
                                    renderMappedImage->getPixelAspectRatio(),
                                    renderMappedImage->getBitDepth(),
                                    false)); //< no bitmap
        
        Implementation::ScopedRenderArgs scopedArgs(&_imp->renderArgs);
        scopedArgs.setArgs_firstPass(rod,
                                     renderMappedRectToRender,
                                     time,
                                     view,
                                     channelForAlpha,
                                     false, //< if we reached here the node is not an identity!
                                     0.,
                                     -1,
                                     tmpImage);
        
        
        int firstFrame, lastFrame;
        getFrameRange_public(nodeHash, &firstFrame, &lastFrame);
        
        ///The scoped args will maintain the args set for this thread during the
        ///whole time the render action is called, so they can be fetched in the
        ///getImage() call.
        /// @see EffectInstance::getImage
        scopedArgs.setArgs_secondPass(*roiIT,firstFrame,lastFrame);
        const RenderArgs & args = scopedArgs.getArgs();


#ifndef NDEBUG
        RenderScale scale;
        scale.x = Image::getScaleFromMipMapLevel(mipMapLevel);
        scale.y = scale.x;
        // check the dimensions of all input and output images
        for (std::list< boost::shared_ptr<Natron::Image> >::const_iterator it = inputImages.begin();
             it != inputImages.end();
             ++it) {

            assert(useScaleOneInputImages || (*it)->getMipMapLevel() == mipMapLevel);
            const RectD & srcRodCanonical = (*it)->getRoD();
            RectI srcBounds;
            srcRodCanonical.toPixelEnclosing((*it)->getMipMapLevel(), (*it)->getPixelAspectRatio(), &srcBounds); // compute srcRod at level 0
            const RectD & dstRodCanonical = renderMappedImage->getRoD();
            RectI dstBounds;
            dstRodCanonical.toPixelEnclosing(renderMappedImage->getMipMapLevel(), par, &dstBounds); // compute dstRod at level 0

            if (!tilesSupported) {
                // http://openfx.sourceforge.net/Documentation/1.3/ofxProgrammingReference.html#kOfxImageEffectPropSupportsTiles
                //  If a clip or plugin does not support tiled images, then the host should supply full RoD images to the effect whenever it fetches one.

                ///Note: The renderRoI() function returns an image according to the mipMapLevel given in parameters.
                ///For effects that DO NOT SUPPORT TILES they are expected an input image to be the full RoD.
                ///Hence the resulting image of the renderRoI call made on the input has to be upscaled to its full RoD.
                ///The reason why this upscale is done externally to renderRoI is because renderRoI is "local" to an effect:
                ///The effect has no way to know that the caller (downstream effect) doesn't support tiles. We would have to
                ///pass this in parameters to the renderRoI function and would make it less clear to the caller.
                ///
                ///Another point is that we don't cache the resulting upscaled image (@see getImage()).
                ///The reason why we don't do this is because all images in the NodeCache have a key identifying them.
                ///Part of the key is the mipmapLevel of the image, hence
                ///2 images with different mipmapLevels have different keys. Now if we were to put those "upscaled" images in the cache
                ///they would take the same priority as the images that were REALLY rendered at scale 1. But those upcaled images have poor
                ///quality compared to the images rendered at scale 1, hence we don't cache them.
                ///If we were to cache them, we would need to change the way the cache works and return a list of potential images instead.
                ///This way we could add a "quality" identifier to images and pick the best one from the list returned by the cache.
                RectI srcRealBounds = (*it)->getBounds();
                RectI dstRealBounds = renderMappedImage->getBounds();
                
                assert(srcRealBounds.x1 == srcBounds.x1);
                assert(srcRealBounds.x2 == srcBounds.x2);
                assert(srcRealBounds.y1 == srcBounds.y1);
                assert(srcRealBounds.y2 == srcBounds.y2);
                assert(dstRealBounds.x1 == dstBounds.x1);
                assert(dstRealBounds.x2 == dstBounds.x2);
                assert(dstRealBounds.y1 == dstBounds.y1);
                assert(dstRealBounds.y2 == dstBounds.y2);
            }
            if ( !supportsMultiResolution() ) {
                // http://openfx.sourceforge.net/Documentation/1.3/ofxProgrammingReference.html#kOfxImageEffectPropSupportsMultiResolution
                //   Multiple resolution images mean...
                //    input and output images can be of any size
                //    input and output images can be offset from the origin
                assert(srcBounds.x1 == 0);
                assert(srcBounds.y1 == 0);
                assert(srcBounds.x1 == dstBounds.x1);
                assert(srcBounds.x2 == dstBounds.x2);
                assert(srcBounds.y1 == dstBounds.y1);
                assert(srcBounds.y2 == dstBounds.y2);
            }
        } //end for
        
        if (supportsRenderScaleMaybe() == eSupportsNo) {
            assert(renderMappedImage->getMipMapLevel() == 0);
            assert(renderMappedScale.x == 1. && renderMappedScale.y == 1.);
        }
#     endif // DEBUG

       

        ///We only need to call begin if we've not already called it.
        bool callBegin = false;

        ///neer call beginsequenceRender here if the render is sequential
        
        Natron::SequentialPreferenceEnum pref = getSequentialPreference();
        if (!isWriter() || pref == eSequentialPreferenceNotSequential) {
            callBegin = true;
        }

        if (callBegin) {
            assert( !( (supportsRenderScaleMaybe() == eSupportsNo) && !(renderMappedScale.x == 1. && renderMappedScale.y == 1.) ) );
            if (beginSequenceRender_public(time, time, 1, !appPTR->isBackground(), renderMappedScale, isSequentialRender,
                                           isRenderMadeInResponseToUserInteraction, view) == eStatusFailed) {
                renderStatus = eStatusFailed;
                break;
            }
        }

        /*depending on the thread-safety of the plug-in we render with a different
           amount of threads*/
        EffectInstance::RenderSafetyEnum safety = renderThreadSafety();

        ///if the project lock is already locked at this point, don't start any other thread
        ///as it would lead to a deadlock when the project is loading.
        ///Just fall back to Fully_safe
        int nbThreads = appPTR->getCurrentSettings()->getNumberOfThreads();
        if (safety == eRenderSafetyFullySafeFrame) {
            ///If the plug-in is eRenderSafetyFullySafeFrame that means it wants the host to perform SMP aka slice up the RoI into chunks
            ///but if the effect doesn't support tiles it won't work.
            ///Also check that the number of threads indicating by the settings are appropriate for this render mode.
            if ( !tilesSupported || (nbThreads == -1) || (nbThreads == 1) ||
                ( (nbThreads == 0) && (appPTR->getHardwareIdealThreadCount() == 1) ) ||
                 ( QThreadPool::globalInstance()->activeThreadCount() >= QThreadPool::globalInstance()->maxThreadCount() ) ) {
                safety = eRenderSafetyFullySafe;
            } else {
                if ( !getApp()->getProject()->tryLock() ) {
                    safety = eRenderSafetyFullySafe;
                } else {
                    getApp()->getProject()->unlock();
                }
            }
        }
        
        assert(_imp->frameRenderArgs.hasLocalData());
        const ParallelRenderArgs& frameArgs = _imp->frameRenderArgs.localData();

        switch (safety) {
        case eRenderSafetyFullySafeFrame: {     // the plugin will not perform any per frame SMP threading
            // we can split the frame in tiles and do per frame SMP threading (see kOfxImageEffectPluginPropHostFrameThreading)
            if (nbThreads == 0) {
                nbThreads = QThreadPool::globalInstance()->maxThreadCount();
            }
            std::vector<RectI> splitRects = downscaledRectToRender.splitIntoSmallerRects(nbThreads);
            
            TiledRenderingFunctorArgs tiledArgs;
            tiledArgs.args = &args;
            tiledArgs.isSequentialRender = isSequentialRender;
            tiledArgs.inputImages = inputImages;
            tiledArgs.renderUseScaleOneInputs = useScaleOneInputImages;
            tiledArgs.isRenderResponseToUserInteraction = isRenderMadeInResponseToUserInteraction;
            tiledArgs.downscaledImage = downscaledImage;
            tiledArgs.fullScaleImage = image;
            tiledArgs.renderMappedImage = renderMappedImage;
            tiledArgs.tmpImage = tmpImage;
            tiledArgs.par = par;
            tiledArgs.renderFullScaleThenDownscale = renderFullScaleThenDownscale;
//#define NATRON_HOSTFRAMETHREADING_SEQUENTIAL // sequential execution of host threading
#ifdef NATRON_HOSTFRAMETHREADING_SEQUENTIAL
            std::vector<EffectInstance::RenderingFunctorRetEnum> ret(splitRects.size());
            for (size_t i = 0; i < splitRects.size(); ++i) {
                ret[i] = tiledRenderingFunctor(tiledArgs,
                                               frameArgs,
                                               true,
                                               splitRects[i]);
            }
#else
            // the bitmap is checked again at the beginning of EffectInstance::tiledRenderingFunctor()
            QFuture<EffectInstance::RenderingFunctorRetEnum> ret = QtConcurrent::mapped( splitRects,
                                                                                    boost::bind(&EffectInstance::tiledRenderingFunctor,
                                                                                                this,
                                                                                                tiledArgs,
                                                                                                frameArgs,
                                                                                                true,
                                                                                                _1) );
            ret.waitForFinished();
#endif
            ///never call endsequence render here if the render is sequential

            if (callBegin) {
                assert( !( (supportsRenderScaleMaybe() == eSupportsNo) && !(renderMappedScale.x == 1. && renderMappedScale.y == 1.) ) );
                if (endSequenceRender_public(time, time, time, false, renderMappedScale,
                                             isSequentialRender,
                                             isRenderMadeInResponseToUserInteraction,
                                             view) == eStatusFailed) {
                    renderStatus = eStatusFailed;
                    break;
                }
            }
            
#ifdef NATRON_HOSTFRAMETHREADING_SEQUENTIAL
            std::vector<EffectInstance::RenderingFunctorRetEnum>::const_iterator it2;
#else
            QFuture<EffectInstance::RenderingFunctorRetEnum>::const_iterator it2;
#endif
            for (it2 = ret.begin(); it2 != ret.end(); ++it2) {
                if ( (*it2) == EffectInstance::eRenderingFunctorRetFailed ) {
                    renderStatus = eStatusFailed;
                    break;
                }
#if NATRON_ENABLE_TRIMAP
                else if ((*it2) == EffectInstance::eRenderingFunctorRetTakeImageLock) {
                    *isBeingRenderedElsewhere = true;
                }
#endif
            }
            break;
        }

        case eRenderSafetyInstanceSafe:     // indicating that any instance can have a single 'render' call at any one time,
        case eRenderSafetyFullySafe:        // indicating that any instance of a plugin can have multiple renders running simultaneously
        case eRenderSafetyUnsafe: {     // indicating that only a single 'render' call can be made at any time amoung all instances
            // eRenderSafetyInstanceSafe means that there is at most one render per instance
            // NOTE: the per-instance lock should probably be shared between
            // all clones of the same instance, because an InstanceSafe plugin may assume it is the sole owner of the output image,
            // and read-write on it.
            // It is probably safer to assume that several clones may write to the same output image only in the eRenderSafetyFullySafe case.

            // eRenderSafetyFullySafe means that there is only one render per FRAME : the lock is by image and handled in Node.cpp
            ///locks belongs to an instance)

            QMutexLocker *locker = 0;

            if (safety == eRenderSafetyInstanceSafe) {
                locker = new QMutexLocker( &getNode()->getRenderInstancesSharedMutex() );
            } else if (safety == eRenderSafetyUnsafe) {
                const Natron::Plugin* p = getNode()->getPlugin();
                assert(p);
                
                locker = new QMutexLocker( appPTR->getMutexForPlugin(p->getPluginID(), p->getMajorVersion(), p->getMinorVersion()) );
            }
            ///For eRenderSafetyFullySafe, don't take any lock, the image already has a lock on itself so we're sure it can't be written to by 2 different threads.
            
            
            RenderingFunctorRetEnum functorRet = tiledRenderingFunctor(args,
                                                                   frameArgs,
                                                                   inputImages,
                                                                   false,
                                                                   renderFullScaleThenDownscale,
                                                                   useScaleOneInputImages,
                                                                   isSequentialRender,
                                                                   isRenderMadeInResponseToUserInteraction,
                                                                   downscaledRectToRender,
                                                                   par,
                                                                   downscaledImage,
                                                                   image,
                                                                   renderMappedImage,
                                                                   tmpImage);

            delete locker;
            
            if (functorRet == eRenderingFunctorRetFailed) {
                renderStatus = eStatusFailed;
            } else if (functorRet == eRenderingFunctorRetOK) {
                renderStatus = eStatusOK;
            } else if  (functorRet == eRenderingFunctorRetTakeImageLock) {
                renderStatus = eStatusOK;
#if NATRON_ENABLE_TRIMAP
                *isBeingRenderedElsewhere = true;
#endif
            }
            
            break;
        }
        } // switch
 
        

        if (renderStatus != eStatusOK) {
            break;
        }
    } // for (std::list<RectI>::const_iterator it = rectsToRender.begin(); it != rectsToRender.end(); ++it) {
    
    
    if (renderStatus != eStatusOK) {
        retCode = eRenderRoIStatusRenderFailed;
    }

    return retCode;
} // renderRoIInternal

EffectInstance::RenderingFunctorRetEnum
EffectInstance::tiledRenderingFunctor(const TiledRenderingFunctorArgs& args,
                                      const ParallelRenderArgs& frameArgs,
                                     bool setThreadLocalStorage,
                                     const RectI & downscaledRectToRender )
{
    return tiledRenderingFunctor(*args.args,
                                 frameArgs,
                                 args.inputImages,
                                 setThreadLocalStorage,
                                 args.renderFullScaleThenDownscale,
                                 args.renderUseScaleOneInputs,
                                 args.isSequentialRender,
                                 args.isRenderResponseToUserInteraction,
                                 downscaledRectToRender,
                                 args.par,
                                 args.downscaledImage,
                                 args.fullScaleImage,
                                 args.renderMappedImage,
                                 args.tmpImage);
}

EffectInstance::RenderingFunctorRetEnum
EffectInstance::tiledRenderingFunctor(const RenderArgs & args,
                                      const ParallelRenderArgs& frameArgs,
                                      const std::list<boost::shared_ptr<Natron::Image> >& inputImages,
                                      bool setThreadLocalStorage,
                                      bool renderFullScaleThenDownscale,
                                      bool renderUseScaleOneInputs,
                                      bool isSequentialRender,
                                      bool isRenderResponseToUserInteraction,
                                      const RectI & downscaledRectToRender,
                                      const double par,
                                      const boost::shared_ptr<Natron::Image> & downscaledImage,
                                      const boost::shared_ptr<Natron::Image> & fullScaleImage,
                                      const boost::shared_ptr<Natron::Image> & renderMappedImage,
                                      const boost::shared_ptr<Natron::Image> & tmpImage)
{
#ifndef NDEBUG
    assert(renderMappedImage);
    if (renderFullScaleThenDownscale) {
        assert( renderMappedImage->getBounds() == fullScaleImage->getBounds() );
    } else {
        assert( renderMappedImage->getBounds() == downscaledImage->getBounds() );
    }
#endif
    
    const SequenceTime time = args._time;
    int mipMapLevel = downscaledImage->getMipMapLevel();
    const int view = args._view;

    // at this point, it may be unnecessary to call render because it was done a long time ago => check the bitmap here!
# ifndef NDEBUG
    RectI  renderBounds = renderMappedImage->getBounds();
# endif
    assert(renderBounds.x1 <= downscaledRectToRender.x1 && downscaledRectToRender.x2 <= renderBounds.x2 &&
           renderBounds.y1 <= downscaledRectToRender.y1 && downscaledRectToRender.y2 <= renderBounds.y2);

   
    
    
    RectI renderRectToRender; // rectangle to render, in renderMappedImage's pixel coordinates
    
    RenderScale renderMappedScale;
    renderMappedScale.x = renderMappedScale.y = Image::getScaleFromMipMapLevel( renderMappedImage->getMipMapLevel() );
    assert( !( (supportsRenderScaleMaybe() == eSupportsNo) && !(renderMappedScale.x == 1. && renderMappedScale.y == 1.) ) );
    
    
    ///Make the thread-storage live as long as the render action is called if we're in a newly launched thread in eRenderSafetyFullySafeFrame mode
    boost::shared_ptr<Implementation::ScopedRenderArgs> scopedArgs;
    boost::shared_ptr<ParallelRenderArgsSetter> scopedFrameArgs;
    
    boost::shared_ptr<InputImagesHolder_RAII> scopedInputImages;
    
    bool isBeingRenderedElseWhere = false;
    if (!setThreadLocalStorage) {
        renderRectToRender = args._renderWindowPixel;
    } else {

        ///At this point if we're in eRenderSafetyFullySafeFrame mode, we are a thread that might have been launched way after
        ///the time renderRectToRender was computed. We recompute it to update the portion to render
        
        // check the bitmap!
        if (renderFullScaleThenDownscale && renderUseScaleOneInputs) {
            
            //The renderMappedImage is cached , read bitmap from it
            RectD canonicalrenderRectToRender;
            downscaledRectToRender.toCanonical(mipMapLevel, par, args._rod, &canonicalrenderRectToRender);
            canonicalrenderRectToRender.toPixelEnclosing(0, par, &renderRectToRender);
            renderRectToRender.intersect(renderMappedImage->getBounds(), &renderRectToRender);
#if NATRON_ENABLE_TRIMAP
            if (!frameArgs.canAbort && frameArgs.isRenderResponseToUserInteraction) {
                renderRectToRender = renderMappedImage->getMinimalRect_trimap(renderRectToRender,&isBeingRenderedElseWhere);
            } else {
                renderRectToRender = renderMappedImage->getMinimalRect(renderRectToRender);
            }
#else
            renderRectToRender = renderMappedImage->getMinimalRect(renderRectToRender);
#endif
            
            assert(renderBounds.x1 <= renderRectToRender.x1 && renderRectToRender.x2 <= renderBounds.x2 &&
                   renderBounds.y1 <= renderRectToRender.y1 && renderRectToRender.y2 <= renderBounds.y2);
        } else {
            //THe downscaled image is cached, read bitmap from it
#if NATRON_ENABLE_TRIMAP
            RectI downscaledRectToRenderMinimal;
            if (!frameArgs.canAbort && frameArgs.isRenderResponseToUserInteraction) {
                downscaledRectToRenderMinimal = downscaledImage->getMinimalRect_trimap(downscaledRectToRender,&isBeingRenderedElseWhere);
            } else {
                downscaledRectToRenderMinimal = downscaledImage->getMinimalRect(downscaledRectToRender);
            }
#else
            const RectI downscaledRectToRenderMinimal = downscaledImage->getMinimalRect(downscaledRectToRender);
#endif
            
            assert(renderBounds.x1 <= downscaledRectToRenderMinimal.x1 && downscaledRectToRenderMinimal.x2 <= renderBounds.x2 &&
                   renderBounds.y1 <= downscaledRectToRenderMinimal.y1 && downscaledRectToRenderMinimal.y2 <= renderBounds.y2);
            
            if (renderFullScaleThenDownscale) {
                RectD canonicalrenderRectToRender;
                downscaledRectToRenderMinimal.toCanonical(mipMapLevel, par, args._rod, &canonicalrenderRectToRender);
                canonicalrenderRectToRender.toPixelEnclosing(0, par, &renderRectToRender);
                renderRectToRender.intersect(renderMappedImage->getBounds(), &renderRectToRender);
            } else {
                renderRectToRender = downscaledRectToRenderMinimal;
            }
        }
        
        RenderArgs argsCpy(args);
        ///Update the renderWindow which might have changed
        argsCpy._renderWindowPixel = renderRectToRender;
        
        scopedArgs.reset( new Implementation::ScopedRenderArgs(&_imp->renderArgs,argsCpy) );
        scopedFrameArgs.reset( new ParallelRenderArgsSetter(getNode().get(),
                                                                  frameArgs.time,
                                                                  frameArgs.view,
                                                                  frameArgs.isRenderResponseToUserInteraction,
                                                                  frameArgs.isSequentialRender,
                                                                  frameArgs.canAbort,
                                                                  frameArgs.nodeHash,
                                                                  frameArgs.timeline) );
        
        scopedInputImages.reset(new InputImagesHolder_RAII(inputImages,&_imp->inputImages));
    }
    
    if ( renderRectToRender.isNull() ) {
        ///We've got nothing to do
        return isBeingRenderedElseWhere ? eRenderingFunctorRetTakeImageLock : eRenderingFunctorRetOK;
    }
    
#if NATRON_ENABLE_TRIMAP
    if (!frameArgs.canAbort && frameArgs.isRenderResponseToUserInteraction) {
        if (renderFullScaleThenDownscale && renderUseScaleOneInputs) {
            fullScaleImage->markForRendering(renderRectToRender);
        } else {
            downscaledImage->markForRendering(downscaledRectToRender);
        }
    }
#endif
    
    /// Render in the temporary image
    
    RenderScale originalScale;
    originalScale.x = downscaledImage->getScale();
    originalScale.y = originalScale.x;

    assert(tmpImage->getBounds().contains(renderRectToRender));
    
    Natron::StatusEnum st = render_public(time,
                                          originalScale,
                                          renderMappedScale,
                                          renderRectToRender, view,
                                          isSequentialRender,
                                          isRenderResponseToUserInteraction,
                                          tmpImage);
    
    bool renderAborted = aborted();
    
    if (st != eStatusOK) {
#if NATRON_ENABLE_TRIMAP
        if (!frameArgs.canAbort && frameArgs.isRenderResponseToUserInteraction) {
            assert(!renderAborted);
            if (renderFullScaleThenDownscale && renderUseScaleOneInputs) {
                fullScaleImage->clearBitmap(renderRectToRender);
            } else {
                downscaledImage->clearBitmap(downscaledRectToRender);
            }
        }
#endif
        return eRenderingFunctorRetFailed;
        
    }
    
    if ( !renderAborted ) {
        
        
        //Check for NaNs
        if (tmpImage->checkForNaNs(renderRectToRender)) {
            qDebug() << getNode()->getScriptName_mt_safe().c_str() << ": rendered rectangle (" << renderRectToRender.x1 << ',' << renderRectToRender.y1 << ")-(" << renderRectToRender.x2 << ',' << renderRectToRender.y2 << ") contains invalid values.";
        }
        
        ///copy the rectangle rendered in the full scale image to the downscaled output
        if (renderFullScaleThenDownscale) {
            
            ///If we're using renderUseScaleOneInputs, the full scale image is cached, hence we're not sure that the whole part of the image will be downscaled.
            ///Instead we do all the downscale at once at the end of renderRoI().
            ///If !renderUseScaleOneInputs the image is not cached and we know it will be rendered completly so it is safe to do this here and take advantage
            ///of the multi-threading.
            if (mipMapLevel != 0 && !renderUseScaleOneInputs) {
      
                assert(fullScaleImage != downscaledImage);
                tmpImage->downscaleMipMap( renderRectToRender, 0, mipMapLevel, false,downscaledImage.get() );
                downscaledImage->markForRendered(downscaledRectToRender);
            } else {

                fullScaleImage->pasteFrom(*tmpImage, renderRectToRender,false);
                fullScaleImage->markForRendered(renderRectToRender);
            }
        } else {
            
            downscaledImage->pasteFrom(*tmpImage, downscaledRectToRender,false);
            downscaledImage->markForRendered(downscaledRectToRender);
        }
        
    }
  
    
    return isBeingRenderedElseWhere ? eRenderingFunctorRetTakeImageLock : eRenderingFunctorRetOK;
} // tiledRenderingFunctor

void
EffectInstance::openImageFileKnob()
{
    const std::vector< boost::shared_ptr<KnobI> > & knobs = getKnobs();

    for (U32 i = 0; i < knobs.size(); ++i) {
        if ( knobs[i]->typeName() == File_Knob::typeNameStatic() ) {
            boost::shared_ptr<File_Knob> fk = boost::dynamic_pointer_cast<File_Knob>(knobs[i]);
            assert(fk);
            if ( fk->isInputImageFile() ) {
                std::string file = fk->getValue();
                if ( file.empty() ) {
                    fk->open_file();
                }
                break;
            }
        } else if ( knobs[i]->typeName() == OutputFile_Knob::typeNameStatic() ) {
            boost::shared_ptr<OutputFile_Knob> fk = boost::dynamic_pointer_cast<OutputFile_Knob>(knobs[i]);
            assert(fk);
            if ( fk->isOutputImageFile() ) {
                std::string file = fk->getValue();
                if ( file.empty() ) {
                    fk->open_file();
                }
                break;
            }
        }
    }
}


void
EffectInstance::evaluate(KnobI* knob,
                         bool isSignificant,
                         Natron::ValueChangedReasonEnum /*reason*/)
{

    ////If the node is currently modifying its input, to ask for a render
    ////because at then end of the inputChanged handler, it will ask for a refresh
    ////and a rebuild of the inputs tree.
    NodePtr node = getNode();
    if ( node->duringInputChangedAction() ) {
        return;
    }

    if ( getApp()->getProject()->isLoadingProject() ) {
        return;
    }


    Button_Knob* button = dynamic_cast<Button_Knob*>(knob);

    /*if this is a writer (openfx or built-in writer)*/
    if ( isWriter() ) {
        /*if this is a button and it is a render button,we're safe to assume the plug-ins wants to start rendering.*/
        if (button) {
            if ( button->isRenderButton() ) {
                std::string sequentialNode;
                if ( node->hasSequentialOnlyNodeUpstream(sequentialNode) ) {
                    if (node->getApp()->getProject()->getProjectViewsCount() > 1) {
                        Natron::StandardButtonEnum answer =
                        Natron::questionDialog( QObject::tr("Render").toStdString(),
                                               sequentialNode + QObject::tr(" can only "
                                                                            "render in sequential mode. Due to limitations in the "
                                                                            "OpenFX standard that means that %1"
                                                                            " will not be able "
                                                                            "to render all the views of the project. "
                                                                            "Only the main view of the project will be rendered, you can "
                                                                            "change the main view in the project settings. Would you like "
                                                                            "to continue ?").arg(NATRON_APPLICATION_NAME).toStdString(),false );
                        if (answer != Natron::eStandardButtonYes) {
                            return;
                        }
                    }
                }
                AppInstance::RenderWork w;
                w.writer = dynamic_cast<OutputEffectInstance*>(this);
                w.firstFrame = INT_MIN;
                w.lastFrame = INT_MAX;
                std::list<AppInstance::RenderWork> works;
                works.push_back(w);
                getApp()->startWritersRendering(works);

                return;
            }
        }
    }

    ///increments the knobs age following a change
    if (!button && isSignificant) {
        node->incrementKnobsAge();
    }
    
    
    int time = getCurrentTime();
    
    
    std::list<ViewerInstance* > viewers;
    node->hasViewersConnected(&viewers);
    for (std::list<ViewerInstance* >::iterator it = viewers.begin();
         it != viewers.end();
         ++it) {
        if (isSignificant) {
            (*it)->renderCurrentFrame(true);
        } else {
            (*it)->redrawViewer();
        }
    }
    
    getNode()->refreshPreviewsRecursivelyDownstream(time);
} // evaluate

bool
EffectInstance::message(Natron::MessageTypeEnum type,
                        const std::string & content) const
{
    return getNode()->message(type,content);
}

void
EffectInstance::setPersistentMessage(Natron::MessageTypeEnum type,
                                     const std::string & content)
{
    getNode()->setPersistentMessage(type, content);
}

void
EffectInstance::clearPersistentMessage(bool recurse)
{
    getNode()->clearPersistentMessage(recurse);
}

int
EffectInstance::getInputNumber(Natron::EffectInstance* inputEffect) const
{
    for (int i = 0; i < getMaxInputCount(); ++i) {
        if (getInput(i) == inputEffect) {
            return i;
        }
    }

    return -1;
}

/**
 * @brief Does this effect supports rendering at a different scale than 1 ?
 * There is no OFX property for this purpose. The only solution found for OFX is that if a isIdentity
 * with renderscale != 1 fails, the host retries with renderscale = 1 (and upscaled images).
 * If the renderScale support was not set, this throws an exception.
 **/
bool
EffectInstance::supportsRenderScale() const
{
    if (_imp->supportsRenderScale == eSupportsMaybe) {
        qDebug() << "EffectInstance::supportsRenderScale should be set before calling supportsRenderScale(), or use supportsRenderScaleMaybe() instead";
        throw std::runtime_error("supportsRenderScale not set");
    }

    return _imp->supportsRenderScale == eSupportsYes;
}

EffectInstance::SupportsEnum
EffectInstance::supportsRenderScaleMaybe() const
{
    QMutexLocker l(&_imp->supportsRenderScaleMutex);

    return _imp->supportsRenderScale;
}

/// should be set during effect initialization, but may also be set by the first getRegionOfDefinition that succeeds
void
EffectInstance::setSupportsRenderScaleMaybe(EffectInstance::SupportsEnum s) const
{
    {
        QMutexLocker l(&_imp->supportsRenderScaleMutex);
        
        _imp->supportsRenderScale = s;
    }
    NodePtr node = getNode();
    if (node) {
        node->onSetSupportRenderScaleMaybeSet((int)s);
    }
}

void
EffectInstance::setOutputFilesForWriter(const std::string & pattern)
{
    if ( !isWriter() ) {
        return;
    }

    const std::vector<boost::shared_ptr<KnobI> > & knobs = getKnobs();
    for (U32 i = 0; i < knobs.size(); ++i) {
        if ( knobs[i]->typeName() == OutputFile_Knob::typeNameStatic() ) {
            boost::shared_ptr<OutputFile_Knob> fk = boost::dynamic_pointer_cast<OutputFile_Knob>(knobs[i]);
            assert(fk);
            if ( fk->isOutputImageFile() ) {
                fk->setValue(pattern,0);
                break;
            }
        }
    }
}

PluginMemory*
EffectInstance::newMemoryInstance(size_t nBytes)
{
    PluginMemory* ret = new PluginMemory( getNode()->getLiveInstance() ); //< hack to get "this" as a shared ptr
    bool wasntLocked = ret->alloc(nBytes);

    assert(wasntLocked);
    (void)wasntLocked;

    return ret;
}

void
EffectInstance::addPluginMemoryPointer(PluginMemory* mem)
{
    QMutexLocker l(&_imp->pluginMemoryChunksMutex);

    _imp->pluginMemoryChunks.push_back(mem);
}

void
EffectInstance::removePluginMemoryPointer(PluginMemory* mem)
{
    QMutexLocker l(&_imp->pluginMemoryChunksMutex);
    std::list<PluginMemory*>::iterator it = std::find(_imp->pluginMemoryChunks.begin(),_imp->pluginMemoryChunks.end(),mem);

    if ( it != _imp->pluginMemoryChunks.end() ) {
        _imp->pluginMemoryChunks.erase(it);
    }
}

void
EffectInstance::registerPluginMemory(size_t nBytes)
{
    getNode()->registerPluginMemory(nBytes);
}

void
EffectInstance::unregisterPluginMemory(size_t nBytes)
{
    getNode()->unregisterPluginMemory(nBytes);
}

void
EffectInstance::onAllKnobsSlaved(bool isSlave,
                                 KnobHolder* master)
{
    getNode()->onAllKnobsSlaved(isSlave,master);
}

void
EffectInstance::onKnobSlaved(KnobI* slave,KnobI* master,
                             int dimension,
                             bool isSlave)
{
    getNode()->onKnobSlaved(slave,master,dimension,isSlave);
}

void
EffectInstance::setCurrentViewportForOverlays_public(OverlaySupport* viewport)
{
    getNode()->setCurrentViewportForDefaultOverlays(viewport);
    setCurrentViewportForOverlays(viewport);
}

void
EffectInstance::drawOverlay_public(double scaleX,
                                   double scaleY)
{
    ///cannot be run in another thread
    assert( QThread::currentThread() == qApp->thread() );
    if ( !hasOverlay() && !getNode()->hasDefaultOverlay() ) {
        return;
    }

    RECURSIVE_ACTION();

    _imp->setDuringInteractAction(true);
    drawOverlay(scaleX,scaleY);
    getNode()->drawDefaultOverlay(scaleX, scaleY);
    _imp->setDuringInteractAction(false);
}

bool
EffectInstance::onOverlayPenDown_public(double scaleX,
                                        double scaleY,
                                        const QPointF & viewportPos,
                                        const QPointF & pos)
{
    ///cannot be run in another thread
    assert( QThread::currentThread() == qApp->thread() );
    if ( !hasOverlay()  && !getNode()->hasDefaultOverlay() ) {
        return false;
    }
    
    bool ret;
    {
        NON_RECURSIVE_ACTION();
        _imp->setDuringInteractAction(true);
        ret = onOverlayPenDown(scaleX,scaleY,viewportPos, pos);
        if (!ret) {
            ret |= getNode()->onOverlayPenDownDefault(scaleX, scaleY, viewportPos, pos);
        }
        _imp->setDuringInteractAction(false);
    }
    checkIfRenderNeeded();
    
    return ret;
}

bool
EffectInstance::onOverlayPenMotion_public(double scaleX,
                                          double scaleY,
                                          const QPointF & viewportPos,
                                          const QPointF & pos)
{
    ///cannot be run in another thread
    assert( QThread::currentThread() == qApp->thread() );
    if ( !hasOverlay()  && !getNode()->hasDefaultOverlay() ) {
        return false;
    }
    

    NON_RECURSIVE_ACTION();
    _imp->setDuringInteractAction(true);
    bool ret = onOverlayPenMotion(scaleX,scaleY,viewportPos, pos);
    if (!ret) {
        ret |= getNode()->onOverlayPenMotionDefault(scaleX, scaleY, viewportPos, pos);
    }
    _imp->setDuringInteractAction(false);
    //Don't chek if render is needed on pen motion, wait for the pen up

    //checkIfRenderNeeded();
    return ret;
}

bool
EffectInstance::onOverlayPenUp_public(double scaleX,
                                      double scaleY,
                                      const QPointF & viewportPos,
                                      const QPointF & pos)
{
    ///cannot be run in another thread
    assert( QThread::currentThread() == qApp->thread() );
    if ( !hasOverlay()  && !getNode()->hasDefaultOverlay() ) {
        return false;
    }
    bool ret;
    {
        NON_RECURSIVE_ACTION();
        _imp->setDuringInteractAction(true);
        ret = onOverlayPenUp(scaleX,scaleY,viewportPos, pos);
        if (!ret) {
            ret |= getNode()->onOverlayPenUpDefault(scaleX, scaleY, viewportPos, pos);
        }
        _imp->setDuringInteractAction(false);
    }
    checkIfRenderNeeded();
    
    return ret;
}

bool
EffectInstance::onOverlayKeyDown_public(double scaleX,
                                        double scaleY,
                                        Natron::Key key,
                                        Natron::KeyboardModifiers modifiers)
{
    ///cannot be run in another thread
    assert( QThread::currentThread() == qApp->thread() );
    if ( !hasOverlay()  && !getNode()->hasDefaultOverlay() ) {
        return false;
    }

    bool ret;
    {
        NON_RECURSIVE_ACTION();
        _imp->setDuringInteractAction(true);
        ret = onOverlayKeyDown(scaleX,scaleY,key, modifiers);
        if (!ret) {
            ret |= getNode()->onOverlayKeyDownDefault(scaleX, scaleY, key, modifiers);
        }
        _imp->setDuringInteractAction(false);
    }
    checkIfRenderNeeded();
    
    return ret;
}

bool
EffectInstance::onOverlayKeyUp_public(double scaleX,
                                      double scaleY,
                                      Natron::Key key,
                                      Natron::KeyboardModifiers modifiers)
{
    ///cannot be run in another thread
    assert( QThread::currentThread() == qApp->thread() );
    if ( !hasOverlay()  && !getNode()->hasDefaultOverlay() ) {
        return false;
    }
    
    bool ret;
    {
        NON_RECURSIVE_ACTION();
        
        _imp->setDuringInteractAction(true);
        ret = onOverlayKeyUp(scaleX, scaleY, key, modifiers);
        if (!ret) {
            ret |= getNode()->onOverlayKeyUpDefault(scaleX, scaleY, key, modifiers);
        }
        _imp->setDuringInteractAction(false);
    }
    checkIfRenderNeeded();

    return ret;
}

bool
EffectInstance::onOverlayKeyRepeat_public(double scaleX,
                                          double scaleY,
                                          Natron::Key key,
                                          Natron::KeyboardModifiers modifiers)
{
    ///cannot be run in another thread
    assert( QThread::currentThread() == qApp->thread() );
    if ( !hasOverlay()  && !getNode()->hasDefaultOverlay() ) {
        return false;
    }
    
    bool ret;
    {
        NON_RECURSIVE_ACTION();
        _imp->setDuringInteractAction(true);
        ret = onOverlayKeyRepeat(scaleX,scaleY,key, modifiers);
        if (!ret) {
            ret |= getNode()->onOverlayKeyRepeatDefault(scaleX, scaleY, key, modifiers);
        }
        _imp->setDuringInteractAction(false);
    }
    checkIfRenderNeeded();
    
    return ret;
}

bool
EffectInstance::onOverlayFocusGained_public(double scaleX,
                                            double scaleY)
{
    ///cannot be run in another thread
    assert( QThread::currentThread() == qApp->thread() );
    if ( !hasOverlay() && !getNode()->hasDefaultOverlay()  ) {
        return false;
    }
    
    bool ret;
    {
        NON_RECURSIVE_ACTION();
        _imp->setDuringInteractAction(true);
        ret = onOverlayFocusGained(scaleX,scaleY);
        if (!ret) {
            ret |= getNode()->onOverlayFocusGainedDefault(scaleX, scaleY);
        }
        _imp->setDuringInteractAction(false);
    }
    checkIfRenderNeeded();
    
    return ret;
}

bool
EffectInstance::onOverlayFocusLost_public(double scaleX,
                                          double scaleY)
{
    ///cannot be run in another thread
    assert( QThread::currentThread() == qApp->thread() );
    if ( !hasOverlay() && !getNode()->hasDefaultOverlay()  ) {
        return false;
    }
    bool ret;
    {
        
        NON_RECURSIVE_ACTION();
        _imp->setDuringInteractAction(true);
        ret = onOverlayFocusLost(scaleX,scaleY);
        if (!ret) {
            ret |= getNode()->onOverlayFocusLostDefault(scaleX, scaleY);
        }
        _imp->setDuringInteractAction(false);
    }
    checkIfRenderNeeded();
    
    return ret;
}

bool
EffectInstance::isDoingInteractAction() const
{
    QReadLocker l(&_imp->duringInteractActionMutex);

    return _imp->duringInteractAction;
}

Natron::StatusEnum
EffectInstance::render_public(SequenceTime time,
                              const RenderScale& originalScale,
                              const RenderScale & mappedScale,
                              const RectI & roi,
                              int view,
                              bool isSequentialRender,
                              bool isRenderResponseToUserInteraction,
                              boost::shared_ptr<Natron::Image> output)
{
    NON_RECURSIVE_ACTION();
    return render(time, originalScale, mappedScale, roi, view, isSequentialRender, isRenderResponseToUserInteraction, output);

}

Natron::StatusEnum
EffectInstance::getTransform_public(SequenceTime time,
                                    const RenderScale& renderScale,
                                    int view,
                                    Natron::EffectInstance** inputToTransform,
                                    Transform::Matrix3x3* transform)
{
    RECURSIVE_ACTION();
    assert(getCanTransform());
    return getTransform(time, renderScale, view, inputToTransform, transform);
}

bool
EffectInstance::isIdentity_public(U64 hash,
                                  SequenceTime time,
                                  const RenderScale & scale,
                                  const RectD& rod,
                                  const double par,
                                  int view,
                                  SequenceTime* inputTime,
                                  int* inputNb)
{
    
    assert( !( (supportsRenderScaleMaybe() == eSupportsNo) && !(scale.x == 1. && scale.y == 1.) ) );

    unsigned int mipMapLevel = Image::getLevelFromScale(scale.x);
    
    double timeF = 0.;
    bool foundInCache = _imp->actionsCache.getIdentityResult(hash, time, mipMapLevel, inputNb, &timeF);
    if (foundInCache) {
        *inputTime = timeF;
        return *inputNb >= 0 || *inputNb == -2;
    } else {
        
        ///If this is running on a render thread, attempt to find the info in the thread local storage.
        if (QThread::currentThread() != qApp->thread() && _imp->renderArgs.hasLocalData()) {
            const RenderArgs& args = _imp->renderArgs.localData();
            if (args._validArgs) {
                *inputNb = args._identityInputNb;
                *inputTime = args._identityTime;
                return *inputNb != -1 ;
            }
        }
        
        ///EDIT: We now allow isIdentity to be called recursively.
        RECURSIVE_ACTION();
        
        bool ret = false;
        
        if (appPTR->isBackground() && dynamic_cast<DiskCacheNode*>(this) != NULL) {
            ret = true;
            *inputNb = 0;
            *inputTime = time;
        } else if ( getNode()->isNodeDisabled() ) {
            ret = true;
            *inputTime = time;
            *inputNb = -1;
            ///we forward this node to the last connected non-optional input
            ///if there's only optional inputs connected, we return the last optional input
            int lastOptionalInput = -1;
            for (int i = getMaxInputCount() - 1; i >= 0; --i) {
                bool optional = isInputOptional(i);
                if ( !optional && getNode()->getInput(i) ) {
                    *inputNb = i;
                    break;
                } else if ( optional && (lastOptionalInput == -1) ) {
                    lastOptionalInput = i;
                }
            }
            if (*inputNb == -1) {
                *inputNb = lastOptionalInput;
            }
        } else {
            /// Don't call isIdentity if plugin is sequential only.
            if (getSequentialPreference() != Natron::eSequentialPreferenceOnlySequential) {
                try {
                    ret = isIdentity(time, scale,rod, par, view, inputTime, inputNb);
                } catch (...) {
                    throw;
                }
            }
        }
        if (!ret) {
            *inputNb = -1;
            *inputTime = time;
        }
        _imp->actionsCache.setIdentityResult(time, mipMapLevel, *inputNb, *inputTime);
        return ret;
    }
}

void
EffectInstance::onInputChanged(int /*inputNo*/)
{
    if ( !getApp()->getProject()->isLoadingProject() ) {
        RenderScale s;
        s.x = s.y = 1.;
        checkOFXClipPreferences_public(getCurrentTime(), s, kOfxChangeUserEdited,true, true);
    }
}

Natron::StatusEnum
EffectInstance::getRegionOfDefinition_public(U64 hash,
                                             SequenceTime time,
                                             const RenderScale & scale,
                                             int view,
                                             RectD* rod,
                                             bool* isProjectFormat)
{
    if (!isEffectCreated()) {
        return eStatusFailed;
    }
    
    unsigned int mipMapLevel = Image::getLevelFromScale(scale.x);
    bool foundInCache = _imp->actionsCache.getRoDResult(hash, time, mipMapLevel, rod);
    if (foundInCache) {
        *isProjectFormat = false;
        if (rod->isNull()) {
            return Natron::eStatusFailed;
        }
        return Natron::eStatusOK;
    } else {
        
        
        ///If this is running on a render thread, attempt to find the RoD in the thread local storage.
        if (QThread::currentThread() != qApp->thread() && _imp->renderArgs.hasLocalData()) {
            const RenderArgs& args = _imp->renderArgs.localData();
            if (args._validArgs) {
                *rod = args._rod;
                *isProjectFormat = false;
                return Natron::eStatusOK;
            }
        }
        
        Natron::StatusEnum ret;
        RenderScale scaleOne;
        scaleOne.x = scaleOne.y = 1.;
        {
            RECURSIVE_ACTION();
            ret = getRegionOfDefinition(hash,time, supportsRenderScaleMaybe() == eSupportsNo ? scaleOne : scale, view, rod);
            
            if ( (ret != eStatusOK) && (ret != eStatusReplyDefault) ) {
                // rod is not valid
                _imp->actionsCache.invalidateAll(hash);
                _imp->actionsCache.setRoDResult(time, mipMapLevel, RectD());
                return ret;
            }
            
            if (rod->isNull()) {
                _imp->actionsCache.invalidateAll(hash);
                _imp->actionsCache.setRoDResult(time, mipMapLevel, RectD());
                return eStatusFailed;
            }
            
            assert( (ret == eStatusOK || ret == eStatusReplyDefault) && (rod->x1 <= rod->x2 && rod->y1 <= rod->y2) );
            
        }
        *isProjectFormat = ifInfiniteApplyHeuristic(hash,time, scale, view, rod);
        assert(rod->x1 <= rod->x2 && rod->y1 <= rod->y2);

        _imp->actionsCache.setRoDResult( time, mipMapLevel, *rod);
        return ret;
    }
}

void
EffectInstance::getRegionsOfInterest_public(SequenceTime time,
                                            const RenderScale & scale,
                                            const RectD & outputRoD, //!< effect RoD in canonical coordinates
                                            const RectD & renderWindow, //!< the region to be rendered in the output image, in Canonical Coordinates
                                            int view,
                                            EffectInstance::RoIMap* ret)
{
    NON_RECURSIVE_ACTION();
    assert(outputRoD.x2 >= outputRoD.x1 && outputRoD.y2 >= outputRoD.y1);
    assert(renderWindow.x2 >= renderWindow.x1 && renderWindow.y2 >= renderWindow.y1);
    getRegionsOfInterest(time, scale, outputRoD, renderWindow, view,ret);
    
}

EffectInstance::FramesNeededMap
EffectInstance::getFramesNeeded_public(SequenceTime time)
{
    NON_RECURSIVE_ACTION();

    return getFramesNeeded(time);
}

void
EffectInstance::getFrameRange_public(U64 hash,
                                     SequenceTime *first,
                                     SequenceTime *last,
                                     bool bypasscache)
{
    
    double fFirst = 0.,fLast = 0.;
    bool foundInCache = false;
    if (!bypasscache) {
        foundInCache = _imp->actionsCache.getTimeDomainResult(hash, &fFirst, &fLast);
    }
    if (foundInCache) {
        *first = std::floor(fFirst+0.5);
        *last = std::floor(fLast+0.5);
    } else {
        
        ///If this is running on a render thread, attempt to find the info in the thread local storage.
        if (QThread::currentThread() != qApp->thread() && _imp->renderArgs.hasLocalData()) {
            const RenderArgs& args = _imp->renderArgs.localData();
            if (args._validArgs) {
                *first = args._firstFrame;
                *last = args._lastFrame;
                return;
            }
        }
        
        NON_RECURSIVE_ACTION();
        getFrameRange(first, last);
        _imp->actionsCache.setTimeDomainResult(*first, *last);
    }
}

Natron::StatusEnum
EffectInstance::beginSequenceRender_public(SequenceTime first,
                                           SequenceTime last,
                                           SequenceTime step,
                                           bool interactive,
                                           const RenderScale & scale,
                                           bool isSequentialRender,
                                           bool isRenderResponseToUserInteraction,
                                           int view)
{
    NON_RECURSIVE_ACTION();
    {
        if ( !_imp->beginEndRenderCount.hasLocalData() ) {
            _imp->beginEndRenderCount.localData() = 1;
        } else {
            ++_imp->beginEndRenderCount.localData();
        }
    }

    return beginSequenceRender(first, last, step, interactive, scale,
                               isSequentialRender, isRenderResponseToUserInteraction, view);
}

Natron::StatusEnum
EffectInstance::endSequenceRender_public(SequenceTime first,
                                         SequenceTime last,
                                         SequenceTime step,
                                         bool interactive,
                                         const RenderScale & scale,
                                         bool isSequentialRender,
                                         bool isRenderResponseToUserInteraction,
                                         int view)
{
    NON_RECURSIVE_ACTION();
    {
        assert( _imp->beginEndRenderCount.hasLocalData() );
        --_imp->beginEndRenderCount.localData();
        assert(_imp->beginEndRenderCount.localData() >= 0);
    }

    return endSequenceRender(first, last, step, interactive, scale, isSequentialRender, isRenderResponseToUserInteraction, view);
}

bool
EffectInstance::isSupportedComponent(int inputNb,
                                     Natron::ImageComponentsEnum comp) const
{
    return getNode()->isSupportedComponent(inputNb, comp);
}

Natron::ImageBitDepthEnum
EffectInstance::getBitDepth() const
{
    return getNode()->getBitDepth();
}

bool
EffectInstance::isSupportedBitDepth(Natron::ImageBitDepthEnum depth) const
{
    return getNode()->isSupportedBitDepth(depth);
}

Natron::ImageComponentsEnum
EffectInstance::findClosestSupportedComponents(int inputNb,
                                               Natron::ImageComponentsEnum comp) const
{
    return getNode()->findClosestSupportedComponents(inputNb,comp);
}

void
EffectInstance::getPreferredDepthAndComponents(int inputNb,
                                               Natron::ImageComponentsEnum* comp,
                                               Natron::ImageBitDepthEnum* depth) const
{
    ///find closest to RGBA
    EffectInstance* inp = 0;
    
    Natron::ImageComponentsEnum inputComps = Natron::eImageComponentRGBA;
    if (inputNb != -1) {
        inp = getInput(inputNb);
        if (inp) {
            Natron::ImageBitDepthEnum depth;
            inp->getPreferredDepthAndComponents(-1, &inputComps, &depth);
        }
    } else {
        Natron::ImageComponentsEnum maxComps  = Natron::eImageComponentNone;
        for (int i = 0; i < getMaxInputCount(); ++i) {
            EffectInstance* input = getInput(i);
            if (input) {
                Natron::ImageComponentsEnum inputComps;
                Natron::ImageBitDepthEnum inputDepth;
                input->getPreferredDepthAndComponents(-1, &inputComps, &inputDepth);
                if (Natron::getElementsCountForComponents(inputComps) > Natron::getElementsCountForComponents(maxComps)) {
                    maxComps = inputComps;
                }
            }
        }
        
        if (maxComps == Natron::eImageComponentNone) {
            inputComps = Natron::eImageComponentRGBA;
        } else {
            inputComps = maxComps;
        }
        
    }
    *comp = findClosestSupportedComponents(inputNb, inputComps);

    ///find deepest bitdepth
    *depth = getBitDepth();
}

void
EffectInstance::getComponentsAvailableRecursive(SequenceTime time, int view, ComponentsAvailableMap* comps,
                                                std::list<Natron::EffectInstance*>* markedNodes)
{
    if (std::find(markedNodes->begin(), markedNodes->end(), this) != markedNodes->end()) {
        return;
    }
    
    ComponentsNeededMap neededComps;
    SequenceTime ptTime;
    int ptView;
    boost::shared_ptr<Natron::Node> ptInput;
    getComponentsNeededAndProduced_public(time, view, &neededComps, &ptTime, &ptView, &ptInput);
    
    ComponentsNeededMap::iterator foundOutput = neededComps.find(-1);
    assert(foundOutput != neededComps.end());
    
    ///Foreach component produced by the node at the given (view,time),  try
    ///to add it to the components available. Since we are recursing upstream, it is probably
    ///already in there, in which case we ignore it and keep the one from below.
    for (std::vector<Natron::ImageComponentsEnum>::iterator it = foundOutput->second.begin();
         it != foundOutput->second.end(); ++it) {
        
        ComponentsAvailableMap::iterator alreadyExisting = comps->find(*it);
        
        //If the component already exists from below in the tree, do not add it
        if (alreadyExisting == comps->end()) {
            comps->insert(std::make_pair(*it, getNode()));
        }
    }
    
    markedNodes->push_back(this);
    
    
    ///If the plug-in is not pass-through, only consider the components processed by the plug-in in output,
    ///so we do not need to recurse.
    if (isPassThroughForNonRenderedPlanes()) {
        
        bool doHeuristicForPassThrough = false;
        if (isMultiPlanar()) {
            if (!ptInput) {
                doHeuristicForPassThrough = true;
            }
        } else {
            doHeuristicForPassThrough = true;
        }
        
        if (doHeuristicForPassThrough) {
            int inp = getNode()->getPreferredInput();
            ptInput = getNode()->getInput(inp);
        }
        
        if (ptInput) {
            ptInput->getLiveInstance()->getComponentsAvailableRecursive(time, view, comps, markedNodes);
        }
        
    }
}

void
EffectInstance::getComponentsAvailable(SequenceTime time, ComponentsAvailableMap* comps)
{
    int nViews = getApp()->getProject()->getProjectViewsCount();
    
    ///Union components over all views
    for (int view = 0; view < nViews; ++view) {
        std::list<Natron::EffectInstance*> marks;
        getComponentsAvailableRecursive(time, view, comps, &marks);
        
    }
}

void
EffectInstance::getComponentsNeededAndProduced(SequenceTime time, int view,
                                    ComponentsNeededMap* comps,
                                    SequenceTime* passThroughTime,
                                    int* passThroughView,
                                    boost::shared_ptr<Natron::Node>* passThroughInput)
{
    *passThroughTime = time;
    *passThroughView = view;
    
    Natron::ImageComponentsEnum outputComp;
    Natron::ImageBitDepthEnum outputDepth;
    getPreferredDepthAndComponents(-1, &outputComp , &outputDepth);
    
    std::vector<Natron::ImageComponentsEnum> outputCompVec;
    outputCompVec.push_back(outputComp);
    
    comps->insert(std::make_pair(-1, outputCompVec));
    
    NodePtr firstConnectedOptional;
    for (int i = 0; i < getMaxInputCount(); ++i) {
        NodePtr node = getNode()->getInput(i);
        if (!node) {
            continue;
        }
        if (isInputRotoBrush(i)) {
            continue;
        }
        
        Natron::ImageComponentsEnum comp;
        Natron::ImageBitDepthEnum depth;
        getPreferredDepthAndComponents(-1, &comp, &depth);
        
        std::vector<Natron::ImageComponentsEnum> compVect;
        compVect.push_back(comp);
        comps->insert(std::make_pair(i, compVect));
        
        if (!isInputOptional(i)) {
            *passThroughInput = node;
        } else {
            firstConnectedOptional = node;
        }
    }
    if (!*passThroughInput) {
        *passThroughInput = firstConnectedOptional;
    }
    
}

void
EffectInstance::getComponentsNeededAndProduced_public(SequenceTime time, int view,
                                               ComponentsNeededMap* comps,
                                               SequenceTime* passThroughTime,
                                               int* passThroughView,
                                               boost::shared_ptr<Natron::Node>* passThroughInput)

{
    RECURSIVE_ACTION();
    getComponentsNeededAndProduced_public(time, view, comps, passThroughTime, passThroughView, passThroughInput);
}

int
EffectInstance::getMaskChannel(int inputNb) const
{
    return getNode()->getMaskChannel(inputNb);
}

bool
EffectInstance::isMaskEnabled(int inputNb) const
{
    return getNode()->isMaskEnabled(inputNb);
}

void
EffectInstance::onKnobValueChanged(KnobI* /*k*/,
                                   Natron::ValueChangedReasonEnum /*reason*/,
                                   SequenceTime /*time*/,
                                   bool /*originatedFromMainThread*/)
{
}

int
EffectInstance::getThreadLocalRenderTime() const
{
    
    if (_imp->renderArgs.hasLocalData()) {
        const RenderArgs& args = _imp->renderArgs.localData();
        if (args._validArgs) {
            return args._time;
        }
    }
    
    if (_imp->frameRenderArgs.hasLocalData()) {
        const ParallelRenderArgs& args = _imp->frameRenderArgs.localData();
        if (args.validArgs) {
            return args.time;
        }
    }
    
    return getApp()->getTimeLine()->currentFrame();
}

bool
EffectInstance::getThreadLocalRenderedImage(boost::shared_ptr<Natron::Image>* image,RectI* renderWindow) const
{
    if (_imp->renderArgs.hasLocalData()) {
        const RenderArgs& args = _imp->renderArgs.localData();
        if (args._validArgs) {
            assert(args._outputImage);
            *image = args._outputImage;
            *renderWindow = args._renderWindowPixel;
            return true;
        }
    }
    return false;
}

void
EffectInstance::updateThreadLocalRenderTime(int time)
{
    if (QThread::currentThread() != qApp->thread() && _imp->renderArgs.hasLocalData()) {
         RenderArgs& args = _imp->renderArgs.localData();
        if (args._validArgs) {
            args._time = time;
        }
    }
}

void
EffectInstance::Implementation::runChangedParamCallback(KnobI* k,bool userEdited,const std::string& callback)
{
    std::string script = callback;
    script.append("()\n");
    KnobI::declareCurrentKnobVariable_Python(k, -1, script);
    script.append("userEdited = ");
    if (userEdited) {
        script.append("True\n");
    } else {
        script.append("False\n");
    }
    std::string err;
    std::string output;
    if (!Natron::interpretPythonScript(script, &err,&output)) {
        _publicInterface->getApp()->appendToScriptEditor(QObject::tr("Failed to execute callback: ").toStdString() + err);
    } else {
        _publicInterface->getApp()->appendToScriptEditor(output);
    }
}

void
EffectInstance::onKnobValueChanged_public(KnobI* k,
                                          Natron::ValueChangedReasonEnum reason,
                                          SequenceTime time,
                                          bool originatedFromMainThread)
{


    if (isReader() && k->getName() == kOfxImageEffectFileParamName) {
        getNode()->computeFrameRangeForReader(k);
    }
    
    
    NodePtr node = getNode();
    node->onEffectKnobValueChanged(k, reason);

    
    KnobHelper* kh = dynamic_cast<KnobHelper*>(k);
    assert(kh);
    if ( kh && kh->isDeclaredByPlugin() ) {
        ////We set the thread storage render args so that if the instance changed action
        ////tries to call getImage it can render with good parameters.
        

        ParallelRenderArgsSetter frameRenderArgs(node.get(),
                                                       time,
                                                       0, /*view*/
                                                       true,
                                                       false,
                                                       false,
                                                       getHash(),
                                                       getApp()->getTimeLine().get());

        RECURSIVE_ACTION();
        knobChanged(k, reason, /*view*/ 0, time, originatedFromMainThread);
    }
    
    ///If there's a knobChanged Python callback, run it
    std::string pythonCB = getNode()->getKnobChangedCallback();
    
    if (!pythonCB.empty()) {
        bool userEdited = reason == eValueChangedReasonNatronGuiEdited ||
        reason == eValueChangedReasonUserEdited;
        _imp->runChangedParamCallback(k,userEdited,pythonCB);
    }

    
    ///Clear input images pointers that were stored in getImage() for the main-thread.
    ///This is safe to do so because if this is called while in render() it won't clear the input images
    ///pointers for the render thread. This is helpful for analysis effects which call getImage() on the main-thread
    ///and whose render() function is never called.
    _imp->clearInputImagePointers();
    
} // onKnobValueChanged_public

void
EffectInstance::clearLastRenderedImage()
{
    {
        QMutexLocker l(&_imp->lastRenderArgsMutex);
        _imp->lastImage.reset();
    }
}

void
EffectInstance::aboutToRestoreDefaultValues()
{
    ///Invalidate the cache by incrementing the age
    NodePtr node = getNode();
    node->incrementKnobsAge();

    if ( node->areKeyframesVisibleOnTimeline() ) {
        node->hideKeyframesFromTimeline(true);
    }
}

/**
 * @brief Returns a pointer to the first non disabled upstream node.
 * When cycling through the tree, we prefer non optional inputs and we span inputs
 * from last to first.
 **/
Natron::EffectInstance*
EffectInstance::getNearestNonDisabled() const
{
    NodePtr node = getNode();
    if ( !node->isNodeDisabled() ) {
        return node->getLiveInstance();
    } else {
        ///Test all inputs recursively, going from last to first, preferring non optional inputs.
        std::list<Natron::EffectInstance*> nonOptionalInputs;
        std::list<Natron::EffectInstance*> optionalInputs;
        int maxInp = getMaxInputCount();

        ///We cycle in reverse by default. It should be a setting of the application.
        ///In this case it will return input B instead of input A of a merge for example.
        for (int i = maxInp - 1; i >= 0; --i) {
            Natron::EffectInstance* inp = getInput(i);
            bool optional = isInputOptional(i);
            if (inp) {
                if (optional) {
                    optionalInputs.push_back(inp);
                } else {
                    nonOptionalInputs.push_back(inp);
                }
            }
        }

        ///Cycle through all non optional inputs first
        for (std::list<Natron::EffectInstance*> ::iterator it = nonOptionalInputs.begin(); it != nonOptionalInputs.end(); ++it) {
            Natron::EffectInstance* inputRet = (*it)->getNearestNonDisabled();
            if (inputRet) {
                return inputRet;
            }
        }

        ///Cycle through optional inputs...
        for (std::list<Natron::EffectInstance*> ::iterator it = optionalInputs.begin(); it != optionalInputs.end(); ++it) {
            Natron::EffectInstance* inputRet = (*it)->getNearestNonDisabled();
            if (inputRet) {
                return inputRet;
            }
        }

        ///We didn't find anything upstream, return
        return NULL;
    }
}

Natron::EffectInstance*
EffectInstance::getNearestNonDisabledPrevious(int* inputNb)
{
    assert(getNode()->isNodeDisabled());
    
    ///Test all inputs recursively, going from last to first, preferring non optional inputs.
    std::list<Natron::EffectInstance*> nonOptionalInputs;
    std::list<Natron::EffectInstance*> optionalInputs;
    int maxInp = getMaxInputCount();
    
    
    int localPreferredInput = -1;
    
    ///We cycle in reverse by default. It should be a setting of the application.
    ///In this case it will return input B instead of input A of a merge for example.
    for (int i = maxInp - 1; i >= 0; --i) {
        Natron::EffectInstance* inp = getInput(i);
        bool optional = isInputOptional(i);
        if (inp) {
            if (optional) {
                if (localPreferredInput == -1) {
                    localPreferredInput = i;
                }
                optionalInputs.push_back(inp);
            } else {
                if (localPreferredInput == -1) {
                    localPreferredInput = i;
                }
                nonOptionalInputs.push_back(inp);
            }
        }
    }
    
    
    ///Cycle through all non optional inputs first
    for (std::list<Natron::EffectInstance*> ::iterator it = nonOptionalInputs.begin(); it != nonOptionalInputs.end(); ++it) {
        if ((*it)->getNode()->isNodeDisabled()) {
            Natron::EffectInstance* inputRet = (*it)->getNearestNonDisabledPrevious(inputNb);
            if (inputRet) {
                return inputRet;
            }
        }
    }
    
    ///Cycle through optional inputs...
    for (std::list<Natron::EffectInstance*> ::iterator it = optionalInputs.begin(); it != optionalInputs.end(); ++it) {
        if ((*it)->getNode()->isNodeDisabled()) {
            Natron::EffectInstance* inputRet = (*it)->getNearestNonDisabledPrevious(inputNb);
            if (inputRet) {
                return inputRet;
            }
        }
    }
    
    *inputNb = localPreferredInput;
    return this;
    
}

Natron::EffectInstance*
EffectInstance::getNearestNonIdentity(int time)
{
    
    U64 hash = getHash();
    RenderScale scale;
    scale.x = scale.y = 1.;
    
    RectD rod;
    bool isProjectFormat;
    Natron::StatusEnum stat = getRegionOfDefinition_public(hash, time, scale, 0, &rod, &isProjectFormat);
    
    double par = getPreferredAspectRatio();
    
    ///Ignore the result of getRoD if it failed
    (void)stat;
    
    SequenceTime inputTimeIdentity;
    int inputNbIdentity;
    
    if ( !isIdentity_public(hash, time, scale, rod, par, 0, &inputTimeIdentity, &inputNbIdentity) ) {
        return this;
    } else {
        
        if (inputNbIdentity < 0) {
            return this;
        }
        Natron::EffectInstance* effect = getInput(inputNbIdentity);
        return effect ? effect->getNearestNonIdentity(time) : this;
    }

}

void
EffectInstance::restoreClipPreferences()
{
    setSupportsRenderScaleMaybe(eSupportsYes);
}

void
EffectInstance::onNodeHashChanged(U64 hash)
{
    
    ///Always running in the MAIN THREAD
    assert(QThread::currentThread() == qApp->thread());
    
    ///Invalidate actions cache
    _imp->actionsCache.invalidateAll(hash);
    
    const std::vector<boost::shared_ptr<KnobI> >& knobs = getKnobs();
    for (std::vector<boost::shared_ptr<KnobI> >::const_iterator it = knobs.begin(); it != knobs.end(); ++it) {
        for (int i = 0; i < (*it)->getDimension(); ++i) {
            (*it)->clearExpressionsResults(i);
        }
    }
}

bool
EffectInstance::canSetValue() const
{
    return !getNode()->isNodeRendering() || appPTR->isBackground();
}

SequenceTime
EffectInstance::getCurrentTime() const
{
    return getThreadLocalRenderTime();
}

int
EffectInstance::getCurrentView() const
{
    if (_imp->renderArgs.hasLocalData()) {
        const RenderArgs& args = _imp->renderArgs.localData();
        if (args._validArgs) {
            return args._view;
        }
    }
    
    return 0;
}

SequenceTime
EffectInstance::getFrameRenderArgsCurrentTime() const
{
    if (_imp->frameRenderArgs.hasLocalData()) {
        const ParallelRenderArgs& args = _imp->frameRenderArgs.localData();
        if (args.validArgs) {
            return args.time;
        }
    }
    return getApp()->getTimeLine()->currentFrame();
}

int
EffectInstance::getFrameRenderArgsCurrentView() const
{
    if (_imp->frameRenderArgs.hasLocalData()) {
        const ParallelRenderArgs& args = _imp->frameRenderArgs.localData();
        if (args.validArgs) {
            return args.view;
        }
    }
    
    return 0;
}

#ifdef DEBUG
void
EffectInstance::checkCanSetValueAndWarn() const
{
    if (!checkCanSetValue()) {
        qDebug() << getScriptName_mt_safe().c_str() << ": setValue()/setValueAtTime() was called during an action that is not allowed to call this function.";
    }
}
#endif

static
void isFrameVaryingOrAnimated_impl(const Natron::EffectInstance* node,bool *ret)
{
    if (node->isFrameVarying() || node->getHasAnimation() || node->getNode()->getRotoContext()) {
        *ret = true;
    } else {
        int maxInputs = node->getMaxInputCount();
        for (int i = 0; i < maxInputs; ++i) {
            Natron::EffectInstance* input = node->getInput(i);
            if (input) {
                isFrameVaryingOrAnimated_impl(input,ret);
                if (*ret) {
                    return;
                }
            }
        }
    }
}

bool
EffectInstance::isFrameVaryingOrAnimated_Recursive() const
{
    bool ret = false;
    isFrameVaryingOrAnimated_impl(this,&ret);
    return ret;
}


OutputEffectInstance::OutputEffectInstance(boost::shared_ptr<Node> node)
    : Natron::EffectInstance(node)
      , _writerCurrentFrame(0)
      , _writerFirstFrame(0)
      , _writerLastFrame(0)
      , _outputEffectDataLock(new QMutex)
      , _renderController(0)
      , _engine(0)
{
}

OutputEffectInstance::~OutputEffectInstance()
{
    if (_engine) {
        ///Thread must have been killed before.
        assert( !_engine->hasThreadsAlive() );
    }
    delete _engine;
    delete _outputEffectDataLock;
}

void
OutputEffectInstance::renderCurrentFrame(bool canAbort)
{
    _engine->renderCurrentFrame(canAbort);
}

bool
OutputEffectInstance::ifInfiniteclipRectToProjectDefault(RectD* rod) const
{
    if ( !getApp()->getProject() ) {
        return false;
    }
    /*If the rod is infinite clip it to the project's default*/
    Format projectDefault;
    getRenderFormat(&projectDefault);
    // BE CAREFUL:
    // std::numeric_limits<int>::infinity() does not exist (check std::numeric_limits<int>::has_infinity)
    // an int can not be equal to (or compared to) std::numeric_limits<double>::infinity()
    bool isRodProjctFormat = false;
    if (rod->left() <= kOfxFlagInfiniteMin) {
        rod->set_left( projectDefault.left() );
        isRodProjctFormat = true;
    }
    if (rod->bottom() <= kOfxFlagInfiniteMin) {
        rod->set_bottom( projectDefault.bottom() );
        isRodProjctFormat = true;
    }
    if (rod->right() >= kOfxFlagInfiniteMax) {
        rod->set_right( projectDefault.right() );
        isRodProjctFormat = true;
    }
    if (rod->top() >= kOfxFlagInfiniteMax) {
        rod->set_top( projectDefault.top() );
        isRodProjctFormat = true;
    }

    return isRodProjctFormat;
}

void
OutputEffectInstance::renderFullSequence(BlockingBackgroundRender* renderController,int first,int last)
{
    _renderController = renderController;
    
    ///Make sure that the file path exists
    boost::shared_ptr<KnobI> fileParam = getKnobByName(kOfxImageEffectFileParamName);
    if (fileParam) {
        Knob<std::string>* isString = dynamic_cast<Knob<std::string>*>(fileParam.get());
        if (isString) {
            std::string pattern = isString->getValue();
            std::string path = SequenceParsing::removePath(pattern);
            std::map<std::string,std::string> env;
            getApp()->getProject()->getEnvironmentVariables(env);
            Project::expandVariable(env, path);
            QDir().mkpath(path.c_str());
        }
    }
    ///If you want writers to render backward (from last to first), just change the flag in parameter here
    _engine->renderFrameRange(first,last,OutputSchedulerThread::eRenderDirectionForward);

}

void
OutputEffectInstance::notifyRenderFinished()
{
    if (_renderController) {
        _renderController->notifyFinished();
        _renderController = 0;
    }
}

int
OutputEffectInstance::getCurrentFrame() const
{
    QMutexLocker l(_outputEffectDataLock);

    return _writerCurrentFrame;
}

void
OutputEffectInstance::setCurrentFrame(int f)
{
    QMutexLocker l(_outputEffectDataLock);

    _writerCurrentFrame = f;
}

void
OutputEffectInstance::incrementCurrentFrame()
{
    QMutexLocker l(_outputEffectDataLock);
    ++_writerCurrentFrame;
}

void
OutputEffectInstance::decrementCurrentFrame()
{
    QMutexLocker l(_outputEffectDataLock);
    --_writerCurrentFrame;
}

int
OutputEffectInstance::getFirstFrame() const
{
    QMutexLocker l(_outputEffectDataLock);

    return _writerFirstFrame;
}

void
OutputEffectInstance::setFirstFrame(int f)
{
    QMutexLocker l(_outputEffectDataLock);

    _writerFirstFrame = f;
}

int
OutputEffectInstance::getLastFrame() const
{
    QMutexLocker l(_outputEffectDataLock);

    return _writerLastFrame;
}

void
OutputEffectInstance::setLastFrame(int f)
{
    QMutexLocker l(_outputEffectDataLock);

    _writerLastFrame = f;
}

void
OutputEffectInstance::initializeData()
{
    _engine= createRenderEngine();
}

RenderEngine*
OutputEffectInstance::createRenderEngine()
{
    return new RenderEngine(this);
}

double
EffectInstance::getPreferredFrameRate() const
{
    return getApp()->getProjectFrameRate();
}

void
EffectInstance::checkOFXClipPreferences_recursive(double time,
                                       const RenderScale & scale,
                                       const std::string & reason,
                                       bool forceGetClipPrefAction,
                                       std::list<Natron::Node*>& markedNodes)
{
    NodePtr node = getNode();
    std::list<Natron::Node*>::iterator found = std::find(markedNodes.begin(), markedNodes.end(), node.get());
    if (found != markedNodes.end()) {
        return;
    }
    
    
    checkOFXClipPreferences(time, scale, reason, forceGetClipPrefAction);
    markedNodes.push_back(node.get());
    
    std::list<Natron::Node*>  outputs;
    node->getOutputsWithGroupRedirection(outputs);
    for (std::list<Natron::Node*>::const_iterator it = outputs.begin(); it != outputs.end(); ++it) {
        (*it)->getLiveInstance()->checkOFXClipPreferences_recursive(time, scale, reason, forceGetClipPrefAction,markedNodes);
    }
}

void
EffectInstance::checkOFXClipPreferences_public(double time,
                                    const RenderScale & scale,
                                    const std::string & reason,
                                    bool forceGetClipPrefAction,
                                    bool recurse)
{
    assert(QThread::currentThread() == qApp->thread());
    
    if (recurse) {
        std::list<Natron::Node*> markedNodes;
        checkOFXClipPreferences_recursive(time, scale, reason, forceGetClipPrefAction, markedNodes);
    } else {
        checkOFXClipPreferences(time, scale, reason, forceGetClipPrefAction);
    }
}

<|MERGE_RESOLUTION|>--- conflicted
+++ resolved
@@ -2406,12 +2406,8 @@
                                      byPassCache,
                                      framesNeeded,
                                      &inputImages,
-<<<<<<< HEAD
                                      &roim)) {
-=======
-                                     &inputsRoi)) {
-            // rendering was aborted
->>>>>>> e7baa05e
+                // rendering was aborted
             return ImagePtr();
         }
         inputsRoi.push_back(roim);
