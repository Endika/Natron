--- conflicted
+++ resolved
@@ -392,11 +392,7 @@
         return false;
     }
     _imp->saveGuiGeometry();
-<<<<<<< HEAD
-    exit();
-=======
     quit();
->>>>>>> b2919020
     return true;
 }
  
