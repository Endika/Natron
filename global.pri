#This Source Code Form is subject to the terms of the Mozilla Public
#License, v. 2.0. If a copy of the MPL was not distributed with this
#file, You can obtain one at http://mozilla.org/MPL/2.0/.

CONFIG += warn_on no_keywords
DEFINES += OFX_EXTENSIONS_NUKE OFX_EXTENSIONS_TUTTLE OFX_EXTENSIONS_VEGAS OFX_SUPPORTS_PARAMETRIC OFX_EXTENSIONS_TUTTLE
DEFINES += OFX_SUPPORTS_MULTITHREAD

trace_ofx_actions{
    DEFINES += OFX_DEBUG_ACTIONS
}

trace_ofx_params{
    DEFINES += OFX_DEBUG_PARAMETERS
}

trace_ofx_properties{
    DEFINES += OFX_DEBUG_PROPERTIES
}

log{
    DEFINES += NATRON_LOG
}

CONFIG(debug, debug|release){
    DEFINES *= DEBUG
} else {
    DEFINES *= NDEBUG
}


CONFIG(noassertions) {
   DEFINES *= NDEBUG QT_NO_DEBUG
}

# https://qt.gitorious.org/qt-creator/qt-creator/commit/b48ba2c25da4d785160df4fd0d69420b99b85152
unix:LIBS += $$QMAKE_LIBS_DYNLOAD

*g++* {
  QMAKE_CXXFLAGS += -ftemplate-depth-1024
  QMAKE_CXXFLAGS_WARN_ON += -Wextra
  GCCVer = $$system($$QMAKE_CXX --version)
  contains(GCCVer,[0-3]\\.[0-9]+.*) {
  } else {
    contains(GCCVer,4\\.7.*) {
      QMAKE_CXXFLAGS += -Wno-c++11-extensions
    }
  }
  c++11 {
    # check for at least version 4.7
    contains(GCCVer,[0-3]\\.[0-9]+.*) {
      error("At least GCC 4.6 is required.")
    } else {
      contains(GCCVer,4\\.[0-5].*) {
        error("At least GCC 4.6 is required.")
      } else {
        contains(GCCVer,4\\.6.*) {
          QMAKE_CXXFLAGS += -std=c++0x
        } else {
          QMAKE_CXXFLAGS += -std=c++11
        }
      }
    }
  }
}

macx {
  # Set the pbuilder version to 46, which corresponds to Xcode >= 3.x
  # (else qmake generates an old pbproj on Snow Leopard)
  QMAKE_PBUILDER_VERSION = 46

  QMAKE_MACOSX_DEPLOYMENT_VERSION = $$split(QMAKE_MACOSX_DEPLOYMENT_TARGET, ".")
  QMAKE_MACOSX_DEPLOYMENT_MAJOR_VERSION = $$first(QMAKE_MACOSX_DEPLOYMENT_VERSION)
  QMAKE_MACOSX_DEPLOYMENT_MINOR_VERSION = $$last(QMAKE_MACOSX_DEPLOYMENT_VERSION)
  universal {
    message("Compiling for universal OSX $${QMAKE_MACOSX_DEPLOYMENT_MAJOR_VERSION}.$$QMAKE_MACOSX_DEPLOYMENT_MINOR_VERSION")
    contains(QMAKE_MACOSX_DEPLOYMENT_MAJOR_VERSION, 10) {
      contains(QMAKE_MACOSX_DEPLOYMENT_TARGET, 4)|contains(QMAKE_MACOSX_DEPLOYMENT_MINOR_VERSION, 5) {
        # OSX 10.4 (Tiger) and 10.5 (Leopard) are x86/ppc
        message("Compiling for universal ppc/i386")
        CONFIG += x86 ppc
      }
      contains(QMAKE_MACOSX_DEPLOYMENT_MINOR_VERSION, 6) {
        message("Compiling for universal i386/x86_64")
        # OSX 10.6 (Snow Leopard) may run on Intel 32 or 64 bits architectures
        CONFIG += x86 x86_64
      }
      # later OSX instances only run on x86_64, universal builds are useless
      # (unless a later OSX supports ARM)
    }
  } 

  #link against the CoreFoundation framework for the StandardPaths functionnality
  LIBS += -framework CoreServices
}

!macx|!universal {
  # precompiled headers don't work with multiple archs
  CONFIG += precompile_header
}

!macx {
  # c++11 build fails on Snow Leopard 10.6 (see the macx section below)
  #CONFIG += c++11
}

win32 {
  #ofx needs WINDOWS def
  #microsoft compiler needs _MBCS to compile with the multi-byte character set.
  DEFINES += WINDOWS _MBCS COMPILED_FROM_DSP XML_STATIC  NOMINMAX
  DEFINES -= _UNICODE UNICODE
  RC_FILE += ../Natron.rc
}

win32-msvc* {

CONFIG(64bit){
	message("Compiling for architecture x86 64 bits")
	Release:DESTDIR = x64/release
	Release:OBJECTS_DIR = x64/release/.obj
	Release:MOC_DIR = x64/release/.moc
	Release:RCC_DIR = x64/release/.rcc
	Release:UI_DIR = x64/release/.ui
	
	Debug:DESTDIR = x64/debug
	Debug:OBJECTS_DIR = x64/debug/.obj
	Debug:MOC_DIR = x64/debug/.moc
	Debug:RCC_DIR = x64/debug/.rcc
	Debug:UI_DIR = x64/debug/.ui
} else {
	message("Compiling for architecture x86 32 bits")
	Release:DESTDIR = win32/release
	Release:OBJECTS_DIR = win32/release/.obj
	Release:MOC_DIR = win32/release/.moc
	Release:RCC_DIR = win32/release/.rcc
	Release:UI_DIR = win32/release/.ui
	
	Debug:DESTDIR = win32/debug
	Debug:OBJECTS_DIR = win32/debug/.obj
	Debug:MOC_DIR = win32/debug/.moc
	Debug:RCC_DIR = win32/debug/.rcc
	Debug:UI_DIR = win32/debug/.ui
}
}

unix {
     #  on Unix systems, only the "boost" option needs to be defined in config.pri
     QT_CONFIG -= no-pkg-config
     CONFIG += link_pkgconfig
     glew:      PKGCONFIG += glew
     expat:     PKGCONFIG += expat
     cairo:     PKGCONFIG += cairo
     !macx {
         LIBS +=  -lGLU
     }
     linux {
         LIBS += -ldl
     }

     # User may specify an alternate python3-config from the command-line,
     # as in "qmake PYTHON_CONFIG=python3.4-config" (MacPorts doesn't have a python3-config)
     isEmpty(PYTHON_CONFIG) {
         PYTHON_CONFIG = python3-config
     }
     #message(PYTHON_CONFIG = $$PYTHON_CONFIG)
     python {
         LIBS += $$system($$PYTHON_CONFIG --ldflags)
         QMAKE_CXXFLAGS += $$system($$PYTHON_CONFIG --includes)
     }

     # There may be different pyside.pc/shiboken.pc for different versions of python.
<<<<<<< HEAD
     # pkg-config will probably give a bad answer, unless python3 is the system default.
     # See for example tools/travis/install_dependencies.sh for a solution that works on Linux,
     # using a custom config.pri
     shiboken: PKGCONFIG += shiboken
     pyside:   PKGCONFIG += pyside
     macx {
       # The following hack also works with Homebrew if pyside is installed with option --with-python3
       shiboken {
         PYSIDE_PKG_CONFIG_PATH = $$system($$PYTHON_CONFIG --prefix)/lib/pkgconfig
         INCLUDEPATH += $$system(env PKG_CONFIG_PATH=$$PYSIDE_PKG_CONFIG_PATH pkg-config --variable=includedir shiboken)
         # the sed stuff is to work around an Xcode generator bug
         LIBS += $$system(env PKG_CONFIG_PATH=$$PYSIDE_PKG_CONFIG_PATH pkg-config --libs shiboken | sed -e s/-undefined\\ dynamic_lookup//)
       }
       pyside {
         PYSIDE_PKG_CONFIG_PATH = $$system($$PYTHON_CONFIG --prefix)/lib/pkgconfig
         INCLUDEPATH += $$system(env PKG_CONFIG_PATH=$$PYSIDE_PKG_CONFIG_PATH pkg-config --variable=includedir pyside)
         INCLUDEPATH += $$system(env PKG_CONFIG_PATH=$$PYSIDE_PKG_CONFIG_PATH pkg-config --variable=includedir pyside)/QtCore
         # QtGui include are needed because it looks for Qt::convertFromPlainText which is defined in
         # qtextdocument.h in the QtGui module.
         INCLUDEPATH += $$system(env PKG_CONFIG_PATH=$$PYSIDE_PKG_CONFIG_PATH pkg-config --variable=includedir pyside)/QtGui
         QT += gui
         LIBS += $$system(env PKG_CONFIG_PATH=$$PYSIDE_PKG_CONFIG_PATH pkg-config --libs pyside)
       }
=======
     # The following hack also works with Homebrew if pyside is installed with option --with-python3
     shiboken {
       PYSIDE_PKG_CONFIG_PATH = $$system($$PYTHON_CONFIG --prefix)/lib/pkgconfig
       INCLUDEPATH += $$system(env PKG_CONFIG_PATH=$$PYSIDE_PKG_CONFIG_PATH pkg-config --variable=includedir shiboken)
       # the sed stuff is to work around an Xcode generator bug
       LIBS += $$system(env PKG_CONFIG_PATH=$$PYSIDE_PKG_CONFIG_PATH pkg-config --libs shiboken | sed -e s/-undefined\\ dynamic_lookup//)
     }
     pyside {
       PYSIDE_PKG_CONFIG_PATH = $$system($$PYTHON_CONFIG --prefix)/lib/pkgconfig
       INCLUDEPATH += $$system(env PKG_CONFIG_PATH=$$PYSIDE_PKG_CONFIG_PATH pkg-config --variable=includedir pyside)
       INCLUDEPATH += $$system(env PKG_CONFIG_PATH=$$PYSIDE_PKG_CONFIG_PATH pkg-config --variable=includedir pyside)/QtCore
       # QtGui include are needed because it looks for Qt::convertFromPlainText which is defined in
       # qtextdocument.h in the QtGui module.
       INCLUDEPATH += $$system(env PKG_CONFIG_PATH=$$PYSIDE_PKG_CONFIG_PATH pkg-config --variable=includedir pyside)/QtGui
       INCLUDEPATH += $$system(env PKG_CONFIG_PATH=$$PYSIDE_PKG_CONFIG_PATH pkg-config --variable=includedir QtGui)
       LIBS += $$system(env PKG_CONFIG_PATH=$$PYSIDE_PKG_CONFIG_PATH pkg-config --libs pyside)
>>>>>>> b20832e5
     }
} #unix

*-xcode {
  # redefine cxx flags as qmake tends to automatically add -O2 to xcode projects
  QMAKE_CFLAGS -= -O2
  QMAKE_CXXFLAGS -= -O2
  QMAKE_CXXFLAGS += -ftemplate-depth-1024
}

*clang* {
  QMAKE_CXXFLAGS += -ftemplate-depth-1024 -Wno-c++11-extensions
  QMAKE_CXXFLAGS_WARN_ON += -Wextra
  c++11 {
    QMAKE_CXXFLAGS += -std=c++11
  }
}

# see http://clang.llvm.org/docs/AddressSanitizer.html and http://blog.qt.digia.com/blog/2013/04/17/using-gccs-4-8-0-address-sanitizer-with-qt/
addresssanitizer {
  message("Compiling with AddressSanitizer (for gcc >= 4.8 and clang). Set the ASAN_SYMBOLIZER_PATH environment variable to point to the llvm-symbolizer binary, or make sure llvm-symbolizer in in your PATH.")
  message("To compile with clang, use a clang-specific spec, such as unsupported/linux-clang, unsupported/macx-clang, linux-clang or macx-clang.")
  message("For example, with Qt4 on OS X:")
  message("  sudo port install clang-3.4")
  message("  sudo port select clang mp-clang-3.4")
  message("  export ASAN_SYMBOLIZER_PATH=/opt/local/bin/llvm-symbolizer-mp-3.4")
  message("  qmake -spec unsupported/macx-clang CONFIG+=addresssanitizer ...")
  message("see http://clang.llvm.org/docs/AddressSanitizer.html")
  CONFIG += debug
  QMAKE_CXXFLAGS += -fsanitize=address -fno-omit-frame-pointer -fno-optimize-sibling-calls -O1
  QMAKE_CFLAGS += -fsanitize=address -fno-omit-frame-pointer -fno-optimize-sibling-calls -O1
  QMAKE_LFLAGS += -fsanitize=address -g

#  QMAKE_LFLAGS += -fsanitize-blacklist=../asan_blacklist.ignore
#  QMAKE_CXXFLAGS += -fsanitize-blacklist=../asan_blacklist.ignore
#  QMAKE_CFLAGS += -fsanitize-blacklist=../asan_blacklist.ignore
}

# see http://clang.llvm.org/docs/ThreadSanitizer.html
threadsanitizer {
  message("Compiling with ThreadSanitizer (for clang).")
  message("see http://clang.llvm.org/docs/ThreadSanitizer.html")
  CONFIG += debug
  QMAKE_CXXFLAGS += -fsanitize=thread -O1
  QMAKE_CFLAGS += -fsanitize=thread -O1
  QMAKE_LFLAGS += -fsanitize=thread -g
}

coverage {
  QMAKE_CXXFLAGS += -fprofile-arcs -ftest-coverage -O0
  QMAKE_LFLAGS += -fprofile-arcs -ftest-coverage
  QMAKE_CLEAN += $(OBJECTS_DIR)/*.gcda $(OBJECTS_DIR)/*.gcno
}<|MERGE_RESOLUTION|>--- conflicted
+++ resolved
@@ -169,48 +169,31 @@
      }
 
      # There may be different pyside.pc/shiboken.pc for different versions of python.
-<<<<<<< HEAD
      # pkg-config will probably give a bad answer, unless python3 is the system default.
      # See for example tools/travis/install_dependencies.sh for a solution that works on Linux,
      # using a custom config.pri
      shiboken: PKGCONFIG += shiboken
      pyside:   PKGCONFIG += pyside
+     # The following hack also works with Homebrew if pyside is installed with option --with-python3
      macx {
-       # The following hack also works with Homebrew if pyside is installed with option --with-python3
        shiboken {
+         PKGCONFIG -= shiboken
          PYSIDE_PKG_CONFIG_PATH = $$system($$PYTHON_CONFIG --prefix)/lib/pkgconfig
          INCLUDEPATH += $$system(env PKG_CONFIG_PATH=$$PYSIDE_PKG_CONFIG_PATH pkg-config --variable=includedir shiboken)
          # the sed stuff is to work around an Xcode generator bug
          LIBS += $$system(env PKG_CONFIG_PATH=$$PYSIDE_PKG_CONFIG_PATH pkg-config --libs shiboken | sed -e s/-undefined\\ dynamic_lookup//)
        }
        pyside {
+         PKGCONFIG -= pyside
          PYSIDE_PKG_CONFIG_PATH = $$system($$PYTHON_CONFIG --prefix)/lib/pkgconfig
          INCLUDEPATH += $$system(env PKG_CONFIG_PATH=$$PYSIDE_PKG_CONFIG_PATH pkg-config --variable=includedir pyside)
          INCLUDEPATH += $$system(env PKG_CONFIG_PATH=$$PYSIDE_PKG_CONFIG_PATH pkg-config --variable=includedir pyside)/QtCore
          # QtGui include are needed because it looks for Qt::convertFromPlainText which is defined in
          # qtextdocument.h in the QtGui module.
          INCLUDEPATH += $$system(env PKG_CONFIG_PATH=$$PYSIDE_PKG_CONFIG_PATH pkg-config --variable=includedir pyside)/QtGui
-         QT += gui
+         INCLUDEPATH += $$system(pkg-config --variable=includedir QtGui)
          LIBS += $$system(env PKG_CONFIG_PATH=$$PYSIDE_PKG_CONFIG_PATH pkg-config --libs pyside)
        }
-=======
-     # The following hack also works with Homebrew if pyside is installed with option --with-python3
-     shiboken {
-       PYSIDE_PKG_CONFIG_PATH = $$system($$PYTHON_CONFIG --prefix)/lib/pkgconfig
-       INCLUDEPATH += $$system(env PKG_CONFIG_PATH=$$PYSIDE_PKG_CONFIG_PATH pkg-config --variable=includedir shiboken)
-       # the sed stuff is to work around an Xcode generator bug
-       LIBS += $$system(env PKG_CONFIG_PATH=$$PYSIDE_PKG_CONFIG_PATH pkg-config --libs shiboken | sed -e s/-undefined\\ dynamic_lookup//)
-     }
-     pyside {
-       PYSIDE_PKG_CONFIG_PATH = $$system($$PYTHON_CONFIG --prefix)/lib/pkgconfig
-       INCLUDEPATH += $$system(env PKG_CONFIG_PATH=$$PYSIDE_PKG_CONFIG_PATH pkg-config --variable=includedir pyside)
-       INCLUDEPATH += $$system(env PKG_CONFIG_PATH=$$PYSIDE_PKG_CONFIG_PATH pkg-config --variable=includedir pyside)/QtCore
-       # QtGui include are needed because it looks for Qt::convertFromPlainText which is defined in
-       # qtextdocument.h in the QtGui module.
-       INCLUDEPATH += $$system(env PKG_CONFIG_PATH=$$PYSIDE_PKG_CONFIG_PATH pkg-config --variable=includedir pyside)/QtGui
-       INCLUDEPATH += $$system(env PKG_CONFIG_PATH=$$PYSIDE_PKG_CONFIG_PATH pkg-config --variable=includedir QtGui)
-       LIBS += $$system(env PKG_CONFIG_PATH=$$PYSIDE_PKG_CONFIG_PATH pkg-config --libs pyside)
->>>>>>> b20832e5
      }
 } #unix
 
