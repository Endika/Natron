--- conflicted
+++ resolved
@@ -704,18 +704,14 @@
               int dimension,
               bool declaredByPlugin);
 
-<<<<<<< HEAD
     void addKnob(const boost::shared_ptr<KnobI>& k);
     
-=======
-    void addKnob(boost::shared_ptr<KnobI> k);
-    
+
     void moveOneStepUp(KnobI* k);
     void moveOneStepDown(KnobI* k);
     
     void removeKnob(KnobI* k);
 
->>>>>>> 448762ab
     const std::vector< boost::shared_ptr<KnobI> > & getChildren() const
     {
         return _children;
