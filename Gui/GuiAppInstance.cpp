--- conflicted
+++ resolved
@@ -352,22 +352,7 @@
     if ( !parentMultiInstance) {
         nodegui->initializeInputs();
     }
-<<<<<<< HEAD
-
-    nodegui->initializeKnobs();
-
-    if (!loadRequest) {
-        nodegui->beginEditKnobs();
-    }
-
-    ///must be called after initializeKnobs as it populates the node's knobs in the curve editor;
-    _imp->_gui->addNodeGuiToCurveEditor(nodegui);
-
-    _imp->_gui->addNodeGuiToDopeSheet(nodegui);
-
-=======
-    
->>>>>>> 34500df6
+
     if (!loadRequest && !isViewer) {
         ///we make sure we can have a clean preview.
         node->computePreviewImage( getTimeLine()->currentFrame() );
