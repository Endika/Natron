--- conflicted
+++ resolved
@@ -87,15 +87,12 @@
 
 #define NATRON_FORM_LAYOUT_LINES_SPACING 0
 #define NATRON_SETTINGS_VERTICAL_SPACING_PIXELS 3
-<<<<<<< HEAD
 
 #define NATRON_USER_MANAGED_KNOBS_PAGE_LABEL "User"
 #define NATRON_USER_MANAGED_KNOBS_PAGE "userNatron"
 
 
-=======
 #define NATRON_VERTICAL_BAR_WIDTH 4
->>>>>>> 76efe1f0
 using std::make_pair;
 using namespace Natron;
 
@@ -1819,12 +1816,12 @@
     }
 }
 
-<<<<<<< HEAD
 void
 DockablePanel::scanForNewKnobs()
 {
      _imp->initializeKnobVector(_imp->_holder->getKnobs(),NULL, false);
-=======
+}
+
 VerticalColorBar::VerticalColorBar(QWidget* parent)
 : QWidget(parent)
 , _color(Qt::black)
@@ -1856,7 +1853,6 @@
     pen.setColor(_color);
     p.setPen(pen);
     p.drawLine( 0, NATRON_VERTICAL_BAR_WIDTH, 0, height() - NATRON_VERTICAL_BAR_WIDTH);
->>>>>>> 76efe1f0
 }
 
 NodeSettingsPanel::NodeSettingsPanel(const boost::shared_ptr<MultiInstancePanel> & multiPanel,
