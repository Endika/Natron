//  Natron
/* This Source Code Form is subject to the terms of the Mozilla Public
 * License, v. 2.0. If a copy of the MPL was not distributed with this
 * file, You can obtain one at http://mozilla.org/MPL/2.0/. */
/*
 * Created by Alexandre GAUTHIER-FOICHAT on 6/1/2012.
 * contact: immarespond at gmail dot com
 *
 */

// from <https://docs.python.org/3/c-api/intro.html#include-files>:
// "Since Python may define some pre-processor definitions which affect the standard headers on some systems, you must include Python.h before any standard headers are included."
#include <Python.h>

#include "AppManager.h"

#if defined(Q_OS_UNIX)
#include <sys/time.h>     // for getrlimit on linux
#include <sys/resource.h> // for getrlimit
#endif

#include <clocale>
#include <cstddef>
#include <QDebug>
#include <QTextCodec>
#include <QAbstractSocket>
#include <QCoreApplication>
#include <QThread>
#include <QThreadPool>
#include <QtCore/QAtomicInt>

#include "Global/MemoryInfo.h"
#include "Global/QtCompat.h" // for removeRecursively
#include "Global/GlobalDefines.h" // for removeRecursively
#include "Global/Enums.h"

#include "Engine/AppInstance.h"
#include "Engine/OfxHost.h"
#include "Engine/Settings.h"
#include "Engine/LibraryBinary.h"
#include "Engine/ProcessHandler.h"
#include "Engine/Node.h"
#include "Engine/ViewerInstance.h"
#include "Engine/OfxEffectInstance.h"
#include "Engine/Image.h"
#include "Engine/FrameEntry.h"
#include "Engine/StandardPaths.h"
#include "Engine/Format.h"
#include "Engine/Log.h"
#include "Engine/Cache.h"
#include "Engine/Variant.h"
#include "Engine/Knob.h"
#include "Engine/Rect.h"
#include "Engine/DiskCacheNode.h"
#include "Engine/NoOp.h"
#include "Engine/Project.h"
<<<<<<< HEAD
#include "Engine/BackDrop.h"
=======
>>>>>>> d87f102b

BOOST_CLASS_EXPORT(Natron::FrameParams)
BOOST_CLASS_EXPORT(Natron::ImageParams)

#define NATRON_CACHE_VERSION 2

using namespace Natron;

AppManager* AppManager::_instance = 0;
struct AppManagerPrivate
{
    AppManager::AppTypeEnum _appType; //< the type of app
    std::map<int,AppInstanceRef> _appInstances; //< the instances mapped against their ID
    int _availableID; //< the ID for the next instance
    int _topLevelInstanceID; //< the top level app ID
    boost::shared_ptr<Settings> _settings; //< app settings
    std::vector<Format*> _formats; //<a list of the "base" formats available in the application
    PluginsMap _plugins; //< list of the plugins
    boost::scoped_ptr<Natron::OfxHost> ofxHost; //< OpenFX host
    boost::scoped_ptr<KnobFactory> _knobFactory; //< knob maker
    boost::shared_ptr<Natron::Cache<Natron::Image> >  _nodeCache; //< Images cache
    boost::shared_ptr<Natron::Cache<Natron::Image> >  _diskCache; //< Images disk cache (used by DiskCache nodes)
    boost::shared_ptr<Natron::Cache<Natron::FrameEntry> > _viewerCache; //< Viewer textures cache
    
    mutable QMutex diskCachesLocationMutex;
    QString diskCachesLocation;
    
    ProcessInputChannel* _backgroundIPC; //< object used to communicate with the main app
    //if this app is background, see the ProcessInputChannel def
    bool _loaded; //< true when the first instance is completly loaded.
    QString _binaryPath; //< the path to the application's binary
    mutable QMutex _wasAbortCalledMutex;
    bool _wasAbortAnyProcessingCalled; // < has abortAnyProcessing() called at least once ?
    U64 _nodesGlobalMemoryUse; //< how much memory all the nodes are using (besides the cache)
    mutable QMutex _ofxLogMutex;
    QString _ofxLog;
    size_t maxCacheFiles; //< the maximum number of files the application can open for caching. This is the hard limit * 0.9
    size_t currentCacheFilesCount; //< the number of cache files currently opened in the application
    mutable QMutex currentCacheFilesCountMutex; //< protects currentCacheFilesCount
    

    std::string currentOCIOConfigPath; //< the currentOCIO config path
    
    int idealThreadCount; // return value of QThread::idealThreadCount() cached here
    
    int nThreadsToRender; // the value held by the corresponding Knob in the Settings, stored here for faster access (3 RW lock vs 1 mutex here)
    int nThreadsPerEffect;  // the value held by the corresponding Knob in the Settings, stored here for faster access (3 RW lock vs 1 mutex here)
    bool useThreadPool; // whether the multi-thread suite should use the global thread pool (of QtConcurrent) or not
    mutable QMutex nThreadsMutex; // protects nThreadsToRender & nThreadsPerEffect & useThreadPool
    
    //The idea here is to keep track of the number of threads launched by Natron (except the ones of the global thread pool of QtConcurrent)
    //So that we can properly have an estimation of how much the cores of the CPU are used.
    //This method has advantages and drawbacks:
    // Advantages:
    // - This is quick and fast
    // - This very well describes the render activity of Natron
    //
    // Disadvantages:
    // - This only takes into account the current Natron process and disregard completly CPU activity.
    // - We might count a thread that is actually waiting in a mutex as a running thread
    // Another method could be to analyse all cores running, but this is way more expensive and would impair performances.
    QAtomicInt runningThreadsCount;
    
     //To by-pass a bug introduced in RC2 / RC3 with the serialization of bezier curves
    bool lastProjectLoadedCreatedDuringRC2Or3;
    
    ///Python needs wide strings as from Python 3.x onwards everything is unicode based
    std::vector<wchar_t*> args;
    
    PyObject* mainModule;
    
    AppManagerPrivate()
    : _appType(AppManager::eAppTypeBackground)
    , _appInstances()
    , _availableID(0)
    , _topLevelInstanceID(0)
    , _settings( new Settings(NULL) )
    , _formats()
    , _plugins()
    , ofxHost( new Natron::OfxHost() )
    , _knobFactory( new KnobFactory() )
    , _nodeCache()
    , _diskCache()
    , _viewerCache()
    , diskCachesLocationMutex()
    , diskCachesLocation()
    ,_backgroundIPC(0)
    ,_loaded(false)
    ,_binaryPath()
    ,_wasAbortAnyProcessingCalled(false)
    ,_nodesGlobalMemoryUse(0)
    ,_ofxLogMutex()
    ,_ofxLog()
    ,maxCacheFiles(0)
    ,currentCacheFilesCount(0)
    ,currentCacheFilesCountMutex()
    ,idealThreadCount(0)
    ,nThreadsToRender(0)
    ,nThreadsPerEffect(0)
    ,useThreadPool(true)
    ,nThreadsMutex()
    ,runningThreadsCount()
    ,lastProjectLoadedCreatedDuringRC2Or3(false)
    ,args()
    {
        setMaxCacheFiles();
        
        runningThreadsCount = 0;
    }
    
    ~AppManagerPrivate()
    {
        for (U32 i = 0; i < args.size() ; ++i) {
            free(args[i]);
        }
        args.clear();
    }

    void initProcessInputChannel(const QString & mainProcessServerName);

    void loadBuiltinFormats();

    void saveCaches();

    void restoreCaches();

    bool checkForCacheDiskStructure(const QString & cachePath);

    void cleanUpCacheDiskStructure(const QString & cachePath);

    /**
     * @brief Called on startup to initialize the max opened files
     **/
    void setMaxCacheFiles();
    
    Natron::Plugin* findPluginById(const QString& oldId,int major, int minor) const;
    
    void declareSettingsToPython();
};

void
AppManager::saveCaches() const
{
    _imp->saveCaches();
}

int
AppManager::getHardwareIdealThreadCount()
{
    return _imp->idealThreadCount;
}



static bool tryParseFrameRange(const QString& arg,std::pair<int,int>& range)
{
    bool frameRangeFound = true;
    
    QStringList strRange = arg.split('-');
    if (strRange.size() != 2) {
        frameRangeFound = false;
    }
    for (int i = 0; i < strRange.size(); ++i) {
        strRange[i] = strRange[i].trimmed();
    }
    if (frameRangeFound) {
        bool ok;
        range.first = strRange[0].toInt(&ok);
        if (!ok) {
            frameRangeFound = false;
        }
        
        if (frameRangeFound) {
            range.second = strRange[1].toInt(&ok);
            if (!ok) {
                frameRangeFound = false;
            }
        }
    }
    
    return frameRangeFound;
}


AppManager::AppManager()
    : QObject()
    , _imp( new AppManagerPrivate() )
{
    assert(!_instance);
    _instance = this;
}

struct CLArgsPrivate
{
    QStringList args;
    
    QString filename;
    
    bool isPythonScript;
    
    std::list<CLArgs::WriterArg> writers;
    
    bool isBackground;
    
    QString ipcPipe;
    
    int error;
    
    bool isInterpreterMode;
    
    std::pair<int,int> range;
    bool rangeSet;
    
    bool isEmpty;
    
    CLArgsPrivate()
    : args()
    , filename()
    , isPythonScript(false)
    , writers()
    , isBackground(false)
    , ipcPipe()
    , error(0)
    , isInterpreterMode(false)
    , range()
    , rangeSet(false)
    , isEmpty(true)
    {
        
    }
 
    
    void parse();
    
    QStringList::iterator hasToken(const QString& longName,const QString& shortName);
    
    QStringList::iterator hasOutputToken(QString& indexStr);
    
    QStringList::iterator hasFileNameWithExtension(const QString& extension);
    
};

CLArgs::CLArgs()
: _imp(new CLArgsPrivate())
{
    
}

CLArgs::CLArgs(int& argc,char* argv[],bool forceBackground)
: _imp(new CLArgsPrivate())
{    
    _imp->isEmpty = false;
    if (forceBackground) {
        _imp->isBackground = true;
    }
    for (int i = 0; i < argc; ++i) {
        _imp->args.push_back( QString(argv[i]) );
    }
    
    _imp->parse();
}

CLArgs::~CLArgs()
{
    
}

bool
CLArgs::isEmpty() const
{
    return _imp->isEmpty;
}

#define W_TR_LINE(s) std::cout << QObject::tr(s).toStdString() << std::endl;
#define W_LINE(s) std::cout << s << std::endl;

void
CLArgs::printBackGroundWelcomeMessage()
{
    W_LINE(NATRON_APPLICATION_NAME);
    std::cout << QObject::tr("Version: ").toStdString() << NATRON_VERSION_STRING << std::endl;
    W_TR_LINE("Copyright (C) 2015 the " NATRON_APPLICATION_NAME " developers");
    W_TR_LINE(">>>Use the --help or -h option to print usage.<<<");
    std::cout << std::endl;
}

void
CLArgs::printUsage(const std::string& programName)
{
    std::cout << NATRON_APPLICATION_NAME << QObject::tr(" usage: ").toStdString() << std::endl;
    W_TR_LINE("3 distinct execution modes exist in background mode:\n"
                             "- The execution of " NATRON_APPLICATION_NAME " projects (." NATRON_PROJECT_FILE_EXT ")\n"
                             "- The execution of Python scripts that contain commands for " NATRON_APPLICATION_NAME "\n"
              "- An interpreter mode where commands can be given directly to the Python interpreter\n");
    W_TR_LINE("- General options:\n");
    W_TR_LINE("[--background] or [-b] enables background mode rendering.\n No graphical interface will be shown."
              "When using NatronRenderer or the -t option this argument is implicit and you don't need to use it."
              "If using " NATRON_APPLICATION_NAME " and this option is not specified then it will load the project as if opened from the file menu.");
    W_LINE("\n");
    W_TR_LINE("[--interpreter] or [-t] [optional<python script file path> enables Python interpreter mode.\n"
              "Python commands can be given to the interpreter and executed on the fly."
              "An optional Python script filename can be specified to source a script before the interpreter is made accessible."
              "Note that " NATRON_APPLICATION_NAME " will not start rendering any Write node of the sourced script, you must explicitly "
              "start it."
              "NatronRenderer and " NATRON_APPLICATION_NAME "will do the same thing in this mode, only the init.py script will be loaded.");
    W_LINE("\n");
    
    W_TR_LINE("- Options for the execution of " NATRON_APPLICATION_NAME " projects:\n");
    W_LINE(programName + " <project file path>");
    W_TR_LINE("[--writer] or [-w] <Writer node script name> [optional]<filename> [optional]<frameRange> specifies a Write node to render.\n"
              "When in background mode, the renderer will only try to render with the node"
              " script name following this argument. If no such node exists in the project file, the process will abort."
              "Note that if you don't pass the --writer argument, it will try to start rendering with all the writers in the project. "
              "After the writer node script name you can pass an optional output filename and pass an optional frame range in the format "
              " firstFrame-lastFrame (e.g: 10-40). \n"
              "Note that several -w options can be set to specify multiple Write nodes to render.\n"
              "Note that if specified, then the frame range will be the same for all Write nodes that will render.");
    W_TR_LINE("Some examples of usage of the tool:\n");
    W_LINE("./Natron /Users/Me/MyNatronProjects/MyProject.ntp");
    W_LINE("./Natron -b -w MyWriter /Users/Me/MyNatronProjects/MyProject.ntp");
    W_LINE("./NatronRenderer -w MyWriter /Users/Me/MyNatronProjects/MyProject.ntp");
    W_LINE("./NatronRenderer -w MyWriter /FastDisk/Pictures/sequence###.exr 1-100 /Users/Me/MyNatronProjects/MyProject.ntp");
    W_LINE("./NatronRenderer -w MyWriter -w MySecondWriter 1-10 /Users/Me/MyNatronProjects/MyProject.ntp");
    W_LINE("\n");
    W_TR_LINE("- Options for the execution of Python scripts:\n");
    W_LINE(programName + " <Python script path>");
    W_TR_LINE("Note that the following does not apply if the -t option was given.");
    W_TR_LINE("The script argument can either be the script of a Group that was exported from the graphical user interface or an exported project "
              "or a script written by hand. When executing a script, " NATRON_APPLICATION_NAME " first looks "
              "for a function with the following signature:\n"
              "def createInstance(app,group):\n"
              "If this function is found, it will be executed, otherwise the whole content "
              "of the script will be interpreted as though it were given to Python natively.\n"
              "Note that if you are using " NATRON_APPLICATION_NAME " it will source the script before creating the graphical user interface "
              "and will not start rendering. "
              "If in background mode you must specify the nodes to render either with the [-w] option as described above "
              "or with the following option:");
    
    W_TR_LINE("[--output] or [-o] <filename> <frameRange> specifies an Output node in the script that should be replaced with a Write node.\n"
              "The option looks for a node named Output1 in the script and will replace it by a Write node much like when creating a Write node "
              "in interactive mode. A filename must be specified, it will be the filename of the output files. Also a frame range must be specified "
              "if it was not specified earlier.\n"
              "This option can also be used to render out multiple Output nodes, in which case it has to be used like this:\n"
              "[--output1] or [-o1] looks for a node named Output1 \n"
              "[--output2] or [-o2] looks for a node named Output2 \n"
              "etc...");
    W_TR_LINE("Some examples of usage of the tool:\n");
    W_LINE("./Natron /Users/Me/MyNatronScripts/MyScript.py");
    W_LINE("./Natron -b -w MyWriter /Users/Me/MyNatronScripts/MyScript.py");
    W_LINE("./NatronRenderer -w MyWriter /Users/Me/MyNatronScripts/MyScript.py");
    W_LINE("./NatronRenderer -o /FastDisk/Pictures/sequence###.exr 1-100 /Users/Me/MyNatronScripts/MyScript.py");
    W_LINE("./NatronRenderer -o1 /FastDisk/Pictures/sequence###.exr -o2 /FastDisk/Pictures/test###.exr 1-100 /Users/Me/MyNatronScripts/MyScript.py");
    W_LINE("./NatronRenderer -w MyWriter -o /FastDisk/Pictures/sequence###.exr 1-100 /Users/Me/MyNatronScripts/MyScript.py");
    W_LINE("\n");
    W_TR_LINE("- Options for the execution of the interpreter mode:\n");
    W_LINE(programName + " -t [optional]<Python script path>");
    W_TR_LINE(NATRON_APPLICATION_NAME " will first source the script passed in argument, if any and then return control to the user that "
              "can freely input Python commands that will be interpreted by the Python interpreter.");
    W_TR_LINE("Some examples of usage of the tool:\n");
    W_LINE("./Natron -t");
    W_LINE("./NatronRenderer -t");
    W_LINE("./NatronRenderer -t /Users/Me/MyNatronScripts/MyScript.py");
    
    
}


int
CLArgs::getError() const
{
    return _imp->error;
}

const std::list<CLArgs::WriterArg>&
CLArgs::getWriterArgs() const
{
    return _imp->writers;
}

bool
CLArgs::hasFrameRange() const
{
    return _imp->rangeSet;
}

const std::pair<int,int>&
CLArgs::getFrameRange() const
{
    return _imp->range;
}

bool
CLArgs::isBackgroundMode() const
{
    return _imp->isBackground;
}

bool
CLArgs::isInterpreterMode() const
{
    return _imp->isInterpreterMode;
}

const QString&
CLArgs::getFilename() const
{
    return _imp->filename;
}

const QString&
CLArgs::getIPCPipeName() const
{
    return _imp->ipcPipe;
}

bool
CLArgs::isPythonScript() const
{
    return _imp->isPythonScript;
}

QStringList::iterator
CLArgsPrivate::hasFileNameWithExtension(const QString& extension)
{
    for (QStringList::iterator it = args.begin(); it != args.end() ; ++it) {
        if (it->endsWith("." + extension)) {
            return it;
        }
        
    }
    return args.end();
}

QStringList::iterator
CLArgsPrivate::hasToken(const QString& longName,const QString& shortName)
{
    QString longToken = "--" + longName;
    QString shortToken =  !shortName.isEmpty() ? "-" + shortName : QString();
    for (QStringList::iterator it = args.begin(); it != args.end() ; ++it) {
        if (*it == longToken || (!shortToken.isEmpty() && *it == shortToken)) {
            return it;
        }
    }
    return args.end();
}


QStringList::iterator
CLArgsPrivate::hasOutputToken(QString& indexStr)
{
    QString outputLong("--output");
    QString outputShort("-o");
    
    for (QStringList::iterator it = args.begin(); it != args.end(); ++it) {
        int indexOf = it->indexOf(outputLong);
        if (indexOf != -1) {
            indexOf += outputLong.size();
            if (indexOf < it->size()) {
                indexStr = it->mid(indexOf);
                bool ok;
                indexStr.toInt(&ok);
                if (!ok) {
                    error = 1;
                    std::cout << QObject::tr("Wrong formating for the -o option").toStdString() << std::endl;
                    return args.end();
                }
            } else {
                indexStr = "1";
            }
            return it;
        } else {
            indexOf = it->indexOf(outputShort);
            if (indexOf != -1) {
                indexOf += outputShort.size();
                if (indexOf < it->size()) {
                    indexStr = it->mid(indexOf);
                    bool ok;
                    indexStr.toInt(&ok);
                    if (!ok) {
                        error = 1;
                        std::cout << QObject::tr("Wrong formating for the -o option").toStdString() << std::endl;
                        return args.end();
                    }
                } else {
                    indexStr = "1";
                }
                return it;
            }
        }
    }
    return args.end();
}

void
CLArgsPrivate::parse()
{
    {
        QStringList::iterator it = hasToken("help", "h");
        if (it != args.end()) {
            CLArgs::printUsage(args[0].toStdString());
            error = 1;
            return;
        }
    }
    
    {
        QStringList::iterator it = hasToken("background", "b");
        if (it != args.end()) {
            isBackground = true;
            args.erase(it);
        }
    }
    
    {
        QStringList::iterator it = hasToken("interpreter", "t");
        if (it != args.end()) {
            isInterpreterMode = true;
            isBackground = true;
            std::cout << QObject::tr("Note: -t argument given, loading in command-line interpreter mode, only Python commands / scripts are accepted").toStdString()
            << std::endl;
            args.erase(it);
        }
    }
    
    
    {
        QStringList::iterator it = hasToken("IPCpipe", "");
        if (it != args.end()) {
            ipcPipe = *it;
            args.erase(it);
        }
    }
    
    {
        QStringList::iterator it = hasFileNameWithExtension(NATRON_PROJECT_FILE_EXT);
        if (it == args.end()) {
            it = hasFileNameWithExtension("py");
            if (it == args.end() && !isInterpreterMode && isBackground) {
                std::cout << QObject::tr("You must specify the filename of a script or " NATRON_APPLICATION_NAME " project. (." NATRON_PROJECT_FILE_EXT
                                         ")").toStdString() << std::endl;
                error = 1;
                return;
            }
            isPythonScript = true;
            
        }
        if (it != args.end()) {
            filename = *it;
#if defined(Q_OS_UNIX)
            filename = AppManager::qt_tildeExpansion(filename);
#endif
            args.erase(it);
        }
    }
    
    //Parse frame range
    for (int i = 0; i < args.size(); ++i) {
        if (tryParseFrameRange(args[i], range)) {
            if (rangeSet) {
                std::cout << QObject::tr("Only a single frame range can be specified").toStdString() << std::endl;
                error = 1;
                return;
            }
            rangeSet = true;
        }
    }
    
    //Parse writers
    for (;;) {
        QStringList::iterator it = hasToken("writer", "w");
        if (it == args.end()) {
            break;
        }
        
        if (!isBackground || isInterpreterMode) {
            std::cout << QObject::tr("You cannot use the -w option in interactive or interpreter mode").toStdString() << std::endl;
            error = 1;
            return;
        }
        
        QStringList::iterator next = it;
        ++next;
        
        if (next == args.end()) {
            std::cout << QObject::tr("You must specify the name of a Write node when using the -w option").toStdString() << std::endl;
            error = 1;
            return;
        }
        
        
        //Check that the name is conform to a Python acceptable script name
        std::string pythonConform = Natron::makeNameScriptFriendly(next->toStdString());
        if (next->toStdString() != pythonConform) {
            std::cout << QObject::tr("The name of the Write node specified is not valid: it cannot contain non alpha-numerical "
                                     "characters and must not start with a digit.").toStdString() << std::endl;
            error = 1;
            return;
        }
        
        CLArgs::WriterArg w;
        w.name = *next;
        
        bool foundFilename = false;
        QStringList::iterator nextNext = next;
        ++nextNext;
        
        if (nextNext != args.end()) {
            //Check for an optional filename
            if (!nextNext->startsWith("-") && !nextNext->startsWith("--")) {
                w.filename = *nextNext;
#if defined(Q_OS_UNIX)
                w.filename = AppManager::qt_tildeExpansion(w.filename);
#endif
                foundFilename = true;
            }
        }
        
        QStringList::iterator end = nextNext;
        if (nextNext != args.end()) {
            ++nextNext;
        }
        args.erase(it,nextNext);

    } // for (;;)
    
    bool atLeastOneOutput = false;
    ///Parse outputs
    for (;;) {
        QString indexStr;
        QStringList::iterator it  = hasOutputToken(indexStr);
        if (error > 0) {
            return;
        }
        if (it == args.end()) {
            break;
        }
        
        if (!isBackground) {
            std::cout << QObject::tr("You cannot use the -o option in interactive or interpreter mode").toStdString() << std::endl;
            error = 1;
            return;
        }

        CLArgs::WriterArg w;
        w.name = QString("Output%1").arg(indexStr);
        w.mustCreate = true;
        atLeastOneOutput = true;
        
        //Check for a mandatory file name
        bool foundFileName = false;
        QStringList::iterator next = it;
        ++next;
        if (next == args.end()) {
            std::cout << QObject::tr("Filename is not optional with the -o option").toStdString() << std::endl;
            error = 1;
            return;
        }
        
        //Check for an optional filename
        if (!next->startsWith("-") && !next->startsWith("--")) {
            w.filename = *next;
            foundFileName = true;
        }
        
        writers.push_back(w);
        
        QStringList::iterator endToErase = next;
        ++endToErase;
        args.erase(it, endToErase);
    }
    
    if (atLeastOneOutput && !rangeSet) {
        std::cout << QObject::tr("A frame range must be set when using the -o option").toStdString() << std::endl;
        error = 1;
        return;
    }
}

bool
AppManager::load(int &argc,
                 char *argv[],
                 const CLArgs& cl)
{
    ///if the user didn't specify launch arguments (e.g unit testing)
    ///find out the binary path
    bool hadArgs = true;

    if (!argv) {
        QString binaryPath = QDir::currentPath();
        argc = 1;
        argv = new char*[1];
        argv[0] = new char[binaryPath.size() + 1];
        for (int i = 0; i < binaryPath.size(); ++i) {
            argv[0][i] = binaryPath.at(i).unicode();
        }
        argv[0][binaryPath.size()] = '\0';
        hadArgs = false;
    }
    initializeQApp(argc, argv);
    
    initPython(argc, argv);

    _imp->idealThreadCount = QThread::idealThreadCount();
    QThreadPool::globalInstance()->setExpiryTimeout(-1); //< make threads never exit on their own
    //otherwise it might crash with thread local storage
    _imp->diskCachesLocation = Natron::StandardPaths::writableLocation(Natron::StandardPaths::eStandardLocationCache) ;

#if QT_VERSION < 0x050000
    QTextCodec::setCodecForCStrings(QTextCodec::codecForName("UTF-8"));
#endif

    assert(argv);
    if (!hadArgs) {
        delete [] argv[0];
        delete [] argv;
    }

    ///the QCoreApplication must have been created so far.
    assert(qApp);

    return loadInternal(cl);
}

AppManager::~AppManager()
{
    assert( _imp->_appInstances.empty() );
    
    for (PluginsMap::iterator it = _imp->_plugins.begin(); it != _imp->_plugins.end(); ++it) {
        for (PluginMajorsOrdered::iterator it2 = it->second.begin(); it2 != it->second.end(); ++it2) {
            delete *it2;
        }
    }

    foreach(Format * f,_imp->_formats) {
        delete f;
    }


    if (_imp->_backgroundIPC) {
        delete _imp->_backgroundIPC;
    }

    try {
        _imp->saveCaches();
    } catch (std::runtime_error) {
        // ignore errors
    }

    _instance = 0;

    ///Caches may have launched some threads to delete images, wait for them to be done
    QThreadPool::globalInstance()->waitForDone();
    
    ///Kill caches now because decreaseNCacheFilesOpened can be called
    _imp->_nodeCache->waitForDeleterThread();
    _imp->_diskCache->waitForDeleterThread();
    _imp->_viewerCache->waitForDeleterThread();
    _imp->_nodeCache.reset();
    _imp->_viewerCache.reset();
    _imp->_diskCache.reset();
    
    tearDownPython();
    
    if (qApp) {
        delete qApp;
    }
}

void
AppManager::quit(AppInstance* instance)
{
    instance->aboutToQuit();
    std::map<int, AppInstanceRef>::iterator found = _imp->_appInstances.find( instance->getAppID() );
    assert( found != _imp->_appInstances.end() );
    found->second.status = eAppInstanceStatusInactive;
    ///if we exited the last instance, exit the event loop, this will make
    /// the exec() function return.
    if (_imp->_appInstances.size() == 1) {
        assert(qApp);
        qApp->quit();
    }
    delete instance;
}

void
AppManager::initializeQApp(int &argc,
                           char **argv)
{
    new QCoreApplication(argc,argv);
}

bool
AppManager::loadInternal(const CLArgs& cl)
{
    assert(!_imp->_loaded);

    _imp->_binaryPath = QCoreApplication::applicationDirPath();

    registerEngineMetaTypes();
    registerGuiMetaTypes();

    qApp->setOrganizationName(NATRON_ORGANIZATION_NAME);
    qApp->setOrganizationDomain(NATRON_ORGANIZATION_DOMAIN);
    qApp->setApplicationName(NATRON_APPLICATION_NAME);


    // Natron is not yet internationalized, so it is better for now to use the "C" locale,
    // until it is tested for robustness against locale choice.
    // The locale affects numerics printing and scanning, date and time.
    // Note that with other locales (e.g. "de" or "fr"), the floating-point numbers may have
    // a comma (",") as the decimal separator instead of a point (".").
    // There is also an OpenCOlorIO issue with non-C numeric locales:
    // https://github.com/imageworks/OpenColorIO/issues/297
    //
    // this must be done after initializing the QCoreApplication, see
    // https://qt-project.org/doc/qt-5/qcoreapplication.html#locale-settings

    // Set the C and C++ locales
    // see http://en.cppreference.com/w/cpp/locale/locale/global
    // Maybe this can also workaround the OSX crash in loadlocale():
    // https://discussions.apple.com/thread/3479591
    // https://github.com/cth103/dcpomatic/blob/master/src/lib/safe_stringstream.h
    // stringstreams don't seem to be thread-safe on OSX because the change the locale.

    // We also set explicitely the LC_NUMERIC locale to "C" to avoid juggling
    // between locales when using stringstreams.
    // See function __convert_from_v(...) in
    // /usr/include/c++/4.2.1/x86_64-apple-darwin10/bits/c++locale.h
    // https://www.opensource.apple.com/source/libstdcxx/libstdcxx-104.1/include/c++/4.2.1/bits/c++locale.h
    // See also https://stackoverflow.com/questions/22753707/is-ostream-operator-in-libstdc-thread-hostile

    // set the C++ locale first
    try {
        std::locale::global(std::locale(std::locale("en_US.UTF-8"), "C", std::locale::numeric));
    } catch (std::runtime_error) {
        try {
            std::locale::global(std::locale(std::locale("UTF8"), "C", std::locale::numeric));
        } catch (std::runtime_error) {
            try {
                std::locale::global(std::locale("C"));
            } catch (std::runtime_error) {
                qDebug() << "Could not set C++ locale!";
            }
        }
    }

    // set the C locale second, because it will not overwrite the changes you made to the C++ locale
    // see https://stackoverflow.com/questions/12373341/does-stdlocaleglobal-make-affect-to-printf-function
    char *category = std::setlocale(LC_ALL,"en_US.UTF-8");
    if (category == NULL) {
        category = std::setlocale(LC_ALL,"UTF-8");
    }
    if (category == NULL) {
        category = std::setlocale(LC_ALL,"C");
    }
    if (category == NULL) {
        qDebug() << "Could not set C locale!";
    }
    std::setlocale(LC_NUMERIC,"C"); // set the locale for LC_NUMERIC only

    Natron::Log::instance(); //< enable logging

    _imp->_settings->initializeKnobsPublic();
    ///Call restore after initializing knobs
    _imp->_settings->restoreSettings();

    ///basically show a splashScreen
    initGui();


    try {
        size_t maxCacheRAM = _imp->_settings->getRamMaximumPercent() * getSystemTotalRAM();
        U64 maxViewerDiskCache = _imp->_settings->getMaximumViewerDiskCacheSize();
        U64 playbackSize = maxCacheRAM * _imp->_settings->getRamPlaybackMaximumPercent();
        U64 viewerCacheSize = maxViewerDiskCache + playbackSize;

        U64 maxDiskCacheNode = _imp->_settings->getMaximumDiskCacheNodeSize();

        _imp->_nodeCache.reset( new Cache<Image>("NodeCache",NATRON_CACHE_VERSION, maxCacheRAM - playbackSize,1.) );
        _imp->_diskCache.reset( new Cache<Image>("DiskCache",NATRON_CACHE_VERSION, maxDiskCacheNode,0.) );
        _imp->_viewerCache.reset( new Cache<FrameEntry>("ViewerCache",NATRON_CACHE_VERSION,viewerCacheSize,(double)playbackSize / (double)viewerCacheSize) );
    } catch (std::logic_error) {
        // ignore
    }

    setLoadingStatus( tr("Restoring the image cache...") );
    _imp->restoreCaches();

    setLoadingStatus( tr("Restoring user settings...") );


    ///Set host properties after restoring settings since it depends on the host name.
    try {
        _imp->ofxHost->setProperties();
    } catch (std::logic_error) {
        // ignore
    }

    /*loading all plugins*/
    loadAllPlugins();
    _imp->loadBuiltinFormats();

    if ( isBackground() && !cl.getIPCPipeName().isEmpty() ) {
        _imp->initProcessInputChannel(cl.getIPCPipeName());
    }


    if (cl.isInterpreterMode()) {
        _imp->_appType = eAppTypeInterpreter;
    } else if ( isBackground() ) {
        if ( !cl.getFilename().isEmpty() ) {
            if (!cl.getIPCPipeName().isEmpty()) {
                _imp->_appType = eAppTypeBackgroundAutoRunLaunchedFromGui;
            } else {
                _imp->_appType = eAppTypeBackgroundAutoRun;
            }
        } else {
            _imp->_appType = eAppTypeBackground;
        }
    } else {
        _imp->_appType = eAppTypeGui;
    }

    AppInstance* mainInstance = newAppInstance(cl);
    
    hideSplashScreen();

    if (!mainInstance) {
        return false;
    } else {
        onLoadCompleted();

        ///In background project auto-run the rendering is finished at this point, just exit the instance
        if ( (_imp->_appType == eAppTypeBackgroundAutoRun ||
              _imp->_appType == eAppTypeBackgroundAutoRunLaunchedFromGui ||
              _imp->_appType == eAppTypeInterpreter) && mainInstance ) {
            mainInstance->quit();
        }

        return true;
    }
} // loadInternal

AppInstance*
AppManager::newAppInstance(const CLArgs& cl)
{
    AppInstance* instance = makeNewInstance(_imp->_availableID);

    try {
        instance->load(cl);
    } catch (const std::exception & e) {
        Natron::errorDialog( NATRON_APPLICATION_NAME,e.what(), false );
        removeInstance(_imp->_availableID);
        delete instance;

        return NULL;
    } catch (...) {
        Natron::errorDialog( NATRON_APPLICATION_NAME, tr("Cannot load project").toStdString(), false );
        removeInstance(_imp->_availableID);
        delete instance;

        return NULL;
    }

    ++_imp->_availableID;

    ///flag that we finished loading the Appmanager even if it was already true
    _imp->_loaded = true;

    return instance;
}

AppInstance*
AppManager::getAppInstance(int appID) const
{
    std::map<int,AppInstanceRef>::const_iterator it;

    it = _imp->_appInstances.find(appID);
    if ( it != _imp->_appInstances.end() ) {
        return it->second.app;
    } else {
        return NULL;
    }
}

int
AppManager::getNumInstances() const
{
    return (int)_imp->_appInstances.size();
}

const std::map<int,AppInstanceRef> &
AppManager::getAppInstances() const
{
    return _imp->_appInstances;
}

void
AppManager::removeInstance(int appID)
{
    _imp->_appInstances.erase(appID);
    if ( !_imp->_appInstances.empty() ) {
        setAsTopLevelInstance(_imp->_appInstances.begin()->first);
    }
}

AppManager::AppTypeEnum
AppManager::getAppType() const
{
    return _imp->_appType;
}

void
AppManager::clearPlaybackCache()
{
    _imp->_viewerCache->clearInMemoryPortion();
    clearLastRenderedTextures();

}

void
AppManager::clearDiskCache()
{
    clearLastRenderedTextures();
    _imp->_viewerCache->clear();
    _imp->_diskCache->clear();
}

void
AppManager::clearNodeCache()
{
    for (std::map<int,AppInstanceRef>::iterator it = _imp->_appInstances.begin(); it != _imp->_appInstances.end(); ++it) {
        it->second.app->clearAllLastRenderedImages();
    }
    _imp->_nodeCache->clear();
}

void
AppManager::clearPluginsLoadedCache()
{
    _imp->ofxHost->clearPluginsLoadedCache();
}

void
AppManager::clearAllCaches()
{
    clearDiskCache();
    clearNodeCache();

    ///for each app instance clear all its nodes cache
    for (std::map<int,AppInstanceRef>::iterator it = _imp->_appInstances.begin(); it != _imp->_appInstances.end(); ++it) {
        it->second.app->clearOpenFXPluginsCaches();
    }
    
    for (std::map<int,AppInstanceRef>::iterator it = _imp->_appInstances.begin(); it != _imp->_appInstances.end(); ++it) {
        it->second.app->renderAllViewers();
    }
}



AppInstance*
AppManager::getTopLevelInstance () const
{
    std::map<int,AppInstanceRef>::const_iterator it = _imp->_appInstances.find(_imp->_topLevelInstanceID);

    if ( it == _imp->_appInstances.end() ) {
        return NULL;
    } else {
        return it->second.app;
    }
}

bool
AppManager::isLoaded() const
{
    return _imp->_loaded;
}

void
AppManagerPrivate::initProcessInputChannel(const QString & mainProcessServerName)
{
    _backgroundIPC = new ProcessInputChannel(mainProcessServerName);
}

bool
AppManager::hasAbortAnyProcessingBeenCalled() const
{
    QMutexLocker l(&_imp->_wasAbortCalledMutex);

    return _imp->_wasAbortAnyProcessingCalled;
}

void
AppManager::abortAnyProcessing()
{
    {
        QMutexLocker l(&_imp->_wasAbortCalledMutex);
        _imp->_wasAbortAnyProcessingCalled = true;
    }
    for (std::map<int,AppInstanceRef>::iterator it = _imp->_appInstances.begin(); it != _imp->_appInstances.end(); ++it) {
        
        it->second.app->getProject()->quitAnyProcessingForAllNodes();
    }
}

bool
AppManager::writeToOutputPipe(const QString & longMessage,
                              const QString & shortMessage)
{
    if (!_imp->_backgroundIPC) {
        
        QMutexLocker k(&_imp->_ofxLogMutex);
        ///Don't use qdebug here which is disabled if QT_NO_DEBUG_OUTPUT is defined.
        std::cout << longMessage.toStdString() << std::endl;
        return false;
    }
    _imp->_backgroundIPC->writeToOutputChannel(shortMessage);

    return true;
}

void
AppManager::registerAppInstance(AppInstance* app)
{
    AppInstanceRef ref;

    ref.app = app;
    ref.status = Natron::eAppInstanceStatusActive;
    _imp->_appInstances.insert( std::make_pair(app->getAppID(),ref) );
}

void
AppManager::setApplicationsCachesMaximumMemoryPercent(double p)
{
    size_t maxCacheRAM = p * getSystemTotalRAM_conditionnally();
    U64 playbackSize = maxCacheRAM * _imp->_settings->getRamPlaybackMaximumPercent();

    _imp->_nodeCache->setMaximumCacheSize(maxCacheRAM - playbackSize);
    _imp->_nodeCache->setMaximumInMemorySize(1);
    U64 maxDiskCacheSize = _imp->_settings->getMaximumViewerDiskCacheSize();
    _imp->_viewerCache->setMaximumInMemorySize( (double)playbackSize / (double)maxDiskCacheSize );
}

void
AppManager::setApplicationsCachesMaximumViewerDiskSpace(unsigned long long size)
{
    size_t maxCacheRAM = _imp->_settings->getRamMaximumPercent() * getSystemTotalRAM_conditionnally();
    U64 playbackSize = maxCacheRAM * _imp->_settings->getRamPlaybackMaximumPercent();

    _imp->_viewerCache->setMaximumCacheSize(size);
    _imp->_viewerCache->setMaximumInMemorySize( (double)playbackSize / (double)size );
}

void
AppManager::setApplicationsCachesMaximumDiskSpace(unsigned long long size)
{
    _imp->_diskCache->setMaximumCacheSize(size);
}

void
AppManager::setPlaybackCacheMaximumSize(double p)
{
    size_t maxCacheRAM = _imp->_settings->getRamMaximumPercent() * getSystemTotalRAM_conditionnally();
    U64 playbackSize = maxCacheRAM * p;

    _imp->_nodeCache->setMaximumCacheSize(maxCacheRAM - playbackSize);
    _imp->_nodeCache->setMaximumInMemorySize(1);
    U64 maxDiskCacheSize = _imp->_settings->getMaximumViewerDiskCacheSize();
    _imp->_viewerCache->setMaximumInMemorySize( (double)playbackSize / (double)maxDiskCacheSize );
}

void
AppManager::loadAllPlugins()
{
    assert( _imp->_plugins.empty() );
    assert( _imp->_formats.empty() );


    std::map<std::string,std::vector< std::pair<std::string,double> > > readersMap;
    std::map<std::string,std::vector< std::pair<std::string,double> > > writersMap;

    /*loading node plugins*/

    loadBuiltinNodePlugins(&readersMap, &writersMap);

    /*loading ofx plugins*/
    _imp->ofxHost->loadOFXPlugins( &readersMap, &writersMap);
    
    std::vector<Natron::Plugin*> ignoredPlugins;
    _imp->_settings->populatePluginsTab(ignoredPlugins);
    
    ///Remove from the plug-ins the ignore plug-ins
    for (std::vector<Natron::Plugin*>::iterator it = ignoredPlugins.begin(); it != ignoredPlugins.end(); ++it) {
        
        PluginsMap::iterator foundId = _imp->_plugins.find((*it)->getPluginID().toStdString());
        if (foundId != _imp->_plugins.end()) {
            PluginMajorsOrdered::iterator found = foundId->second.end();
            
            for (PluginMajorsOrdered::iterator it2 = foundId->second.begin() ; it2 != foundId->second.end() ; ++it2) {
                if (*it2 == *it) {
                    found = it2;
                    break;
                }
            }
            if (found != foundId->second.end()) {
                
                ignorePlugin(*it);
                ///Remove it from the readersMap and writersMap
                
                std::string pluginId = (*it)->getPluginID().toStdString();
                if ((*it)->isReader()) {
                    for (std::map<std::string,std::vector< std::pair<std::string,double> > >::iterator it2 = readersMap.begin(); it2 != readersMap.end(); ++it2) {
                        for (std::vector< std::pair<std::string,double> >::iterator it3 = it2->second.begin(); it3 != it2->second.end(); ++it3) {
                            if (it3->first == pluginId) {
                                it2->second.erase(it3);
                                break;
                            }
                        }
                    }
                }
                if ((*it)->isWriter()) {
                    for (std::map<std::string,std::vector< std::pair<std::string,double> > >::iterator it2 = writersMap.begin(); it2 != writersMap.end(); ++it2) {
                        for (std::vector< std::pair<std::string,double> >::iterator it3 = it2->second.begin(); it3 != it2->second.end(); ++it3) {
                            if (it3->first == pluginId) {
                                it2->second.erase(it3);
                                break;
                            }
                        }
                    }
                    
                }
                delete *found;
                foundId->second.erase(found);
                if (foundId->second.empty()) {
                    _imp->_plugins.erase(foundId);
                }
            }
        }
    }
    
    _imp->_settings->populateReaderPluginsAndFormats(readersMap);
    _imp->_settings->populateWriterPluginsAndFormats(writersMap);

    _imp->declareSettingsToPython();
    
    //Load python groups and init.py & initGui.py scripts
    //Should be done after settings are declared
    loadPythonGroups();

    onAllPluginsLoaded();
}

void
AppManager::loadBuiltinNodePlugins(std::map<std::string,std::vector< std::pair<std::string,double> > >* /*readersMap*/,
                                   std::map<std::string,std::vector< std::pair<std::string,double> > >* /*writersMap*/)
{
    {
        boost::shared_ptr<EffectInstance> node( BackDrop::BuildEffect( boost::shared_ptr<Natron::Node>() ) );
        std::map<std::string,void*> functions;
        functions.insert( std::make_pair("BuildEffect", (void*)&BackDrop::BuildEffect) );
        LibraryBinary *binary = new LibraryBinary(functions);
        assert(binary);
        
        std::list<std::string> grouping;
        node->getPluginGrouping(&grouping);
        QStringList qgrouping;
        
        for (std::list<std::string>::iterator it = grouping.begin(); it != grouping.end(); ++it) {
            qgrouping.push_back( it->c_str() );
        }
        registerPlugin(qgrouping, node->getPluginID().c_str(), node->getPluginLabel().c_str(), "", "", "", false, false, binary, false, node->getMajorVersion(), node->getMinorVersion());
    }
    {
        boost::shared_ptr<EffectInstance> node( GroupOutput::BuildEffect( boost::shared_ptr<Natron::Node>() ) );
        std::map<std::string,void*> functions;
        functions.insert( std::make_pair("BuildEffect", (void*)&GroupOutput::BuildEffect) );
        LibraryBinary *binary = new LibraryBinary(functions);
        assert(binary);
        
        std::list<std::string> grouping;
        node->getPluginGrouping(&grouping);
        QStringList qgrouping;
        
        for (std::list<std::string>::iterator it = grouping.begin(); it != grouping.end(); ++it) {
            qgrouping.push_back( it->c_str() );
        }
        registerPlugin(qgrouping, node->getPluginID().c_str(), node->getPluginLabel().c_str(), "", "", "", false, false, binary, false, node->getMajorVersion(), node->getMinorVersion());
    }
    {
        boost::shared_ptr<EffectInstance> node( GroupInput::BuildEffect( boost::shared_ptr<Natron::Node>() ) );
        std::map<std::string,void*> functions;
        functions.insert( std::make_pair("BuildEffect", (void*)&GroupInput::BuildEffect) );
        LibraryBinary *binary = new LibraryBinary(functions);
        assert(binary);
        
        std::list<std::string> grouping;
        node->getPluginGrouping(&grouping);
        QStringList qgrouping;
        
        for (std::list<std::string>::iterator it = grouping.begin(); it != grouping.end(); ++it) {
            qgrouping.push_back( it->c_str() );
        }
        registerPlugin(qgrouping, node->getPluginID().c_str(), node->getPluginLabel().c_str(), "", "", "", false, false, binary, false, node->getMajorVersion(), node->getMinorVersion());
    }
    {
        boost::shared_ptr<EffectInstance> groupNode( NodeGroup::BuildEffect( boost::shared_ptr<Natron::Node>() ) );
        std::map<std::string,void*> functions;
        functions.insert( std::make_pair("BuildEffect", (void*)&NodeGroup::BuildEffect) );
        LibraryBinary *binary = new LibraryBinary(functions);
        assert(binary);
        
        std::list<std::string> grouping;
        groupNode->getPluginGrouping(&grouping);
        QStringList qgrouping;
        
        for (std::list<std::string>::iterator it = grouping.begin(); it != grouping.end(); ++it) {
            qgrouping.push_back( it->c_str() );
        }
        registerPlugin(qgrouping, groupNode->getPluginID().c_str(), groupNode->getPluginLabel().c_str(), "", "", "", false, false, binary, false, groupNode->getMajorVersion(), groupNode->getMinorVersion());
    }
    {
        boost::shared_ptr<EffectInstance> dotNode( Dot::BuildEffect( boost::shared_ptr<Natron::Node>() ) );
        std::map<std::string,void*> functions;
        functions.insert( std::make_pair("BuildEffect", (void*)&Dot::BuildEffect) );
        LibraryBinary *binary = new LibraryBinary(functions);
        assert(binary);

        std::list<std::string> grouping;
        dotNode->getPluginGrouping(&grouping);
        QStringList qgrouping;

        for (std::list<std::string>::iterator it = grouping.begin(); it != grouping.end(); ++it) {
            qgrouping.push_back( it->c_str() );
        }
        registerPlugin(qgrouping, dotNode->getPluginID().c_str(), dotNode->getPluginLabel().c_str(), NATRON_IMAGES_PATH "dot_icon.png", "", "", false, false, binary, false, dotNode->getMajorVersion(), dotNode->getMinorVersion());
    }
    {
        boost::shared_ptr<EffectInstance> node( DiskCacheNode::BuildEffect( boost::shared_ptr<Natron::Node>() ) );
        std::map<std::string,void*> functions;
        functions.insert( std::make_pair("BuildEffect", (void*)&DiskCacheNode::BuildEffect) );
        LibraryBinary *binary = new LibraryBinary(functions);
        assert(binary);
        
        std::list<std::string> grouping;
        node->getPluginGrouping(&grouping);
        QStringList qgrouping;
        
        for (std::list<std::string>::iterator it = grouping.begin(); it != grouping.end(); ++it) {
            qgrouping.push_back( it->c_str() );
        }
        registerPlugin(qgrouping, node->getPluginID().c_str(), node->getPluginLabel().c_str(), NATRON_IMAGES_PATH "diskcache_icon.png", "", "", false, false, binary, false, node->getMajorVersion(), node->getMinorVersion());
    }

}

static void findAndRunScriptFile(const QString& path,const QStringList& files,const QString& script)
{
    for (QStringList::const_iterator it = files.begin(); it != files.end(); ++it) {
        if (*it == script) {
            QFile file(path + *it);
            if (file.open(QIODevice::ReadOnly)) {
                QTextStream ts(&file);
                QString content = ts.readAll();
                PyRun_SimpleString(content.toStdString().c_str());
                if (PyErr_Occurred()) {
                    PyErr_Print();
                }
            }
            break;
        }
    }
}

QString
AppManager::getSystemNonOFXPluginsPath() const
{
    return  Natron::StandardPaths::writableLocation(Natron::StandardPaths::eStandardLocationData) +
      QDir::separator() + "Plugins";
}

QStringList
AppManager::getAllNonOFXPluginsPaths() const
{
    QStringList templatesSearchPath;
    
    QString dataLocation = Natron::StandardPaths::writableLocation(Natron::StandardPaths::eStandardLocationData);
    QString mainPath = dataLocation + QDir::separator() + "Plugins";
    
    QDir mainPathDir(mainPath);
    if (!mainPathDir.exists()) {
        QDir dataDir(dataLocation);
        if (dataDir.exists()) {
            dataDir.mkdir("Plugins");
        }
    }
    
    QString envvar(qgetenv(NATRON_PATH_ENV_VAR));
    QStringList splitDirs = envvar.split(QChar(';'));
    std::list<std::string> userSearchPaths;
    _imp->_settings->getPythonGroupsSearchPaths(&userSearchPaths);
    
    QDir cwd( QCoreApplication::applicationDirPath() );
    cwd.cdUp();
    QString natronBundledPluginsPath = QString(cwd.absolutePath() +  "/Plugins");

    bool preferBundleOverSystemWide = _imp->_settings->preferBundledPlugins();
    bool useBundledPlugins = _imp->_settings->loadBundledPlugins();
    if (preferBundleOverSystemWide && useBundledPlugins) {
        ///look-in the bundled plug-ins
        templatesSearchPath.push_back(natronBundledPluginsPath);
    }
    
    ///look-in the main system wide plugin path
    templatesSearchPath.push_back(mainPath);
    
    ///look-in the locations indicated by NATRON_PLUGIN_PATH
    for (int i = 0; i < splitDirs.size(); ++i) {
        if (!splitDirs[i].isEmpty()) {
            templatesSearchPath.push_back(splitDirs[i]);
        }
    }
    
    ///look-in extra search path set in the preferences
    for (std::list<std::string>::iterator it = userSearchPaths.begin(); it!=userSearchPaths.end(); ++it) {
        if (!it->empty()) {
            templatesSearchPath.push_back(QString(it->c_str()));
        }
    }
    
    if (!preferBundleOverSystemWide && useBundledPlugins) {
        ///look-in the bundled plug-ins
        templatesSearchPath.push_back(natronBundledPluginsPath);
    }
    return templatesSearchPath;
}

void
AppManager::loadPythonGroups()
{
    QStringList templatesSearchPath = getAllNonOFXPluginsPaths();
    
    QString script("import sys\n"
                   "import %1\n"
                   "ret = True\n"
                   "if not hasattr(%1,\"createInstance\") or not hasattr(%1.createInstance,\"__call__\"):\n"
                   "    ret = False\n"
                   "if not hasattr(%1,\"getLabel\") or not hasattr(%1.getLabel,\"__call__\"):\n"
                   "    ret = False\n"
                   "if ret == True:\n"
                   "    global templateLabel\n"
                   "    templateLabel = %1.getLabel()\n"
                   "pluginID = templateLabel\n"
                   "version = 1\n"
                   "if hasattr(%1,\"getVersion\") and hasattr(%1.getVersion,\"__call__\"):\n"
                   "    version = %1.getVersion()\n"
                   "if hasattr(%1,\"getPluginID\") and hasattr(%1.getPluginID,\"__call__\"):\n"
                   "    pluginID = %1.getPluginID()\n"
                   "if ret == True and hasattr(%1,\"getIconPath\") and hasattr(%1.getIconPath,\"__call__\"):\n"
                   "    global templateIcon\n"
                   "    templateIcon = %1.getIconPath()\n"
                   "if ret == True and hasattr(%1,\"getGrouping\") and hasattr(%1.getGrouping,\"__call__\"):\n"
                   "    global templateGrouping\n"
                   "    templateGrouping =  %1.getGrouping()\n");
    
    QStringList filters;
    filters << "*.py";
    
    std::string err;
    PyObject* mainModule = getMainModule();
    
    QStringList allPlugins;

    ///For all search paths, first add the path to the python path, then run in order the init.py and initGui.py
    for (int i = 0; i < templatesSearchPath.size(); ++i) {
        
        std::string addToPythonPath("sys.path.append(\"");
        addToPythonPath += templatesSearchPath[i].toStdString();
        addToPythonPath += "\")\n";
        
        bool ok  = interpretPythonScript(addToPythonPath, &err, 0);
        assert(ok);
        
    }
    
    ///Also import Pyside.QtCore and Pyside.QtGui (the later only in non background mode
    {
        bool ok  = interpretPythonScript("import PySide.QtCore as QtCore", &err, 0);
        assert(ok);
    }
    
    if (!isBackground()) {
        bool ok  = interpretPythonScript("import PySide.QtGui as QtGui", &err, 0);
        assert(ok);
    }

    
    for (int i = 0; i < templatesSearchPath.size(); ++i) {
        QDir d(templatesSearchPath[i]);
        if (d.exists()) {
            
            QStringList files = d.entryList(filters,QDir::Files | QDir::NoDotAndDotDot);
            findAndRunScriptFile(d.absolutePath() + '/', files,"init.py");
            if (!isBackground()) {
                findAndRunScriptFile(d.absolutePath() + '/',files,"initGui.py");
            }
            
            QStringList scripts = d.entryList(QStringList(QString("*.py")),QDir::Files | QDir::NoDotAndDotDot);

            for (QStringList::iterator it = scripts.begin(); it != scripts.end(); ++it) {
                if (it->endsWith(".py") && *it != QString("init.py") && *it != QString("initGui.py")) {
                    allPlugins.push_back(d.absolutePath() + "/" + *it);
                }
            }
        }
    }
    
    for (int i = 0; i < allPlugins.size(); ++i) {
        
        QString moduleName = allPlugins[i];
        int lastDot = moduleName.lastIndexOf('.');
        if (lastDot != -1) {
            moduleName = moduleName.left(lastDot);
        }
        int lastSlash = moduleName.lastIndexOf('/');
        if (lastSlash != -1) {
            moduleName = moduleName.remove(0,lastSlash + 1);
        }
        
        std::string toRun = script.arg(moduleName).toStdString();
        
        if (!interpretPythonScript(toRun, &err, 0)) {
            qDebug() << "Python group load failure: " << err.c_str();
            continue;
        }
        PyObject* retObj = PyObject_GetAttrString(mainModule,"ret"); //new ref
        assert(retObj);
        if (PyObject_IsTrue(retObj) == 0) {
            Py_XDECREF(retObj);
        } else {
            Py_XDECREF(retObj);
            
            std::string deleteScript("del ret\n"
                                     "del templateLabel\n");
            
            int version = 1;
            QString label,iconPath,grouping;
            
            PyObject* labelObj = 0;
            labelObj = PyObject_GetAttrString(mainModule,"templateLabel"); //new ref
        
            PyObject* iconObj = 0;
            if (PyObject_HasAttrString(mainModule, "templateIcon")) {
                iconObj = PyObject_GetAttrString(mainModule,"templateIcon"); //new ref
            }
            PyObject* iconGrouping = 0;
            if (PyObject_HasAttrString(mainModule, "templateGrouping")) {
                iconGrouping = PyObject_GetAttrString(mainModule,"templateGrouping"); //new ref
            }
            assert(labelObj);
            
            label = QString(PY3String_asString(labelObj).c_str());
            Py_XDECREF(labelObj);
            
            if (iconObj) {
                iconPath = QString(PY3String_asString(iconObj).c_str());
                deleteScript.append("del templateIcon\n");
                Py_XDECREF(iconObj);
            }
            if (iconGrouping) {
                grouping = QString(PY3String_asString(iconGrouping).c_str());
                deleteScript.append("del templateGrouping\n");
                Py_XDECREF(iconGrouping);
                
            }
            
            if (grouping.isEmpty()) {
                grouping = PLUGIN_GROUP_OTHER;
            }
            
            setLoadingStatus("Python: Loading " + label);
            
            QFileInfo iconInfo(allPlugins[i] + "/" + iconPath);
            QString iconFullPath =  iconInfo.canonicalFilePath();
            
            bool ok = interpretPythonScript(deleteScript, &err, NULL);
            assert(ok);
            
            Natron::Plugin* p = registerPlugin(grouping.split(QChar('/')), label, label, iconFullPath, QString(), QString(), false, false, 0, false, version, 0);
            
            p->setPythonModule(moduleName);
            
        }
        
    }
}


Natron::Plugin*
AppManager::registerPlugin(const QStringList & groups,
                           const QString & pluginID,
                           const QString & pluginLabel,
                           const QString & pluginIconPath,
                           const QString & groupIconPath,
                           const QString & ofxPluginID,
                           bool isReader,
                           bool isWriter,
                           Natron::LibraryBinary* binary,
                           bool mustCreateMutex,
                           int major,
                           int minor)
{
    QMutex* pluginMutex = 0;

    if (mustCreateMutex) {
        pluginMutex = new QMutex(QMutex::Recursive);
    }
    Natron::Plugin* plugin = new Natron::Plugin(binary,pluginID,pluginLabel,pluginIconPath,groupIconPath,groups,ofxPluginID,pluginMutex,major,minor,
                                                isReader,isWriter);
    std::string stdID = pluginID.toStdString();
    PluginsMap::iterator found = _imp->_plugins.find(stdID);
    if (found != _imp->_plugins.end()) {
        found->second.insert(plugin);
    } else {
        PluginMajorsOrdered set;
        set.insert(plugin);
        _imp->_plugins.insert(std::make_pair(stdID, set));
    }
    onPluginLoaded(plugin);
    return plugin;
}

void
AppManagerPrivate::loadBuiltinFormats()
{
    /*initializing list of all Formats available*/
    std::vector<std::string> formatNames;

    formatNames.push_back("PC_Video");
    formatNames.push_back("NTSC");
    formatNames.push_back("PAL");
    formatNames.push_back("HD");
    formatNames.push_back("NTSC_16:9");
    formatNames.push_back("PAL_16:9");
    formatNames.push_back("1K_Super_35(full-ap)");
    formatNames.push_back("1K_Cinemascope");
    formatNames.push_back("2K_Super_35(full-ap)");
    formatNames.push_back("2K_Cinemascope");
    formatNames.push_back("4K_Super_35(full-ap)");
    formatNames.push_back("4K_Cinemascope");
    formatNames.push_back("square_256");
    formatNames.push_back("square_512");
    formatNames.push_back("square_1K");
    formatNames.push_back("square_2K");

    std::vector< std::vector<double> > resolutions;
    std::vector<double> pcvideo; pcvideo.push_back(640); pcvideo.push_back(480); pcvideo.push_back(1);
    std::vector<double> ntsc; ntsc.push_back(720); ntsc.push_back(486); ntsc.push_back(0.91f);
    std::vector<double> pal; pal.push_back(720); pal.push_back(576); pal.push_back(1.09f);
    std::vector<double> hd; hd.push_back(1920); hd.push_back(1080); hd.push_back(1);
    std::vector<double> ntsc169; ntsc169.push_back(720); ntsc169.push_back(486); ntsc169.push_back(1.21f);
    std::vector<double> pal169; pal169.push_back(720); pal169.push_back(576); pal169.push_back(1.46f);
    std::vector<double> super351k; super351k.push_back(1024); super351k.push_back(778); super351k.push_back(1);
    std::vector<double> cine1k; cine1k.push_back(914); cine1k.push_back(778); cine1k.push_back(2);
    std::vector<double> super352k; super352k.push_back(2048); super352k.push_back(1556); super352k.push_back(1);
    std::vector<double> cine2K; cine2K.push_back(1828); cine2K.push_back(1556); cine2K.push_back(2);
    std::vector<double> super4K35; super4K35.push_back(4096); super4K35.push_back(3112); super4K35.push_back(1);
    std::vector<double> cine4K; cine4K.push_back(3656); cine4K.push_back(3112); cine4K.push_back(2);
    std::vector<double> square256; square256.push_back(256); square256.push_back(256); square256.push_back(1);
    std::vector<double> square512; square512.push_back(512); square512.push_back(512); square512.push_back(1);
    std::vector<double> square1K; square1K.push_back(1024); square1K.push_back(1024); square1K.push_back(1);
    std::vector<double> square2K; square2K.push_back(2048); square2K.push_back(2048); square2K.push_back(1);

    resolutions.push_back(pcvideo);
    resolutions.push_back(ntsc);
    resolutions.push_back(pal);
    resolutions.push_back(hd);
    resolutions.push_back(ntsc169);
    resolutions.push_back(pal169);
    resolutions.push_back(super351k);
    resolutions.push_back(cine1k);
    resolutions.push_back(super352k);
    resolutions.push_back(cine2K);
    resolutions.push_back(super4K35);
    resolutions.push_back(cine4K);
    resolutions.push_back(square256);
    resolutions.push_back(square512);
    resolutions.push_back(square1K);
    resolutions.push_back(square2K);

    assert( formatNames.size() == resolutions.size() );
    for (U32 i = 0; i < formatNames.size(); ++i) {
        const std::vector<double> & v = resolutions[i];
        assert(v.size() >= 3);
        Format* _frmt = new Format(0, 0, (int)v[0], (int)v[1], formatNames[i], v[2]);
        assert(_frmt);
        _formats.push_back(_frmt);
    }
} // loadBuiltinFormats

Format*
AppManager::findExistingFormat(int w,
                               int h,
                               double par) const
{
    for (U32 i = 0; i < _imp->_formats.size(); ++i) {
        Format* frmt = _imp->_formats[i];
        assert(frmt);
        if ( (frmt->width() == w) && (frmt->height() == h) && (frmt->getPixelAspectRatio() == par) ) {
            return frmt;
        }
    }

    return NULL;
}

void
AppManager::setAsTopLevelInstance(int appID)
{
    if (_imp->_topLevelInstanceID == appID) {
        return;
    }
    _imp->_topLevelInstanceID = appID;
    for (std::map<int,AppInstanceRef>::iterator it = _imp->_appInstances.begin();
         it != _imp->_appInstances.end();
         ++it) {
        if (it->first != _imp->_topLevelInstanceID) {
            if ( !isBackground() ) {
                it->second.app->disconnectViewersFromViewerCache();
            }
        } else {
            if ( !isBackground() ) {
                it->second.app->connectViewersToViewerCache();
            }
        }
    }
}

void
AppManager::clearExceedingEntriesFromNodeCache()
{
    _imp->_nodeCache->clearExceedingEntries();
}

const PluginsMap&
AppManager::getPluginsList() const
{
    return _imp->_plugins;
}

QMutex*
AppManager::getMutexForPlugin(const QString & pluginId,int major,int /*minor*/) const
{
    for (PluginsMap::iterator it = _imp->_plugins.begin(); it != _imp->_plugins.end(); ++it) {
        for (PluginMajorsOrdered::iterator it2 = it->second.begin(); it2 != it->second.end() ;++it2) {
            if ((*it2)->getPluginID() == pluginId && (*it2)->getMajorVersion() == major) {
                return (*it2)->getPluginLock();
            }
        }
     
    }
    std::string exc("Couldn't find a plugin named ");
    exc.append( pluginId.toStdString() );
    throw std::invalid_argument(exc);
}

const std::vector<Format*> &
AppManager::getFormats() const
{
    return _imp->_formats;
}

const KnobFactory &
AppManager::getKnobFactory() const
{
    return *(_imp->_knobFactory);
}

Natron::Plugin*
AppManagerPrivate::findPluginById(const QString& newId,int major, int minor) const
{
    for (PluginsMap::const_iterator it = _plugins.begin(); it != _plugins.end(); ++it) {
        for (PluginMajorsOrdered::const_iterator it2 = it->second.begin(); it2 != it->second.end() ;++it2) {
            if ((*it2)->getPluginID() == newId && (*it2)->getMajorVersion() == major && (*it2)->getMinorVersion() == minor) {
                return (*it2);
            }
        }
        
    }
    return 0;
}

Natron::Plugin*
AppManager::getPluginBinaryFromOldID(const QString & pluginId,int majorVersion,int minorVersion) const
{
    std::map<int,Natron::Plugin*> matches;
    
    if (pluginId == "Viewer") {
        return _imp->findPluginById(PLUGINID_NATRON_VIEWER, majorVersion, minorVersion);
    } else if (pluginId == "Dot") {
        return _imp->findPluginById(PLUGINID_NATRON_DOT,majorVersion, minorVersion );
    } else if (pluginId == "DiskCache") {
        return _imp->findPluginById(PLUGINID_NATRON_DISKCACHE, majorVersion, minorVersion);
    } else if (pluginId == "BackDrop") {
        return _imp->findPluginById(PLUGINID_NATRON_BACKDROP, majorVersion, minorVersion);
    }
    
    ///Try remapping these ids to old ids we had in Natron < 1.0 for backward-compat
    for (PluginsMap::const_iterator it = _imp->_plugins.begin(); it != _imp->_plugins.end(); ++it) {
        for (PluginMajorsOrdered::const_iterator it2 = it->second.begin(); it2 != it->second.end() ;++it2) {
            if ((*it2)->generateUserFriendlyPluginID() == pluginId &&
                ((*it2)->getMajorVersion() == majorVersion || majorVersion == -1) &&
                ((*it2)->getMinorVersion() == minorVersion || minorVersion == -1)) {
                return *it2;
            }
        }
        
    }
    return 0;
}

Natron::Plugin*
AppManager::getPluginBinary(const QString & pluginId,
                            int majorVersion,
                            int /*minorVersion*/,
                            bool convertToLowerCase) const
{
    PluginsMap::const_iterator foundID = _imp->_plugins.end();
    for (PluginsMap::const_iterator it = _imp->_plugins.begin(); it != _imp->_plugins.end(); ++it) {
        QString realID;
        if (convertToLowerCase &&
            !pluginId.startsWith(NATRON_ORGANIZATION_DOMAIN_TOPLEVEL "." NATRON_ORGANIZATION_DOMAIN_SUB ".built-in.")) {
            
            QString lowerCase = QString(it->first.c_str()).toLower();
            if (lowerCase == pluginId) {
                foundID = it;
                break;
            }
            
        } else {
            if (QString(it->first.c_str()) == pluginId) {
                foundID = it;
                break;
            }
        }
    }
    
    
    
    if (foundID != _imp->_plugins.end()) {
        
        assert(!foundID->second.empty());
        
        if (majorVersion == -1) {
            return *foundID->second.rbegin();
        }
        
        for (PluginMajorsOrdered::const_iterator it = foundID->second.begin(); it != foundID->second.end(); ++it) {
            if (((*it)->getMajorVersion() == majorVersion)) {
                return *it;
            }
        }
    }
    QString exc = QString("Couldn't find a plugin attached to the ID %1, with a major version of %2")
    .arg(pluginId)
    .arg(majorVersion);
    throw std::invalid_argument( exc.toStdString() );
    return 0;
    
}

boost::shared_ptr<Natron::EffectInstance>
AppManager::createOFXEffect(const std::string & pluginID,
                            boost::shared_ptr<Natron::Node> node,
                            const NodeSerialization* serialization,
                            const std::list<boost::shared_ptr<KnobSerialization> >& paramValues,
                            bool allowFileDialogs,
                            bool disableRenderScaleSupport) const
{
    return _imp->ofxHost->createOfxEffect(pluginID, node,serialization,paramValues,allowFileDialogs,disableRenderScaleSupport);
}

void
AppManager::removeFromNodeCache(const boost::shared_ptr<Natron::Image> & image)
{
    _imp->_nodeCache->removeEntry(image);
}

void
AppManager::removeFromViewerCache(const boost::shared_ptr<Natron::FrameEntry> & texture)
{
    _imp->_viewerCache->removeEntry(texture);

}

void
AppManager::removeFromNodeCache(U64 hash)
{
    _imp->_nodeCache->removeEntry(hash);
}

void
AppManager::removeFromViewerCache(U64 hash)
{
    _imp->_viewerCache->removeEntry(hash);
}

void
AppManager::removeAllImagesFromCacheWithMatchingKey(U64 treeVersion)
{
    _imp->_nodeCache->removeAllImagesFromCacheWithMatchingKey(treeVersion);
}

void
AppManager::removeAllImagesFromDiskCacheWithMatchingKey(U64 treeVersion)
{
    _imp->_diskCache->removeAllImagesFromCacheWithMatchingKey(treeVersion);
}

void
AppManager::removeAllTexturesFromCacheWithMatchingKey(U64 treeVersion)
{
    _imp->_viewerCache->removeAllImagesFromCacheWithMatchingKey(treeVersion);
}

const QString &
AppManager::getApplicationBinaryPath() const
{
    return _imp->_binaryPath;
}

void
AppManager::setNumberOfThreads(int threadsNb)
{
    _imp->_settings->setNumberOfThreads(threadsNb);
}

bool
AppManager::getImage(const Natron::ImageKey & key,
                     std::list<boost::shared_ptr<Natron::Image> >* returnValue) const
{
    return _imp->_nodeCache->get(key,returnValue);
}

bool
AppManager::getImageOrCreate(const Natron::ImageKey & key,
                             const boost::shared_ptr<Natron::ImageParams>& params,
                             ImageLocker* imageLocker,
                             boost::shared_ptr<Natron::Image>* returnValue) const
{
    return _imp->_nodeCache->getOrCreate(key,params,imageLocker,returnValue);
}

bool
AppManager::getImage_diskCache(const Natron::ImageKey & key,std::list<boost::shared_ptr<Natron::Image> >* returnValue) const
{
    return _imp->_diskCache->get(key, returnValue);
}

bool
AppManager::getImageOrCreate_diskCache(const Natron::ImageKey & key,const boost::shared_ptr<Natron::ImageParams>& params,
                                ImageLocker* imageLocker,
                                boost::shared_ptr<Natron::Image>* returnValue) const
{
    return _imp->_diskCache->getOrCreate(key, params, imageLocker, returnValue);
}


bool
AppManager::getTexture(const Natron::FrameKey & key,
                       boost::shared_ptr<Natron::FrameEntry>* returnValue) const
{
    std::list<boost::shared_ptr<Natron::FrameEntry> > retList;
    
    bool ret =  _imp->_viewerCache->get(key, &retList);
    
    if (!retList.empty()) {
        if (retList.size() > 1) {
            qDebug() << "WARNING: Several FrameEntry's were found in the cache for with the same key, this is a bug since they are unique.";
        }
        
        *returnValue = retList.front();
    }
    
    return ret;

}

bool
AppManager::getTextureOrCreate(const Natron::FrameKey & key,
                               const boost::shared_ptr<Natron::FrameParams>& params,
                               FrameEntryLocker* entryLocker,
                               boost::shared_ptr<Natron::FrameEntry>* returnValue) const
{
    
    return _imp->_viewerCache->getOrCreate(key, params,entryLocker,returnValue);
}

bool
AppManager::isAggressiveCachingEnabled() const
{
    return _imp->_settings->isAggressiveCachingEnabled();
}

U64
AppManager::getCachesTotalMemorySize() const
{
    return _imp->_viewerCache->getMemoryCacheSize() + _imp->_nodeCache->getMemoryCacheSize();
}

Natron::CacheSignalEmitter*
AppManager::getOrActivateViewerCacheSignalEmitter() const
{
    return _imp->_viewerCache->activateSignalEmitter();
}

boost::shared_ptr<Settings> AppManager::getCurrentSettings() const
{
    return _imp->_settings;
}

void
AppManager::setLoadingStatus(const QString & str)
{
    if ( isLoaded() ) {
        return;
    }
    std::cout << str.toStdString() << std::endl;
}

AppInstance*
AppManager::makeNewInstance(int appID) const
{
    return new AppInstance(appID);
}

#if QT_VERSION < 0x050000
Q_DECLARE_METATYPE(QAbstractSocket::SocketState)
#endif

void
AppManager::registerEngineMetaTypes() const
{
    qRegisterMetaType<Variant>();
    qRegisterMetaType<Format>();
    qRegisterMetaType<SequenceTime>("SequenceTime");
    qRegisterMetaType<Natron::StandardButtons>();
    qRegisterMetaType<RectI>();
    qRegisterMetaType<RectD>();
#if QT_VERSION < 0x050000
    qRegisterMetaType<QAbstractSocket::SocketState>("SocketState");
#endif
}

template <typename T>
void saveCache(Natron::Cache<T>* cache)
{
    std::ofstream ofile;
    ofile.exceptions(std::ifstream::failbit | std::ifstream::badbit);
    std::string cacheRestoreFilePath = cache->getRestoreFilePath();
    try {
        ofile.open(cacheRestoreFilePath.c_str(),std::ofstream::out);
    } catch (const std::ofstream::failure & e) {
        qDebug() << "Exception occured when opening file " <<  cacheRestoreFilePath.c_str() << ": " << e.what();
        
        return;
    }
    
    if ( !ofile.good() ) {
        qDebug() << "Failed to save cache to " << cacheRestoreFilePath.c_str();
        
        return;
    }
    
    typename Natron::Cache<T>::CacheTOC toc;
    cache->save(&toc);
    unsigned int version = cache->cacheVersion();
    try {
        boost::archive::binary_oarchive oArchive(ofile);
        oArchive << version;
        oArchive << toc;
    } catch (const std::exception & e) {
        qDebug() << "Failed to serialize the cache table of contents: " << e.what();
    }
    
    ofile.close();

}

void
AppManager::setDiskCacheLocation(const QString& path)
{
    
    QDir d(path);
    QMutexLocker k(&_imp->diskCachesLocationMutex);
    if (d.exists() && !path.isEmpty()) {
        _imp->diskCachesLocation = path;
    } else {
        _imp->diskCachesLocation = Natron::StandardPaths::writableLocation(Natron::StandardPaths::eStandardLocationCache);
    }
    
}

const QString&
AppManager::getDiskCacheLocation() const
{
    QMutexLocker k(&_imp->diskCachesLocationMutex);
    return _imp->diskCachesLocation;
}

void
AppManagerPrivate::saveCaches()
{
    saveCache<FrameEntry>(_viewerCache.get());
    saveCache<Image>(_diskCache.get());
} // saveCaches

template <typename T>
void restoreCache(AppManagerPrivate* p,Natron::Cache<T>* cache)
{
    if ( p->checkForCacheDiskStructure( cache->getCachePath() ) ) {
        std::ifstream ifile;
        std::string settingsFilePath = cache->getRestoreFilePath();
        try {
            ifile.exceptions(std::ifstream::failbit | std::ifstream::badbit);
            ifile.open(settingsFilePath.c_str(),std::ifstream::in);
        } catch (const std::ifstream::failure & e) {
            qDebug() << "Failed to open the cache restoration file: " << e.what();
            
            return;
        }
        
        if ( !ifile.good() ) {
            qDebug() << "Failed to cache file for restoration: " <<  settingsFilePath.c_str();
            ifile.close();
            
            return;
        }
        
        typename Natron::Cache<T>::CacheTOC tableOfContents;
        unsigned int cacheVersion = 0x1; //< default to 1 before NATRON_CACHE_VERSION was introduced
        try {
            boost::archive::binary_iarchive iArchive(ifile);
            if (cache->cacheVersion() >= NATRON_CACHE_VERSION) {
                iArchive >> cacheVersion;
            }
            //Only load caches with same version, otherwise wipe it!
            if (cacheVersion == cache->cacheVersion()) {
                iArchive >> tableOfContents;
            } else {
                p->cleanUpCacheDiskStructure(cache->getCachePath());
            }
        } catch (const std::exception & e) {
            qDebug() << e.what();
            ifile.close();
            
            return;
        }
        
        ifile.close();
        
        QFile restoreFile( settingsFilePath.c_str() );
        restoreFile.remove();
        
        cache->restore(tableOfContents);
    }
}

void
AppManagerPrivate::restoreCaches()
{
    //    {
    //        if ( checkForCacheDiskStructure( _nodeCache->getCachePath() ) ) {
    //            std::ifstream ifile;
    //            std::string settingsFilePath = _nodeCache->getRestoreFilePath();
    //            try {
    //                ifile.exceptions(std::ifstream::failbit | std::ifstream::badbit);
    //                ifile.open(settingsFilePath.c_str(),std::ifstream::in);
    //            } catch (const std::ifstream::failure & e) {
    //                qDebug() << "Failed to open the cache restoration file: " << e.what();
    //
    //                return;
    //            }
    //
    //            if ( !ifile.good() ) {
    //                qDebug() << "Failed to cache file for restoration: " <<  settingsFilePath.c_str();
    //                ifile.close();
    //
    //                return;
    //            }
    //
    //            Natron::Cache<Image>::CacheTOC tableOfContents;
    //            try {
    //                boost::archive::binary_iarchive iArchive(ifile);
    //                iArchive >> tableOfContents;
    //            } catch (const std::exception & e) {
    //                qDebug() << e.what();
    //                ifile.close();
    //
    //                return;
    //            }
    //
    //            ifile.close();
    //
    //            QFile restoreFile( settingsFilePath.c_str() );
    //            restoreFile.remove();
    //
    //            _nodeCache->restore(tableOfContents);
    //        }
    //    }
    if (!appPTR->isBackground()) {
        restoreCache<FrameEntry>(this, _viewerCache.get());
        restoreCache<Image>(this, _diskCache.get());
    }
} // restoreCaches

bool
AppManagerPrivate::checkForCacheDiskStructure(const QString & cachePath)
{
    QString settingsFilePath(cachePath + QDir::separator() + "restoreFile." NATRON_CACHE_FILE_EXT);

    if ( !QFile::exists(settingsFilePath) ) {
        qDebug() << "Disk cache empty.";
        cleanUpCacheDiskStructure(cachePath);

        return false;
    }
    QDir directory(cachePath);
    QStringList files = directory.entryList(QDir::AllDirs);


    /*Now counting actual data files in the cache*/
    /*check if there's 256 subfolders, otherwise reset cache.*/
    int count = 0; // -1 because of the restoreFile
    int subFolderCount = 0;
    for (int i = 0; i < files.size(); ++i) {
        QString subFolder(cachePath);
        subFolder.append( QDir::separator() );
        subFolder.append(files[i]);
        if ( ( subFolder.right(1) == QString(".") ) || ( subFolder.right(2) == QString("..") ) ) {
            continue;
        }
        QDir d(subFolder);
        if ( d.exists() ) {
            ++subFolderCount;
            QStringList items = d.entryList();
            for (int j = 0; j < items.size(); ++j) {
                if ( ( items[j] != QString(".") ) && ( items[j] != QString("..") ) ) {
                    ++count;
                }
            }
        }
    }
    if (subFolderCount < 256) {
        qDebug() << cachePath << " doesn't contain sub-folders indexed from 00 to FF. Reseting.";
        cleanUpCacheDiskStructure(cachePath);

        return false;
    }

    return true;
}

void
AppManagerPrivate::cleanUpCacheDiskStructure(const QString & cachePath)
{
    /*re-create cache*/

    QDir cacheFolder(cachePath);

#   if QT_VERSION < 0x050000
    removeRecursively(cachePath);
#   else
    if ( cacheFolder.exists() ) {
        cacheFolder.removeRecursively();
    }
#endif
    cacheFolder.mkpath(".");

    QStringList etr = cacheFolder.entryList(QDir::NoDotAndDotDot);
    // if not 256 subdirs, we re-create the cache
    if (etr.size() < 256) {
        foreach(QString e, etr) {
            cacheFolder.rmdir(e);
        }
    }
    for (U32 i = 0x00; i <= 0xF; ++i) {
        for (U32 j = 0x00; j <= 0xF; ++j) {
            std::ostringstream oss;
            oss << std::hex <<  i;
            oss << std::hex << j;
            std::string str = oss.str();
            cacheFolder.mkdir( str.c_str() );
        }
    }
}

void
AppManagerPrivate::setMaxCacheFiles()
{
    /*Default to something reasonnable if the code below would happen to not work for some reason*/
    size_t hardMax = NATRON_MAX_CACHE_FILES_OPENED;

#if defined(Q_OS_UNIX) && defined(RLIMIT_NOFILE)
    /*
       Avoid 'Too many open files' on Unix.

       Increase the number of file descriptors that the process can open to the maximum allowed.
       - By default, Mac OS X only allows 256 file descriptors, which can easily be reached.
       - On Linux, the default limit is usually 1024.
     */
    struct rlimit rl;
    if (getrlimit(RLIMIT_NOFILE, &rl) == 0) {
        if (rl.rlim_max > rl.rlim_cur) {
            rl.rlim_cur = rl.rlim_max;
            if (setrlimit(RLIMIT_NOFILE, &rl) != 0) {
#             if defined(__APPLE__) && defined(OPEN_MAX)
                // On Mac OS X, setrlimit(RLIMIT_NOFILE, &rl) fails to set
                // rlim_cur above OPEN_MAX even if rlim_max > OPEN_MAX.
                if (rl.rlim_cur > OPEN_MAX) {
                    rl.rlim_cur = OPEN_MAX;
                    hardMax = rl.rlim_cur;
                    setrlimit(RLIMIT_NOFILE, &rl);
                }
#             endif
            } else {
                hardMax = rl.rlim_cur;
            }
        }
    }
    //#elif defined(Q_OS_WIN)
    // The following code sets the limit for stdio-based calls only.
    // Note that low-level calls (CreateFile(), WriteFile(), ReadFile(), CloseHandle()...) are not affected by this limit.
    // References:
    // - http://msdn.microsoft.com/en-us/library/6e3b887c.aspx
    // - https://stackoverflow.com/questions/870173/is-there-a-limit-on-number-of-open-files-in-windows/4276338
    // - http://bugs.mysql.com/bug.php?id=24509
    //_setmaxstdio(2048); // sets the limit for stdio-based calls
    // On Windows there seems to be no limit at all. The following test program can prove it:
    /*
       #include <windows.h>
       int
       main(int argc,
         char *argv[])
       {
        const int maxFiles = 10000;

        std::list<HANDLE> files;

        for (int i = 0; i < maxFiles; ++i) {
            std::stringstream ss;
            ss << "C:/Users/Lex/Documents/GitHub/Natron/App/win32/debug/testMaxFiles/file" << i ;
            std::string filename = ss.str();
            HANDLE file_handle = ::CreateFile(filename.c_str(), GENERIC_READ | GENERIC_WRITE,
                                              0, 0, CREATE_ALWAYS, FILE_ATTRIBUTE_NORMAL, 0);


            if (file_handle != INVALID_HANDLE_VALUE) {
                files.push_back(file_handle);
                std::cout << "Good files so far: " << files.size() << std::endl;

            } else {
                char* message ;
                FormatMessage(FORMAT_MESSAGE_ALLOCATE_BUFFER | FORMAT_MESSAGE_FROM_SYSTEM, NULL,GetLastError(),0,(LPSTR)&message,0,NULL);
                std::cout << "Failed to open " << filename << ": " << message << std::endl;
                LocalFree(message);
            }
        }
        std::cout << "Total opened files: " << files.size() << std::endl;
        for (std::list<HANDLE>::iterator it = files.begin(); it!= files.end();++it) {
            CloseHandle(*it);
        }
       }
     */
#endif

    maxCacheFiles = hardMax * 0.9;
}

bool
AppManager::isNCacheFilesOpenedCapped() const
{
    QMutexLocker l(&_imp->currentCacheFilesCountMutex);

    return _imp->currentCacheFilesCount >= _imp->maxCacheFiles;
}

size_t
AppManager::getNCacheFilesOpened() const
{
    QMutexLocker l(&_imp->currentCacheFilesCountMutex);

    return _imp->currentCacheFilesCount;
}

void
AppManager::increaseNCacheFilesOpened()
{
    QMutexLocker l(&_imp->currentCacheFilesCountMutex);

    ++_imp->currentCacheFilesCount;
#ifdef DEBUG
    if (_imp->currentCacheFilesCount > _imp->maxCacheFiles) {
        qDebug() << "Cache has more files opened than the limit allowed: " << _imp->currentCacheFilesCount << " / " << _imp->maxCacheFiles;
    }
#endif
#ifdef NATRON_DEBUG_CACHE
    qDebug() << "N Cache Files Opened: " << _imp->currentCacheFilesCount;
#endif
}

void
AppManager::decreaseNCacheFilesOpened()
{
    QMutexLocker l(&_imp->currentCacheFilesCountMutex);

    --_imp->currentCacheFilesCount;
#ifdef NATRON_DEBUG_CACHE
    qDebug() << "NFiles Opened: " << _imp->currentCacheFilesCount;
#endif
}

void
AppManager::onMaxPanelsOpenedChanged(int maxPanels)
{
    for (std::map<int,AppInstanceRef>::iterator it = _imp->_appInstances.begin(); it != _imp->_appInstances.end(); ++it) {
        it->second.app->onMaxPanelsOpenedChanged(maxPanels);
    }
}

int
AppManager::exec()
{
    return qApp->exec();
}

void
AppManager::onNodeMemoryRegistered(qint64 mem)
{
    ///runs only in the main thread
    assert( QThread::currentThread() == qApp->thread() );

    if ( ( (qint64)_imp->_nodesGlobalMemoryUse + mem ) < 0 ) {
        qDebug() << "Memory underflow...a node is trying to release more memory than it registered.";
        _imp->_nodesGlobalMemoryUse = 0;

        return;
    }

    _imp->_nodesGlobalMemoryUse += mem;
}

qint64
AppManager::getTotalNodesMemoryRegistered() const
{
    assert( QThread::currentThread() == qApp->thread() );

    return _imp->_nodesGlobalMemoryUse;
}

QString
AppManager::getOfxLog_mt_safe() const
{
    QMutexLocker l(&_imp->_ofxLogMutex);

    return _imp->_ofxLog;
}

void
AppManager::writeToOfxLog_mt_safe(const QString & str)
{
    QMutexLocker l(&_imp->_ofxLogMutex);

    _imp->_ofxLog.append(str + '\n');
}

void
AppManager::clearOfxLog_mt_safe()
{
    QMutexLocker l(&_imp->_ofxLogMutex);
    _imp->_ofxLog.clear();
}

void
AppManager::exitApp()
{
    const std::map<int,AppInstanceRef> & instances = getAppInstances();

    for (std::map<int,AppInstanceRef>::const_iterator it = instances.begin(); it != instances.end(); ++it) {
        it->second.app->quit();
    }
}

#ifdef Q_OS_UNIX
QString
AppManager::qt_tildeExpansion(const QString &path,
                              bool *expanded)
{
    if (expanded != 0) {
        *expanded = false;
    }
    if ( !path.startsWith( QLatin1Char('~') ) ) {
        return path;
    }
    QString ret = path;
    QStringList tokens = ret.split( QDir::separator() );
    if ( tokens.first() == QLatin1String("~") ) {
        ret.replace( 0, 1, QDir::homePath() );
    } /*else {
         QString userName = tokens.first();
         userName.remove(0, 1);

         const QString homePath = QString::fro#if defined(Q_OS_VXWORKS)
         const QString homePath = QDir::homePath();
         #elif defined(_POSIX_THREAD_SAFE_FUNCTIONS) && !defined(Q_OS_OPENBSD)
         passwd pw;
         passwd *tmpPw;
         char buf[200];
         const int bufSize = sizeof(buf);
         int err = 0;
         #if defined(Q_OS_SOLARIS) && (_POSIX_C_SOURCE - 0 < 199506L)
         tmpPw = getpwnam_r(userName.toLocal8Bit().constData(), &pw, buf, bufSize);
         #else
         err = getpwnam_r(userName.toLocal8Bit().constData(), &pw, buf, bufSize, &tmpPw);
         #endif
         if (err || !tmpPw)
         return ret;mLocal8Bit(pw.pw_dir);
         #else
         passwd *pw = getpwnam(userName.toLocal8Bit().constData());
         if (!pw)
         return ret;
         const QString homePath = QString::fromLocal8Bit(pw->pw_dir);
         #endif
         ret.replace(0, tokens.first().length(), homePath);
         }*/
    if (expanded != 0) {
        *expanded = true;
    }

    return ret;
}

#endif

bool
AppManager::isNodeCacheAlmostFull() const
{
    std::size_t nodeCacheSize = _imp->_nodeCache->getMemoryCacheSize();
    std::size_t nodeMaxCacheSize = _imp->_nodeCache->getMaximumMemorySize();
    
    if (nodeMaxCacheSize == 0) {
        return true;
    }
    
    if ((double)nodeCacheSize / nodeMaxCacheSize >= NATRON_CACHE_LIMIT_PERCENT) {
        return true;
    } else {
        return false;
    }
}

void
AppManager::checkCacheFreeMemoryIsGoodEnough()
{
    ///Before allocating the memory check that there's enough space to fit in memory
    size_t systemRAMToKeepFree = getSystemTotalRAM() * appPTR->getCurrentSettings()->getUnreachableRamPercent();
    size_t totalFreeRAM = getAmountFreePhysicalRAM();
    

    double playbackRAMPercent = appPTR->getCurrentSettings()->getRamPlaybackMaximumPercent();
    while (totalFreeRAM <= systemRAMToKeepFree) {
        
        size_t nodeCacheSize =  _imp->_nodeCache->getMemoryCacheSize();
        size_t viewerRamCacheSize =  _imp->_viewerCache->getMemoryCacheSize();
        
        ///If the viewer cache represents more memory than the node cache, clear some of the viewer cache
        if (nodeCacheSize == 0 || (viewerRamCacheSize / (double)nodeCacheSize) > playbackRAMPercent) {
#ifdef NATRON_DEBUG_CACHE
            qDebug() << "Total system free RAM is below the threshold: " << printAsRAM(totalFreeRAM)
                     << ", clearing last recently used ViewerCache texture...";
#endif
            
            if (!_imp->_viewerCache->evictLRUInMemoryEntry()) {
                break;
            }
            
            
        } else {
#ifdef NATRON_DEBUG_CACHE
            qDebug() << "Total system free RAM is below the threshold: " << printAsRAM(totalFreeRAM)
                     << ", clearing last recently used NodeCache image...";
#endif
            if (!_imp->_nodeCache->evictLRUInMemoryEntry()) {
                break;
            }
        }
        
        totalFreeRAM = getAmountFreePhysicalRAM();
    }

}

void
AppManager::onOCIOConfigPathChanged(const std::string& path)
{
    _imp->currentOCIOConfigPath = path;
    for (std::map<int,AppInstanceRef>::iterator it = _imp->_appInstances.begin() ; it != _imp->_appInstances.end(); ++it) {
        it->second.app->onOCIOConfigPathChanged(path);
    }
}

const std::string&
AppManager::getOCIOConfigPath() const
{
    return _imp->currentOCIOConfigPath;
}



void
AppManager::setNThreadsToRender(int nThreads)
{
    QMutexLocker l(&_imp->nThreadsMutex);
    _imp->nThreadsToRender = nThreads;
}

void
AppManager::getNThreadsSettings(int* nThreadsToRender,int* nThreadsPerEffect) const
{
    QMutexLocker l(&_imp->nThreadsMutex);
    *nThreadsToRender = _imp->nThreadsToRender;
    *nThreadsPerEffect = _imp->nThreadsPerEffect;
}


void
AppManager::setNThreadsPerEffect(int nThreadsPerEffect)
{
    QMutexLocker l(&_imp->nThreadsMutex);
    _imp->nThreadsPerEffect = nThreadsPerEffect;
}

void
AppManager::setUseThreadPool(bool useThreadPool)
{
    QMutexLocker l(&_imp->nThreadsMutex);
    _imp->useThreadPool = useThreadPool;
}

bool
AppManager::getUseThreadPool() const
{
    QMutexLocker l(&_imp->nThreadsMutex);
    return _imp->useThreadPool;
}

void
AppManager::fetchAndAddNRunningThreads(int nThreads)
{
    _imp->runningThreadsCount.fetchAndAddRelaxed(nThreads);
}

int
AppManager::getNRunningThreads() const
{
    return (int)_imp->runningThreadsCount;
}

void
AppManager::setThreadAsActionCaller(bool actionCaller)
{
    _imp->ofxHost->setThreadAsActionCaller(actionCaller);
}

std::list<std::string>
AppManager::getPluginIDs() const
{
    std::list<std::string> ret;
    for (PluginsMap::const_iterator it = _imp->_plugins.begin() ; it!=_imp->_plugins.end(); ++it) {
        assert(!it->second.empty());
        ret.push_back(it->first);
    }
    return ret;
}

std::list<std::string>
AppManager::getPluginIDs(const std::string& filter)
{
    QString qFilter(filter.c_str());
    std::list<std::string> ret;
    for (PluginsMap::const_iterator it = _imp->_plugins.begin() ; it!=_imp->_plugins.end(); ++it) {
        assert(!it->second.empty());
        
        QString pluginID(it->first.c_str());
        if (pluginID.contains(qFilter,Qt::CaseInsensitive)) {
            ret.push_back(it->first);
        }
    }
    return ret;
}

//Borrowed from https://github.com/python/cpython/blob/634cb7aa2936a09e84c5787d311291f0e042dba3/Python/fileutils.c
//Somehow Python 3 dev forced every C application embedding python to have their own code to convert char** to wchar_t**
static wchar_t*
char2wchar(char* arg)
{
    wchar_t *res;
#ifdef HAVE_BROKEN_MBSTOWCS
    /* Some platforms have a broken implementation of
     * mbstowcs which does not count the characters that
     * would result from conversion.  Use an upper bound.
     */
    size_t argsize = strlen(arg);
#else
    size_t argsize = mbstowcs(NULL, arg, 0);
#endif
    size_t count;
    unsigned char *in;
    wchar_t *out;
#ifdef HAVE_MBRTOWC
    mbstate_t mbs;
#endif
    if (argsize != (size_t)-1) {
        res = (wchar_t *)malloc((argsize+1)*sizeof(wchar_t));
        if (!res)
            goto oom;
        count = mbstowcs(res, arg, argsize+1);
        if (count != (size_t)-1) {
            wchar_t *tmp;
            /* Only use the result if it contains no
             surrogate characters. */
            for (tmp = res; *tmp != 0 &&
                 (*tmp < 0xd800 || *tmp > 0xdfff); tmp++)
                ;
            if (*tmp == 0)
                return res;
        }
        free(res);
    }
    /* Conversion failed. Fall back to escaping with surrogateescape. */
#ifdef HAVE_MBRTOWC
    /* Try conversion with mbrtwoc (C99), and escape non-decodable bytes. */
    /* Overallocate; as multi-byte characters are in the argument, the
     actual output could use less memory. */
    argsize = strlen(arg) + 1;
    res = (wchar_t*)malloc(argsize*sizeof(wchar_t));
    if (!res) goto oom;
    in = (unsigned char*)arg;
    out = res;
    memset(&mbs, 0, sizeof mbs);
    while (argsize) {
        size_t converted = mbrtowc(out, (char*)in, argsize, &mbs);
        if (converted == 0)
        /* Reached end of string; null char stored. */
            break;
        if (converted == (size_t)-2) {
            /* Incomplete character. This should never happen,
             since we provide everything that we have -
             unless there is a bug in the C library, or I
             misunderstood how mbrtowc works. */
            fprintf(stderr, "unexpected mbrtowc result -2\n");
            return NULL;
        }
        if (converted == (size_t)-1) {
            /* Conversion error. Escape as UTF-8b, and start over
             in the initial shift state. */
            *out++ = 0xdc00 + *in++;
            argsize--;
            memset(&mbs, 0, sizeof mbs);
            continue;
        }
        if (*out >= 0xd800 && *out <= 0xdfff) {
            /* Surrogate character.  Escape the original
             byte sequence with surrogateescape. */
            argsize -= converted;
            while (converted--)
                *out++ = 0xdc00 + *in++;
            continue;
        }
        /* successfully converted some bytes */
        in += converted;
        argsize -= converted;
        out++;
    }
#else
    /* Cannot use C locale for escaping; manually escape as if charset
     is ASCII (i.e. escape all bytes > 128. This will still roundtrip
     correctly in the locale's charset, which must be an ASCII superset. */
    res = malloc((strlen(arg)+1)*sizeof(wchar_t));
    if (!res) goto oom;
    in = (unsigned char*)arg;
    out = res;
    while(*in)
        if(*in < 128)
            *out++ = *in++;
        else
            *out++ = 0xdc00 + *in++;
    *out = 0;
#endif
    return res;
oom:
    fprintf(stderr, "out of memory\n");
    return NULL;
}

//static void byteCStringToWideString_allocate(wchar_t** output,const char* byte)
//{
//
//    std::wstring wstr = Natron::s2ws(byte);
//    *output = (wchar_t*)malloc(sizeof(wchar_t) * wstr.length());
//    wchar_t* dst = *output;
//    for (size_t i = 0; i < wstr.length(); ++i) {
//        dst[i] = wstr[i];
//    }
//}

std::string
Natron::PY3String_asString(PyObject* obj)
{
    std::string ret;
    if (PyUnicode_Check(obj)) {
        PyObject * temp_bytes = PyUnicode_AsEncodedString(obj, "ASCII", "strict"); // Owned reference
        if (temp_bytes != NULL) {
            char* cstr = PyBytes_AS_STRING(temp_bytes); // Borrowed pointer
            ret.append(cstr);
            Py_DECREF(temp_bytes);
        }
    } else if (PyBytes_Check(obj)) {
        char* cstr = PyBytes_AS_STRING(obj); // Borrowed pointer
        ret.append(cstr);
    }
    return ret;
}

void
AppManager::initPython(int argc,char* argv[])
{
    
    _imp->args.resize(argc);
    for (int i = 0; i < argc; ++i) {
        _imp->args[i] = char2wchar(argv[i]);
    }
 
    Py_SetProgramName(_imp->args[0]);
    
    ///Must be called prior to Py_Initialize
    initBuiltinPythonModules();
    
    Py_Initialize();
    
    _imp->mainModule = PyImport_ImportModule("__main__"); //create main module , new ref
    
    PySys_SetArgv(argc,_imp->args.data()); /// relative module import
    
    std::string err;
    bool ok = interpretPythonScript("import sys\nimport " + std::string(NATRON_ENGINE_PYTHON_MODULE_NAME), &err, 0);
    assert(ok);
    
    if (!isBackground()) {
        
        ok = interpretPythonScript("import sys\nimport " + std::string(NATRON_GUI_PYTHON_MODULE_NAME), &err, 0);
        assert(ok);
        
        ok = interpretPythonScript("natron = " + std::string(NATRON_GUI_PYTHON_MODULE_NAME) + ".PyGuiApplication()\n" , &err, 0);
        assert(ok);
        
        //redirect stdout/stderr
        std::string script(
        "class StreamCatcher:\n"
        "   def __init__(self):\n"
        "       self.value = ''\n"
        "   def write(self,txt):\n"
        "       self.value += txt\n"
        "   def clear(self):\n"
        "       self.value = ''\n"
        "catchOut = StreamCatcher()\n"
        "catchErr = StreamCatcher()\n"
        "sys.stdout = catchOut\n"
        "sys.stderr = catchErr\n");
        ok = interpretPythonScript(script,&err,0);
        assert(ok);
    } else {
        ok = interpretPythonScript("natron = " + std::string(NATRON_ENGINE_PYTHON_MODULE_NAME) + ".PyCoreApplication()\n" , &err, 0);
        assert(ok);
    }
    
    assert(PyObject_HasAttrString(_imp->mainModule, "natron") == 1);
}

void
AppManager::tearDownPython()
{
    Py_DECREF(_imp->mainModule);
    Py_Finalize();
}

PyObject*
AppManager::getMainModule()
{
    return _imp->mainModule;
}

///The symbol has been generated by Shiboken in  Engine/NatronEngine/natronengine_module_wrapper.cpp
extern "C"
{
    PyObject* PyInit_NatronEngine();
}
 
void
AppManager::initBuiltinPythonModules()
{
    int ret = PyImport_AppendInittab(NATRON_ENGINE_PYTHON_MODULE_NAME,&PyInit_NatronEngine);
    if (ret == -1) {
        throw std::runtime_error("Failed to initialize built-in Python module.");
    }
}

void
AppManager::setProjectCreatedDuringRC2Or3(bool b)
{
    _imp->lastProjectLoadedCreatedDuringRC2Or3 = b;
}

//To by-pass a bug introduced in RC3 with the serialization of bezier curves
bool
AppManager::wasProjectCreatedDuringRC2Or3() const
{
    return _imp->lastProjectLoadedCreatedDuringRC2Or3;
}

void
AppManager::toggleAutoHideGraphInputs()
{
    for (std::map<int,AppInstanceRef>::iterator it = _imp->_appInstances.begin(); it != _imp->_appInstances.end(); ++it) {
        it->second.app->toggleAutoHideGraphInputs();
    }
}

<<<<<<< HEAD
void
AppManager::launchPythonInterpreter()
{
    std::string err;
    bool ok = Natron::interpretPythonScript("app = app1\n", &err, 0);
    assert(ok);
    Py_Main(1, &_imp->args[0]);
}

void
AppManagerPrivate::declareSettingsToPython()
{
    std::stringstream ss;
    ss << "natron.settings = natron.getSettings()\n";
    const std::vector<boost::shared_ptr<KnobI> >& knobs = _settings->getKnobs();
    for (std::vector<boost::shared_ptr<KnobI> >::const_iterator it = knobs.begin(); it != knobs.end(); ++it) {
        ss << "natron.settings." << (*it)->getName() << " = natron.settings.getParam('" << (*it)->getName() << "')\n";
    }
=======
int
AppManager::isProjectAlreadyOpened(const std::string& projectFilePath) const
{
	for (std::map<int,AppInstanceRef>::iterator it = _imp->_appInstances.begin(); it != _imp->_appInstances.end(); ++it) {
        boost::shared_ptr<Natron::Project> proj = it->second.app->getProject();
		if (proj) {
			QString path = proj->getProjectPath();
			QString name = proj->getProjectName();
			std::string existingProject = path.toStdString() + name.toStdString();
			if (existingProject == projectFilePath) {
				return it->first;
			}
		}
    }
	return -1;
>>>>>>> d87f102b
}

namespace Natron {
void
errorDialog(const std::string & title,
            const std::string & message,
            bool useHtml)
{
    appPTR->hideSplashScreen();
    AppInstance* topLvlInstance = appPTR->getTopLevelInstance();
    if ( topLvlInstance && !appPTR->isBackground() ) {
        topLvlInstance->errorDialog(title,message,useHtml);
    } else {
        std::cout << "ERROR: " << title << ": " <<  message << std::endl;
    }
}

void
errorDialog(const std::string & title,
            const std::string & message,
            bool* stopAsking,
            bool useHtml)
{
    appPTR->hideSplashScreen();
    AppInstance* topLvlInstance = appPTR->getTopLevelInstance();
    if ( topLvlInstance && !appPTR->isBackground() ) {
        topLvlInstance->errorDialog(title,message,stopAsking,useHtml);
    } else {
        std::cout << "ERROR: " << title << ": " <<  message << std::endl;
    }
}

void
warningDialog(const std::string & title,
              const std::string & message,
              bool useHtml)
{
    appPTR->hideSplashScreen();
    AppInstance* topLvlInstance = appPTR->getTopLevelInstance();
    if ( topLvlInstance && !appPTR->isBackground() ) {
        topLvlInstance->warningDialog(title,message,useHtml);
    } else {
        std::cout << "WARNING: " << title << ": " << message << std::endl;
    }
}
void
warningDialog(const std::string & title,
              const std::string & message,
              bool* stopAsking,
              bool useHtml)
{
    appPTR->hideSplashScreen();
    AppInstance* topLvlInstance = appPTR->getTopLevelInstance();
    if ( topLvlInstance && !appPTR->isBackground() ) {
        topLvlInstance->warningDialog(title,message, stopAsking,useHtml);
    } else {
        std::cout << "WARNING: " << title << " :" << message << std::endl;
    }
}


void
informationDialog(const std::string & title,
                  const std::string & message,
                  bool useHtml)
{
    appPTR->hideSplashScreen();
    AppInstance* topLvlInstance = appPTR->getTopLevelInstance();
    if ( topLvlInstance && !appPTR->isBackground() ) {
        topLvlInstance->informationDialog(title,message,useHtml);
    } else {
        std::cout << "INFO: " << title << " :" << message << std::endl;
    }
}

void
informationDialog(const std::string & title,
                  const std::string & message,
                  bool* stopAsking,
                  bool useHtml)
{
    appPTR->hideSplashScreen();
    AppInstance* topLvlInstance = appPTR->getTopLevelInstance();
    if ( topLvlInstance && !appPTR->isBackground() ) {
        topLvlInstance->informationDialog(title,message,stopAsking,useHtml);
    } else {
        std::cout << "INFO: " << title << " :" << message << std::endl;
    }
}


Natron::StandardButtonEnum
questionDialog(const std::string & title,
               const std::string & message,
               bool useHtml,
               Natron::StandardButtons buttons,
               Natron::StandardButtonEnum defaultButton)
{
    appPTR->hideSplashScreen();
    AppInstance* topLvlInstance = appPTR->getTopLevelInstance();
    if ( topLvlInstance && !appPTR->isBackground() ) {
        return topLvlInstance->questionDialog(title,message,useHtml,buttons,defaultButton);
    } else {
        std::cout << "QUESTION ASKED: " << title << " :" << message << std::endl;
        std::cout << NATRON_APPLICATION_NAME " answered yes." << std::endl;

        return Natron::eStandardButtonYes;
    }
}

Natron::StandardButtonEnum
questionDialog(const std::string & title,
               const std::string & message,
               bool useHtml,
               Natron::StandardButtons buttons,
               Natron::StandardButtonEnum defaultButton,
               bool* stopAsking)
{
    appPTR->hideSplashScreen();
    AppInstance* topLvlInstance = appPTR->getTopLevelInstance();
    if ( topLvlInstance && !appPTR->isBackground() ) {
        return topLvlInstance->questionDialog(title,message,useHtml,buttons,defaultButton,stopAsking);
    } else {
        std::cout << "QUESTION ASKED: " << title << " :" << message << std::endl;
        std::cout << NATRON_APPLICATION_NAME " answered yes." << std::endl;

        return Natron::eStandardButtonYes;
    }
}
    
std::size_t findNewLineStartAfterImports(std::string& script)
{
    ///Find position of the last import
    size_t foundImport = script.find("import ");
    if (foundImport != std::string::npos) {
        for (;;) {
            size_t found = script.find("import ",foundImport + 1);
            if (found == std::string::npos) {
                break;
            } else {
                foundImport = found;
            }
        }
    }
    
    if (foundImport == std::string::npos) {
        return 0;
    }
    
    ///find the next end line aftr the import
    size_t endLine = script.find('\n',foundImport + 1);
    
    
    if (endLine == std::string::npos) {
        //no end-line, add one
        script.append("\n");
        return script.size();
    } else {
        return endLine + 1;
    }

}
    
PyObject* getMainModule()
{
    return appPTR->getMainModule();
}

std::size_t ensureScriptHasModuleImport(const std::string& moduleName,std::string& script)
{
    /// import module
    script = "from " + moduleName + " import * \n" + script;
    return findNewLineStartAfterImports(script);
}
    
bool interpretPythonScript(const std::string& script,std::string* error,std::string* output)
{
    PyObject* mainModule = getMainModule();
    PyObject* dict = PyModule_GetDict(mainModule);
    
    ///This is faster than PyRun_SimpleString since is doesn't call PyImport_AddModule("__main__")
    PyObject* v = PyRun_String(script.c_str(), Py_file_input, dict, 0);
    if (v) {
        Py_DECREF(v);
    }
    if (!appPTR->isBackground()) {
        
        ///Gui session, do stdout, stderr redirection
        PyObject *errCatcher = 0;
        PyObject *outCatcher = 0;

        if (error && PyObject_HasAttrString(mainModule, "catchErr")) {
            errCatcher = PyObject_GetAttrString(mainModule,"catchErr"); //get our catchOutErr created above, new ref
        }
        
        if (output && PyObject_HasAttrString(mainModule, "catchOut")) {
            outCatcher = PyObject_GetAttrString(mainModule,"catchOut"); //get our catchOutErr created above, new ref
        }
        
        PyErr_Print(); //make python print any errors
        
        PyObject *errorObj = 0;
        if (errCatcher && error) {
            errorObj = PyObject_GetAttrString(errCatcher,"value"); //get the  stderr from our catchErr object, new ref
            assert(errorObj);
            *error = std::string(PY3String_asString(errorObj));
            PyObject* unicode = PyUnicode_FromString("");
            PyObject_SetAttrString(errCatcher, "value", unicode);
            Py_DECREF(errorObj);
            Py_DECREF(errCatcher);
        }
        PyObject *outObj = 0;
        if (outCatcher && output) {
            outObj = PyObject_GetAttrString(outCatcher,"value"); //get the stdout from our catchOut object, new ref
            assert(outObj);
            *output = std::string(PY3String_asString(outObj));
            PyObject* unicode = PyUnicode_FromString("");
            PyObject_SetAttrString(outCatcher, "value", unicode);
            Py_DECREF(outObj);
            Py_DECREF(outCatcher);
        }

        if (error && !error->empty()) {
            return false;
        }
        return true;
    } else {
        if (PyErr_Occurred()) {
            PyErr_Print();
            return false;
        } else {
            return true;
        }
    }

}
      
bool isPluginCreatable(const std::string& /*pluginID*/)
{
    return true;
}
    
void compilePyScript(const std::string& script,PyObject** code)
{
    *code = (PyObject*)Py_CompileString(script.c_str(), "<string>", Py_file_input);
    if (PyErr_Occurred() || !*code) {
#ifdef DEBUG
        PyErr_Print();
#endif
        throw std::runtime_error("failed to compile the script");
    }
}
    
std::list<std::string>
getNatronPath()
{
    std::list<std::string> ret;
    QStringList p = appPTR->getAllNonOFXPluginsPaths();
    for (QStringList::iterator it = p.begin(); it != p.end(); ++it) {
        ret.push_back(it->toStdString());
    }
    return ret;
}
    
void
appendToNatronPath(const std::string& path)
{
    appPTR->getCurrentSettings()->appendPythonGroupsPath(path);
}
    
std::string
makeNameScriptFriendly(const std::string& str)
{
    ///Remove any non alpha-numeric characters from the baseName
    std::locale loc;
    std::string cpy;
    for (std::size_t i = 0; i < str.size(); ++i) {
        
        ///Ignore starting digits
        if (cpy.empty() && std::isdigit(str[i])) {
            continue;
        }
        
        ///Spaces becomes underscores
        if (std::isspace(str[i])){
            cpy.push_back('_');
        }
        
        ///Non alpha-numeric characters are not allowed in python
        else if (str[i] == '_' || std::isalnum(str[i], loc)) {
            cpy.push_back(str[i]);
        }
    }
    return cpy;
}

    
} //Namespace Natron<|MERGE_RESOLUTION|>--- conflicted
+++ resolved
@@ -54,10 +54,8 @@
 #include "Engine/DiskCacheNode.h"
 #include "Engine/NoOp.h"
 #include "Engine/Project.h"
-<<<<<<< HEAD
 #include "Engine/BackDrop.h"
-=======
->>>>>>> d87f102b
+
 
 BOOST_CLASS_EXPORT(Natron::FrameParams)
 BOOST_CLASS_EXPORT(Natron::ImageParams)
@@ -2996,7 +2994,7 @@
     }
 }
 
-<<<<<<< HEAD
+
 void
 AppManager::launchPythonInterpreter()
 {
@@ -3015,7 +3013,8 @@
     for (std::vector<boost::shared_ptr<KnobI> >::const_iterator it = knobs.begin(); it != knobs.end(); ++it) {
         ss << "natron.settings." << (*it)->getName() << " = natron.settings.getParam('" << (*it)->getName() << "')\n";
     }
-=======
+}
+
 int
 AppManager::isProjectAlreadyOpened(const std::string& projectFilePath) const
 {
@@ -3031,7 +3030,6 @@
 		}
     }
 	return -1;
->>>>>>> d87f102b
 }
 
 namespace Natron {
