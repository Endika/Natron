--- conflicted
+++ resolved
@@ -56,16 +56,13 @@
     void setMousePos(QPoint p);
 
     static void removeTrailingZeroes(QString& str);
-<<<<<<< HEAD
+    
 public Q_SLOTS:
-=======
+
     
     void setColorValid(bool valid);
     
     void setColorApproximated(bool approx);
-    
-public slots:
->>>>>>> d87f102b
 
     void hideColorAndMouseInfo();
     void showColorAndMouseInfo();
