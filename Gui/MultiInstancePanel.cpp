--- conflicted
+++ resolved
@@ -336,7 +336,6 @@
     int dim;
     Natron::AnimationLevelEnum level = eAnimationLevelNone;
     boost::shared_ptr<KnobI> knob = _panel->getKnobForItem(item, &dim);
-<<<<<<< HEAD
     if (knob) {
         
         Natron::AnimationLevelEnum level = knob->getAnimationLevel(dim);
@@ -345,19 +344,6 @@
             
             return;
         }
-=======
-    assert(knob);
-    if (!knob) {
-        // coverity[dead_error_line]
-        return;
-    }
-    assert(0 <= dim);
-    Natron::AnimationLevelEnum level = knob->getAnimationLevel(dim);
-    if (level == eAnimationLevelNone) {
-        QStyledItemDelegate::paint(painter,option,index);
-
-        return;
->>>>>>> d87f102b
     }
     
     QStyleOptionViewItem opt = option;
