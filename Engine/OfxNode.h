--- conflicted
+++ resolved
@@ -27,12 +27,8 @@
 class QHBoxLayout;
 class QImage;
 
-<<<<<<< HEAD
 // FIXME: OFX::Host::ImageEffect::Instance should be a member
-class OfxNode : public QObject,public Node,public OFX::Host::ImageEffect::Instance
-=======
-class OfxNode : public QObject,public OutputNode,public OFX::Host::ImageEffect::Instance
->>>>>>> d74c2d6b
+class OfxNode : public QObject, public OutputNode, public OFX::Host::ImageEffect::Instance
 {
     Q_OBJECT
     
