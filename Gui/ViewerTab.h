//  Natron
//
/* This Source Code Form is subject to the terms of the Mozilla Public
 * License, v. 2.0. If a copy of the MPL was not distributed with this
 * file, You can obtain one at http://mozilla.org/MPL/2.0/. */
/*
 * Created by Alexandre GAUTHIER-FOICHAT on 6/1/2012.
 * contact: immarespond at gmail dot com
 *
 */

#ifndef NATRON_GUI_VIEWERTAB_H_
#define NATRON_GUI_VIEWERTAB_H_

// from <https://docs.python.org/3/c-api/intro.html#include-files>:
// "Since Python may define some pre-processor definitions which affect the standard headers on some systems, you must include Python.h before any standard headers are included."
#include <Python.h>

#include "Global/Macros.h"
CLANG_DIAG_OFF(deprecated)
CLANG_DIAG_OFF(uninitialized)
#include <QWidget>
CLANG_DIAG_ON(deprecated)
CLANG_DIAG_ON(uninitialized)
#if !defined(Q_MOC_RUN) && !defined(SBK_RUN)
#include <boost/scoped_ptr.hpp>
#include <boost/shared_ptr.hpp>
#endif
#include "Global/GlobalDefines.h"
#include "Engine/ScriptObject.h"
#include "Gui/FromQtEnums.h"


namespace Natron
{
    class Node;
    class ImageComponents;
}
class ViewerGL;
class ViewerInstance;
class Gui;
class RectD;
class Format;
class QMouseEvent;
class RotoGui;
class NodeGui;
class TimeLine;
class TrackerGui;
struct RotoGuiSharedData;
struct ViewerTabPrivate;
class ViewerTab
    : public QWidget
    , public ScriptObject
{
    Q_OBJECT

public:
    explicit ViewerTab(const std::list<NodeGui*> & existingRotoNodes,
                       NodeGui* currentRoto,
                       const std::list<NodeGui*> & existingTrackerNodes,
                       NodeGui* currentTracker,
                       Gui* gui,
                       ViewerInstance* node,
                       QWidget* parent = 0);

    virtual ~ViewerTab() OVERRIDE;


    ViewerInstance* getInternalNode() const;
    void discardInternalNodePointer();
    
    Gui* getGui() const;
    ViewerGL* getViewer() const;

    void setCurrentView(int view);

    int getCurrentView() const;

    void seek(SequenceTime time);

    void notifyAppClosing();

    /**
     *@brief Tells all the nodes in the grpah to draw their overlays
     **/
    /*All the overlay methods are forwarding calls to the default node instance*/
    void drawOverlays(double scaleX,double scaleY) const;

    bool notifyOverlaysPenDown(double scaleX, double scaleY, const QPointF & viewportPos, const QPointF & pos, QMouseEvent* e);

    bool notifyOverlaysPenDoubleClick(double scaleX, double scaleY, const QPointF & viewportPos, const QPointF & pos, QMouseEvent* e);

    bool notifyOverlaysPenMotion(double scaleX, double scaleY, const QPointF & viewportPos, const QPointF & pos, QMouseEvent* e);

    bool notifyOverlaysPenUp(double scaleX, double scaleY, const QPointF & viewportPos, const QPointF & pos, QMouseEvent* e);

    bool notifyOverlaysKeyDown(double scaleX,double scaleY,QKeyEvent* e);

    bool notifyOverlaysKeyUp(double scaleX,double scaleY,QKeyEvent* e);

    bool notifyOverlaysKeyRepeat(double scaleX,double scaleY,QKeyEvent* e);

    bool notifyOverlaysFocusGained(double scaleX,double scaleY);

    bool notifyOverlaysFocusLost(double scaleX,double scaleY);
    
private:
    
    bool notifyOverlaysPenDown_internal(const boost::shared_ptr<Natron::Node>& node, double scaleX, double scaleY, const QPointF & viewportPos, const QPointF & pos, QMouseEvent* e);
    
    bool notifyOverlaysPenMotion_internal(const boost::shared_ptr<Natron::Node>& node,double scaleX, double scaleY, const QPointF & viewportPos, const QPointF & pos, QMouseEvent* e);
    bool notifyOverlaysKeyDown_internal(const boost::shared_ptr<Natron::Node>& node,double scaleX,double scaleY,QKeyEvent* e,Natron::Key k,
                                        Natron::KeyboardModifiers km);
    bool notifyOverlaysKeyRepeat_internal(const boost::shared_ptr<Natron::Node>& node,double scaleX,double scaleY,QKeyEvent* e,Natron::Key k,
                                          Natron::KeyboardModifiers km);
public:
    


    ////////
    /////////////The following functions are used when serializing/deserializing the project gui
    ///////////// so the viewer can restore the exact same settings to the user.
    bool isClippedToProject() const;

    std::string getColorSpace() const;

    void setUserRoIEnabled(bool b);

    void setUserRoI(const RectD & r);

    void setClipToProject(bool b);

    void setColorSpace(const std::string & colorSpaceName);

    void setGain(double d);

    double getGain() const;
    
    static std::string getChannelsString(Natron::DisplayChannelsEnum c);

    std::string getChannelsString() const;
    
    Natron::DisplayChannelsEnum getChannels() const;

    void setChannels(const std::string & channelsStr);

    bool isAutoContrastEnabled() const;

    void setAutoContrastEnabled(bool b);

    void setMipMapLevel(int level);

    int getMipMapLevel() const;

    void setRenderScaleActivated(bool act);

    bool getRenderScaleActivated() const;

    void setZoomOrPannedSinceLastFit(bool enabled);

    bool getZoomOrPannedSinceLastFit() const;

    void setInfoBarResolution(const Format & f);

    void createRotoInterface(NodeGui* n);

    /**
     * @brief Set the current roto interface
     **/
    void setRotoInterface(NodeGui* n);

    void removeRotoInterface(NodeGui* n, bool permanently, bool removeAndDontSetAnother);

    void getRotoContext(std::map<NodeGui*,RotoGui*>* rotoNodes, std::pair<NodeGui*,RotoGui*>* currentRoto) const;

    void updateRotoSelectedTool(int tool,RotoGui* sender);

    boost::shared_ptr<RotoGuiSharedData> getRotoGuiSharedData(NodeGui* node) const;

    void onRotoEvaluatedForThisViewer();


    void createTrackerInterface(NodeGui* n);

    void setTrackerInterface(NodeGui* n);

    void removeTrackerInterface(NodeGui* n, bool permanently, bool removeAndDontSetAnother);

    void getTrackerContext(std::map<NodeGui*,TrackerGui*>* trackerNodes, std::pair<NodeGui*,TrackerGui*>* currentTracker) const;


    Natron::ViewerCompositingOperatorEnum getCompositingOperator() const;

    void setCompositingOperator(Natron::ViewerCompositingOperatorEnum op);
    
    bool isFPSLocked() const;

    void connectToViewerCache();

    void disconnectFromViewerCache();

    void clearTimelineCacheLine();

    bool isInfobarVisible() const;
    bool isTopToolbarVisible() const;
    bool isPlayerVisible() const;
    bool isTimelineVisible() const;
    bool isLeftToolbarVisible() const;
    bool isRightToolbarVisible() const;
    
    ///Not MT-safe
    void setAsFileDialogViewer();
    bool isFileDialogViewer() const;
    
    void setCustomTimeline(const boost::shared_ptr<TimeLine>& timeline);
    boost::shared_ptr<TimeLine> getTimeLine() const;
    
    bool isCheckerboardEnabled() const;
    void setCheckerboardEnabled(bool enabled);
    
    double getDesiredFps() const;
    void setDesiredFps(double fps);

    ///Called by ViewerGL when the image changes to refresh the info bar
    void setImageFormat(int textureIndex,const Natron::ImageComponents& components,Natron::ImageBitDepthEnum depth);
    
	void redrawGLWidgets();

    void getTimelineBounds(int* left,int* right) const;
    
    void setTimelineBounds(int left,int right);
    
    ///Calls setTimelineBounds + set the frame range line edit
    void setFrameRange(int left,int right);
    
    void setFrameRangeEdited(bool edited);
    
    void setPlaybackMode(Natron::PlaybackModeEnum mode);
    
    Natron::PlaybackModeEnum getPlaybackMode() const;
    
<<<<<<< HEAD
    void refreshLayerAndAlphaChannelComboBox();
=======
    void setProjection(double zoomLeft, double zoomBottom, double zoomFactor, double zoomAspectRatio);
>>>>>>> a5948835
    
public Q_SLOTS:

    void startPause(bool);
    void abortRendering();
    void startBackward(bool);
    void previousFrame();
    void nextFrame();
    void previousIncrement();
    void nextIncrement();
    void firstFrame();
    void lastFrame();
    void centerViewer();
    void togglePlaybackMode();
    void onViewerChannelsChanged(int);
    void onClipToProjectButtonToggle(bool);
    void onTimeLineTimeChanged(SequenceTime time,int);
    void onCurrentTimeSpinBoxChanged(double);
    /*Updates the comboBox according to the real zoomFactor. Value is in % */
    void updateZoomComboBox(int value);

    void onRenderScaleComboIndexChanged(int index);

    /*makes the viewer black*/
    void disconnectViewer();

    void refresh();

    void updateViewsMenu(int count);

    void showView(int view);

    void onEnableViewerRoIButtonToggle(bool);

    void onAutoContrastChanged(bool b);

    void onRenderScaleButtonClicked(bool checked);

    void onRotoRoleChanged(int previousRole,int newRole);

    void onRotoNodeGuiSettingsPanelClosed(bool closed);

    void onTrackerNodeGuiSettingsPanelClosed(bool closed);

    void onGainSliderChanged(double v);

    void onColorSpaceComboBoxChanged(int v);

    void onCompositingOperatorIndexChanged(int index);

    void onFirstInputNameChanged(const QString & text);

    void onSecondInputNameChanged(const QString & text);
    
    void setInputA(int index);
    
    void setInputB(int index);

    void onActiveInputsChanged();

    void onInputNameChanged(int inputNb,const QString & name);

    void onInputChanged(int inputNb);

    void onFrameRangeEditingFinished();
    
    void onCanSetFPSClicked(bool toggled);
    void onCanSetFPSLabelClicked(bool toggled);
    void setFPSLocked(bool fpsLocked);

    void onTimelineBoundariesChanged(SequenceTime,SequenceTime);
    
    void setLeftToolbarVisible(bool visible);
    void setRightToolbarVisible(bool visible);
    void setTopToolbarVisible(bool visible);
    void setPlayerVisible(bool visible);
    void setTimelineVisible(bool visible);
    void setInfobarVisible(bool visible);

    
    void toggleInfobarVisbility();
    void togglePlayerVisibility();
    void toggleTimelineVisibility();
    void toggleLeftToolbarVisiblity();
    void toggleRightToolbarVisibility();
    void toggleTopToolbarVisibility();

    void showAllToolbars();    
    void hideAllToolbars();
    
    void onVideoEngineStopped();
    
    void onCheckerboardButtonClicked();
    
    void onSpinboxFpsChanged(double fps);
    
    void onEngineStopped();
    
    void onViewerRenderingStarted();
    
    void onViewerRenderingStopped();
    
    void setTurboButtonDown(bool down);
    
    void onClipPreferencesChanged();
    
    void onInternalNodeLabelChanged(const QString& name);
    void onInternalNodeScriptNameChanged(const QString& name);
    
    void onAlphaChannelComboChanged(int index);
    void onLayerComboChanged(int index);
    
private:
    
    void onCompositingOperatorChangedInternal(Natron::ViewerCompositingOperatorEnum oldOp,Natron::ViewerCompositingOperatorEnum newOp);

    
    void manageTimelineSlot(bool disconnectPrevious,const boost::shared_ptr<TimeLine>& timeline);

    void manageSlotsForInfoWidget(int textureIndex,bool connect);

    virtual bool eventFilter(QObject *target, QEvent* e) OVERRIDE FINAL;
    virtual void keyPressEvent(QKeyEvent* e) OVERRIDE FINAL;
    virtual QSize minimumSizeHint() const OVERRIDE FINAL;
    virtual QSize sizeHint() const OVERRIDE FINAL;
    boost::scoped_ptr<ViewerTabPrivate> _imp;
};

#endif // NATRON_GUI_VIEWERTAB_H_<|MERGE_RESOLUTION|>--- conflicted
+++ resolved
@@ -239,11 +239,11 @@
     
     Natron::PlaybackModeEnum getPlaybackMode() const;
     
-<<<<<<< HEAD
+
     void refreshLayerAndAlphaChannelComboBox();
-=======
+
     void setProjection(double zoomLeft, double zoomBottom, double zoomFactor, double zoomAspectRatio);
->>>>>>> a5948835
+
     
 public Q_SLOTS:
 
