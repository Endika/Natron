//  Natron
//
/* This Source Code Form is subject to the terms of the Mozilla Public
 * License, v. 2.0. If a copy of the MPL was not distributed with this
 * file, You can obtain one at http://mozilla.org/MPL/2.0/. */
/*
 * Created by Alexandre GAUTHIER-FOICHAT on 6/1/2012.
 * contact: immarespond at gmail dot com
 *
 */

// from <https://docs.python.org/3/c-api/intro.html#include-files>:
// "Since Python may define some pre-processor definitions which affect the standard headers on some systems, you must include Python.h before any standard headers are included."
#include <Python.h>

#include "EffectInstance.h"

#include <map>
#include <sstream>
#include <QtConcurrentMap>
#include <QReadWriteLock>
#include <QCoreApplication>
#include <QtConcurrentRun>

#include <boost/bind.hpp>
#include <SequenceParsing.h>

#include "Global/MemoryInfo.h"
#include "Engine/AppManager.h"
#include "Engine/OfxEffectInstance.h"
#include "Engine/Node.h"
#include "Engine/ViewerInstance.h"
#include "Engine/Log.h"
#include "Engine/Image.h"
#include "Engine/ImageParams.h"
#include "Engine/KnobFile.h"
#include "Engine/OfxEffectInstance.h"
#include "Engine/OfxImageEffectInstance.h"
#include "Engine/KnobTypes.h"
#include "Engine/PluginMemory.h"
#include "Engine/Project.h"
#include "Engine/BlockingBackgroundRender.h"
#include "Engine/AppInstance.h"
#include "Engine/ThreadStorage.h"
#include "Engine/Settings.h"
#include "Engine/RotoContext.h"
#include "Engine/OutputSchedulerThread.h"
#include "Engine/Transform.h"
#include "Engine/DiskCacheNode.h"

using namespace Natron;


class File_Knob;
class OutputFile_Knob;



namespace  {
    struct ActionKey {
        double time;
        unsigned int mipMapLevel;
    };
    
    struct IdentityResults {
        int inputIdentityNb;
        double inputIdentityTime;
    };
    
    struct CompareActionsCacheKeys {
        bool operator() (const ActionKey& lhs,const ActionKey& rhs) const {
            if (lhs.time < rhs.time) {
                return true;
            } else if (lhs.time == rhs.time) {
                if (lhs.mipMapLevel < rhs.mipMapLevel) {
                    return true;
                } else {
                    return false;
                }
            } else {
                return false;
            }
            
        }
    };
    
    typedef std::map<ActionKey,IdentityResults,CompareActionsCacheKeys> IdentityCacheMap;
    typedef std::map<ActionKey,RectD,CompareActionsCacheKeys> RoDCacheMap;
    
    /**
     * @brief This class stores all results of the following actions:
     - getRegionOfDefinition (invalidated on hash change, mapped across time + scale)
     - getTimeDomain (invalidated on hash change, only 1 value possible
     - isIdentity (invalidated on hash change,mapped across time + scale)
     * The reason we store them is that the OFX Clip API can potentially call these actions recursively
     * but this is forbidden by the spec:
     * http://openfx.sourceforge.net/Documentation/1.3/ofxProgrammingReference.html#id475585
     **/
    class ActionsCache {
        
        mutable QMutex _cacheMutex; //< protects everything in the cache
        
        U64 _cacheHash; //< the effect hash at which the actions were computed
        
        OfxRangeD _timeDomain;
        bool _timeDomainSet;
        
        IdentityCacheMap _identityCache;
        RoDCacheMap _rodCache;
        
    public:
        
        ActionsCache()
        : _cacheMutex()
        , _cacheHash(0)
        , _timeDomain()
        , _timeDomainSet(false)
        , _identityCache()
        , _rodCache()
        {
            
        }
        
        /**
         * @brief Get the hash at which the actions are stored in the cache currently
         **/
        bool getCacheHash() const {
            QMutexLocker l(&_cacheMutex);
            return _cacheHash;
        }
        
        void invalidateAll(U64 newHash) {
            QMutexLocker l(&_cacheMutex);
            _cacheHash = newHash;
            _rodCache.clear();
            _identityCache.clear();
            _timeDomainSet = false;
        }
        
        
        bool getIdentityResult(U64 hash,double time,unsigned int mipMapLevel,int* inputNbIdentity,double* identityTime) {
            QMutexLocker l(&_cacheMutex);
            if (hash != _cacheHash)
                return false;
            
            ActionKey key;
            key.time = time;
            key.mipMapLevel = mipMapLevel;
            
            IdentityCacheMap::const_iterator found = _identityCache.find(key);
            if ( found != _identityCache.end() ) {
                *inputNbIdentity = found->second.inputIdentityNb;
                *identityTime = found->second.inputIdentityTime;
                return true;
            }
            return false;
        }
        
        void setIdentityResult(double time,unsigned int mipMapLevel,int inputNbIdentity,double identityTime)
        {
            QMutexLocker l(&_cacheMutex);
           
            
            ActionKey key;
            key.time = time;
            key.mipMapLevel = mipMapLevel;
            
            IdentityCacheMap::iterator found = _identityCache.find(key);
            if ( found != _identityCache.end() ) {
                found->second.inputIdentityNb = inputNbIdentity;
                found->second.inputIdentityTime = identityTime;
            } else {
                IdentityResults v;
                v.inputIdentityNb = inputNbIdentity;
                v.inputIdentityTime = identityTime;
                _identityCache.insert(std::make_pair(key, v));
            }
            
        }
        
        bool getRoDResult(U64 hash,double time,unsigned int mipMapLevel,RectD* rod) {
            QMutexLocker l(&_cacheMutex);
            if (hash != _cacheHash)
                return false;
            
            ActionKey key;
            key.time = time;
            key.mipMapLevel = mipMapLevel;
            
            RoDCacheMap::const_iterator found = _rodCache.find(key);
            if ( found != _rodCache.end() ) {
                *rod = found->second;
                return true;
            }
            return false;
        }
        
        void setRoDResult(double time,unsigned int mipMapLevel,const RectD& rod)
        {
            QMutexLocker l(&_cacheMutex);
            
            
            ActionKey key;
            key.time = time;
            key.mipMapLevel = mipMapLevel;
            
            RoDCacheMap::iterator found = _rodCache.find(key);
            if ( found != _rodCache.end() ) {
                ///Already set, this is a bug
                return;
            } else {
                _rodCache.insert(std::make_pair(key, rod));
            }
            
        }
        
        bool getTimeDomainResult(U64 hash,double *first,double* last) {
            QMutexLocker l(&_cacheMutex);
            if (hash != _cacheHash || !_timeDomainSet)
                return false;
            
            *first = _timeDomain.min;
            *last = _timeDomain.max;
            return true;
        }
        
        void setTimeDomainResult(double first,double last)
        {
            QMutexLocker l(&_cacheMutex);
            _timeDomainSet = true;
            _timeDomain.min = first;
            _timeDomain.max = last;
        }
        
    };

}

/**
 * @brief These args are local to a renderRoI call and used to retrieve this info 
 * in a thread-safe and thread-local manner in getImage
 **/
struct EffectInstance::RenderArgs
{
    RectD _rod; //!< the effect's RoD in CANONICAL coordinates
    RoIMap _regionOfInterestResults; //< the input RoI's in CANONICAL coordinates
    RectI _renderWindowPixel; //< the current renderWindow in PIXEL coordinates
    SequenceTime _time; //< the time to render
    int _view; //< the view to render
    bool _validArgs; //< are the args valid ?
    int _channelForAlpha;
    bool _isIdentity;
    SequenceTime _identityTime;
    int _identityInputNb;
    boost::shared_ptr<Image> _outputImage;
    
    int _firstFrame,_lastFrame;
    
    RenderArgs()
        : _rod()
          , _regionOfInterestResults()
          , _renderWindowPixel()
          , _time(0)
          , _view(0)
          , _validArgs(false)
          , _channelForAlpha(3)
          , _isIdentity(false)
          , _identityTime(0)
          , _identityInputNb(-1)
          , _outputImage()
          , _firstFrame(0)
          , _lastFrame(0)
    {
    }
    
    RenderArgs(const RenderArgs& o)
    : _rod(o._rod)
    , _regionOfInterestResults(o._regionOfInterestResults)
    , _renderWindowPixel(o._renderWindowPixel)
    , _time(o._time)
    , _view(o._view)
    , _validArgs(o._validArgs)
    , _channelForAlpha(o._channelForAlpha)
    , _isIdentity(o._isIdentity)
    , _identityTime(o._identityTime)
    , _identityInputNb(o._identityInputNb)
    , _outputImage(o._outputImage)
    , _firstFrame(o._firstFrame)
    , _lastFrame(o._lastFrame)
    {
        assert(_outputImage);
    }
};


struct EffectInstance::Implementation
{
    Implementation(EffectInstance* publicInterface)
    : _publicInterface(publicInterface)
    , renderAbortedMutex()
    , renderAborted(false)
    , renderArgs()
    , frameRenderArgs()
    , beginEndRenderCount()
    , inputImages()
    , lastRenderArgsMutex()
    , lastRenderHash(0)
    , lastImage()
    , duringInteractActionMutex()
    , duringInteractAction(false)
    , pluginMemoryChunksMutex()
    , pluginMemoryChunks()
    , supportsRenderScale(eSupportsMaybe)
    , actionsCache()
#if NATRON_ENABLE_TRIMAP
    , imagesBeingRenderedMutex()
    , imagesBeingRendered()
#endif
    {
    }

    EffectInstance* _publicInterface;
    
    mutable QReadWriteLock renderAbortedMutex;
    bool renderAborted; //< was rendering aborted ?

    ///Thread-local storage living through the render_public action and used by getImage to retrieve all parameters
    ThreadStorage<RenderArgs> renderArgs;
    
    ///Thread-local storage living through the whole rendering of a frame
    ThreadStorage<ParallelRenderArgs> frameRenderArgs;
    
    ///Keep track of begin/end sequence render calls to make sure they are called in the right order even when
    ///recursive renders are called
    ThreadStorage<int> beginEndRenderCount;

    ///Whenever a render thread is running, it stores here a temp copy used in getImage
    ///to make sure these images aren't cleared from the cache.
    ThreadStorage< std::list< boost::shared_ptr<Natron::Image> > > inputImages;
    

    QMutex lastRenderArgsMutex; //< protects lastImage & lastRenderHash
    U64 lastRenderHash;  //< the last hash given to render
    boost::shared_ptr<Natron::Image> lastImage; //< the last image rendered
    
    mutable QReadWriteLock duringInteractActionMutex; //< protects duringInteractAction
    bool duringInteractAction; //< true when we're running inside an interact action
    
    ///Current chuncks of memory held by the plug-in
    mutable QMutex pluginMemoryChunksMutex;
    std::list<PluginMemory*> pluginMemoryChunks;
    
    ///Does this plug-in supports render scale ?
    QMutex supportsRenderScaleMutex;
    SupportsEnum supportsRenderScale;

    /// Mt-Safe actions cache
    ActionsCache actionsCache;
    
#if NATRON_ENABLE_TRIMAP
    ///Store all images being rendered to avoid 2 threads rendering the same portion of an image
    struct ImageBeingRendered
    {
        QWaitCondition cond;
        QMutex lock;
        int refCount;
        bool renderFailed;
        
        ImageBeingRendered() : cond(), lock(), refCount(0), renderFailed(false) {}
    };
    QMutex imagesBeingRenderedMutex;
    typedef boost::shared_ptr<ImageBeingRendered> IBRPtr;
    typedef std::map<ImagePtr,IBRPtr > IBRMap;
    IBRMap imagesBeingRendered;
#endif
    
    void runChangedParamCallback(KnobI* k,bool userEdited,const std::string& callback);
    
    
    void setDuringInteractAction(bool b)
    {
        QWriteLocker l(&duringInteractActionMutex);

        duringInteractAction = b;
    }

#if NATRON_ENABLE_TRIMAP
    void markImageAsBeingRendered(const boost::shared_ptr<Natron::Image>& img)
    {
        if (!img->usesBitMap()) {
            return;
        }
        QMutexLocker k(&imagesBeingRenderedMutex);
        IBRMap::iterator found = imagesBeingRendered.find(img);
        if (found != imagesBeingRendered.end()) {
            ++(found->second->refCount);
        } else {
            IBRPtr ibr(new Implementation::ImageBeingRendered);
            ++ibr->refCount;
            imagesBeingRendered.insert(std::make_pair(img,ibr));
        }
    }
    
    void waitForImageBeingRenderedElsewhereAndUnmark(const RectI& roi,const boost::shared_ptr<Natron::Image>& img)
    {
        if (!img->usesBitMap()) {
            return;
        }
        IBRPtr ibr;
        {
            QMutexLocker k(&imagesBeingRenderedMutex);
            IBRMap::iterator found = imagesBeingRendered.find(img);
            assert(found != imagesBeingRendered.end());
            ibr = found->second;
        }
        
        std::list<RectI> restToRender;
        bool isBeingRenderedElseWhere = false;
        img->getRestToRender_trimap(roi,restToRender, &isBeingRenderedElseWhere);
        
        bool ab = _publicInterface->aborted();
        {
            QMutexLocker kk(&ibr->lock);
            while (!ab && isBeingRenderedElseWhere && !ibr->renderFailed) {
                ibr->cond.wait(&ibr->lock);
                isBeingRenderedElseWhere = false;
                img->getRestToRender_trimap(roi, restToRender, &isBeingRenderedElseWhere);
                ab = _publicInterface->aborted();
            }
        }
        
        ///Everything should be rendered now.
        assert(ab || restToRender.empty());

        {
            QMutexLocker k(&imagesBeingRenderedMutex);
            IBRMap::iterator found = imagesBeingRendered.find(img);
            assert(found != imagesBeingRendered.end());
            
            QMutexLocker kk(&ibr->lock);
            --ibr->refCount;
            found->second->cond.wakeAll();
            if (found != imagesBeingRendered.end() && !ibr->refCount) {
                imagesBeingRendered.erase(found);
            }
        }

        
        
    
    }
    
    void unmarkImageAsBeingRendered(const boost::shared_ptr<Natron::Image>& img,bool renderFailed)
    {
        if (!img->usesBitMap()) {
            return;
        }
        QMutexLocker k(&imagesBeingRenderedMutex);
        IBRMap::iterator found = imagesBeingRendered.find(img);
        assert(found != imagesBeingRendered.end());
        
        QMutexLocker kk(&found->second->lock);
        if (renderFailed) {
            found->second->renderFailed = true;
        }
        found->second->cond.wakeAll();
        --found->second->refCount;
        if (!found->second->refCount) {
            kk.unlock(); // < unlock before erase which is going to delete the lock
            imagesBeingRendered.erase(found);
        }
        
    }
#endif
    /**
     * @brief This function sets on the thread storage given in parameter all the arguments which
     * are used to render an image.
     * This is used exclusively on the render thread in the renderRoI function or renderRoIInternal function.
     * The reason we use thread-storage is because the OpenFX API doesn't give all the parameters to the 
     * ImageEffect suite functions except the desired time. That is the Host has to maintain an internal state to "guess" what are the
     * expected parameters in order to respond correctly to the function call. This state is maintained throughout the render thread work
     * for all these actions:
     * 
        - getRegionsOfInterest
        - getFrameRange
        - render
        - beginRender
        - endRender
        - isIdentity
     *
     * The object that will need to know these datas is OfxClipInstance, more precisely in the following functions:
        - OfxClipInstance::getRegionOfDefinition
        - OfxClipInstance::getImage
     * 
     * We don't provide these datas for the getRegionOfDefinition with these render args because this action can be called way
     * prior we have all the other parameters. getRegionOfDefinition only needs the current render view and mipMapLevel if it is
     * called on a render thread or during an analysis. We provide it by setting those 2 parameters directly on a thread-storage 
     * object local to the clip.
     *
     * For getImage, all the ScopedRenderArgs are active (except for analysis). The view and mipMapLevel parameters will be retrieved
     * on the clip that needs the image. All the other parameters will be retrieved in EffectInstance::getImage on the ScopedRenderArgs.
     *
     * During an analysis effect we don't set any ScopedRenderArgs and call some actions recursively if needed.
     * WARNING: analysis effect's are set the current view and mipmapLevel to 0 in the OfxEffectInstance::knobChanged function
     * If we were to have analysis that perform on different views we would have to change that.
     **/
    class ScopedRenderArgs
    {
        RenderArgs args;
        ThreadStorage<RenderArgs>* _dst;

    public:
        
        ScopedRenderArgs(ThreadStorage<RenderArgs>* dst,
                         const RoIMap & roiMap,
                         const RectD & rod,
                         const RectI& renderWindow,
                         SequenceTime time,
                         int view,
                         int channelForAlpha,
                         bool isIdentity,
                         SequenceTime identityTime,
                         int inputNbIdentity,
                         const boost::shared_ptr<Image>& outputImage,
                         int firstFrame,
                         int lastFrame)
            : args()
              , _dst(dst)
        {
            assert(_dst);

            args._rod = rod;
            args._renderWindowPixel = renderWindow;
            args._time = time;
            args._view = view;
            args._channelForAlpha = channelForAlpha;
            args._isIdentity = isIdentity;
            args._identityTime = identityTime;
            args._identityInputNb = inputNbIdentity;
            args._outputImage = outputImage;
            args._regionOfInterestResults = roiMap;
            args._firstFrame = firstFrame;
            args._lastFrame = lastFrame;
            args._validArgs = true;
            _dst->localData() = args;

        }
        
        ScopedRenderArgs(ThreadStorage<RenderArgs>* dst)
        : args()
        , _dst(dst)
        {
            assert(_dst);
        }

        

        ScopedRenderArgs(ThreadStorage<RenderArgs>* dst,
                         const RenderArgs & a)
            : args(a)
              , _dst(dst)
        {
            RenderArgs& tls = _dst->localData();
            args._validArgs = true;
            tls = args;
        }

        ~ScopedRenderArgs()
        {
            assert( _dst->hasLocalData() );
            args._outputImage.reset();
            args._validArgs = false;
            RenderArgs& tls = _dst->localData();
            tls._outputImage.reset();
            tls._validArgs = false;
        }

        /**
         * @brief WARNING: Returns the args that have been passed to the constructor.
         **/
        const RenderArgs & getArgs() const
        {
            return args;
        }
        
        ///Setup the first pass on thread-local storage.
        ///RoIMap and frame range are separated because those actions might need
        ///the thread-storage set up in the first pass to work
        void setArgs_firstPass(const RectD & rod,
                               const RectI& renderWindow,
                               SequenceTime time,
                               int view,
                               int channelForAlpha,
                               bool isIdentity,
                               SequenceTime identityTime,
                               int inputNbIdentity,
                               const boost::shared_ptr<Image>& outputImage)
        {
            assert(outputImage);
            args._rod = rod;
            args._renderWindowPixel = renderWindow;
            args._time = time;
            args._view = view;
            args._channelForAlpha = channelForAlpha;
            args._isIdentity = isIdentity;
            args._identityTime = identityTime;
            args._identityInputNb = inputNbIdentity;
            args._outputImage = outputImage;
            args._validArgs = true;
            _dst->localData() = args;
        }
        
        void setArgs_secondPass(const RoIMap & roiMap,
                                int firstFrame,
                                int lastFrame) {
            args._regionOfInterestResults = roiMap;
            args._firstFrame = firstFrame;
            args._lastFrame = lastFrame;
            args._validArgs = true;
            _dst->localData() = args;
        }
        

    };
    
    void addInputImageTempPointer(const boost::shared_ptr<Natron::Image> & img)
    {
        inputImages.localData().push_back(img);
    }

    void clearInputImagePointers()
    {
        if (inputImages.hasLocalData()) {
            inputImages.localData().clear();
        }
    }
};

class InputImagesHolder_RAII
{
    ThreadStorage< std::list< boost::shared_ptr<Natron::Image> > > *storage;
    
public:
    
    InputImagesHolder_RAII(const std::list<boost::shared_ptr<Natron::Image> >& imgs,ThreadStorage< std::list< boost::shared_ptr<Natron::Image> > >* storage)
    : storage(storage)
    {
        if (!imgs.empty()) {
            std::list<boost::shared_ptr<Natron::Image> >& data = storage->localData();
            data.insert(data.begin(), imgs.begin(),imgs.end());
        } else {
            this->storage = 0;
        }
        
    }
    
    ~InputImagesHolder_RAII()
    {
        if (storage) {
            assert(storage->hasLocalData());
            storage->localData().clear();
        }
    }
};

void
EffectInstance::addThreadLocalInputImageTempPointer(const boost::shared_ptr<Natron::Image> & img)
{
    _imp->addInputImageTempPointer(img);
}

EffectInstance::EffectInstance(boost::shared_ptr<Node> node)
    : NamedKnobHolder(node ? node->getApp() : NULL)
      , _node(node)
      , _imp(new Implementation(this))
{
}

EffectInstance::~EffectInstance()
{
    clearPluginMemoryChunks();
}


void
EffectInstance::lock(const boost::shared_ptr<Natron::Image>& entry)
{
    boost::shared_ptr<Node> n = _node.lock();
    n->lock(entry);
}


bool
EffectInstance::tryLock(const boost::shared_ptr<Natron::Image>& entry)
{
    boost::shared_ptr<Node> n = _node.lock();
    return n->tryLock(entry);
}

void
EffectInstance::unlock(const boost::shared_ptr<Natron::Image>& entry)
{
    boost::shared_ptr<Node> n = _node.lock();
    n->unlock(entry);
}

void
EffectInstance::clearPluginMemoryChunks()
{
    int toRemove;
    {
        QMutexLocker l(&_imp->pluginMemoryChunksMutex);
        toRemove = (int)_imp->pluginMemoryChunks.size();
    }

    while (toRemove > 0) {
        PluginMemory* mem;
        {
            QMutexLocker l(&_imp->pluginMemoryChunksMutex);
            mem = ( *_imp->pluginMemoryChunks.begin() );
        }
        delete mem;
        --toRemove;
    }
}

void
EffectInstance::setParallelRenderArgs(int time,
                                      int view,
                                      bool isRenderUserInteraction,
                                      bool isSequential,
                                      bool canAbort,
                                      U64 nodeHash,
                                      U64 rotoAge,
                                      bool canSetValue,
                                      const TimeLine* timeline)
{
    ParallelRenderArgs& args = _imp->frameRenderArgs.localData();
    args.canSetValue = canSetValue;
    args.time = time;
    args.timeline = timeline;
    args.view = view;
    args.isRenderResponseToUserInteraction = isRenderUserInteraction;
    args.isSequentialRender = isSequential;
    
    args.nodeHash = nodeHash;
    args.rotoAge = rotoAge;
    
    args.canAbort = canAbort;
    
    ++args.validArgs;
    
}

bool
EffectInstance::invalidateParallelRenderArgs()
{
    if (_imp->frameRenderArgs.hasLocalData()) {
        ParallelRenderArgs& args = _imp->frameRenderArgs.localData();
        --args.validArgs;
        return args.canSetValue;
    } else {
        qDebug() << "Frame render args thread storage not set, this is probably because the graph changed while rendering.";
        return true;
    }
}

U64
EffectInstance::getHash() const
{
    boost::shared_ptr<Node> n = _node.lock();
    return n->getHashValue();
}

U64
EffectInstance::getRenderHash() const
{
    
    if ( !_imp->frameRenderArgs.hasLocalData() ) {
        return getHash();
    } else {
        ParallelRenderArgs& args = _imp->frameRenderArgs.localData();
        if (!args.validArgs) {
            return getHash();
        } else {
            return args.nodeHash;
        }
    }
}

bool
EffectInstance::isAbortedFromPlayback() const
{
    
    ///This flag is set in OutputSchedulerThread::abortRendering
    ///This will be used when playback or rendering on disk
    QReadLocker l(&_imp->renderAbortedMutex);
    return _imp->renderAborted;
    
}

bool
EffectInstance::aborted() const
{
   
     if ( !_imp->frameRenderArgs.hasLocalData() ) {
        
        ///No local data, we're either not rendering or calling this from a thread not controlled by Natron
        return false;
        
    } else {
        
        ParallelRenderArgs& args = _imp->frameRenderArgs.localData();
        if (!args.validArgs) {
            ///No valid args, probably not rendering
            return false;
        } else {
            if (args.isRenderResponseToUserInteraction) {
                
                if (args.canAbort) {
                    ///Rendering issued by RenderEngine::renderCurrentFrame, if time or hash changed, abort
                    bool ret = args.nodeHash != getHash() ||
                    args.time != args.timeline->currentFrame() ||
                    !getNode()->isActivated();
                    return ret;
                } else {
                    bool ret = !getNode()->isActivated();
                    return ret;
                }
                
            } else {
                ///Rendering is playback or render on disk, we rely on the _imp->renderAborted flag for this.

                return isAbortedFromPlayback();
          
            }
        }

    }
}

bool
EffectInstance::shouldCacheOutput() const
{
    boost::shared_ptr<Node> n = _node.lock();
    return n->shouldCacheOutput();
}

void
EffectInstance::setAborted(bool b)
{
    {
        QWriteLocker l(&_imp->renderAbortedMutex);
        _imp->renderAborted = b;
    }
}

U64
EffectInstance::getKnobsAge() const
{
    return getNode()->getKnobsAge();
}

void
EffectInstance::setKnobsAge(U64 age)
{
    getNode()->setKnobsAge(age);
}

const std::string &
EffectInstance::getScriptName() const
{
    return getNode()->getScriptName();
}

std::string
EffectInstance::getScriptName_mt_safe() const
{
    return getNode()->getScriptName_mt_safe();
}

void
EffectInstance::getRenderFormat(Format *f) const
{
    assert(f);
    getApp()->getProject()->getProjectDefaultFormat(f);
}

int
EffectInstance::getRenderViewsCount() const
{
    return getApp()->getProject()->getProjectViewsCount();
}

bool
EffectInstance::hasOutputConnected() const
{
    return getNode()->hasOutputConnected();
}

EffectInstance*
EffectInstance::getInput(int n) const
{
    boost::shared_ptr<Natron::Node> inputNode = getNode()->getInput(n);

    if (inputNode) {
        return inputNode->getLiveInstance();
    }

    return NULL;
}

std::string
EffectInstance::getInputLabel(int inputNb) const
{
    std::string out;

    out.append( 1,(char)(inputNb + 65) );

    return out;
}

bool
EffectInstance::retrieveGetImageDataUponFailure(const int time,
                                                const int view,
                                                const RenderScale& scale,
                                                const RectD* optionalBoundsParam,
                                                U64* nodeHash_p,
                                                U64* rotoAge_p,
                                                bool* isIdentity_p,
                                                int* identityTime,
                                                int* identityInputNb_p,
                                                RectD* rod_p,
                                                RoIMap* inputRois_p, //!< output, only set if optionalBoundsParam != NULL
                                                RectD* optionalBounds_p) //!< output, only set if optionalBoundsParam != NULL
{
    /////Update 09/02/14
    /// We now AUTHORIZE GetRegionOfDefinition and isIdentity and getRegionsOfInterest to be called recursively.
    /// It didn't make much sense to forbid them from being recursive.
    
//#ifdef DEBUG
//    if (QThread::currentThread() != qApp->thread()) {
//        ///This is a bad plug-in
//        qDebug() << getNode()->getScriptName_mt_safe().c_str() << " is trying to call clipGetImage during an unauthorized time. "
//        "Developers of that plug-in should fix it. \n Reminder from the OpenFX spec: \n "
//        "Images may be fetched from an attached clip in the following situations... \n"
//        "- in the kOfxImageEffectActionRender action\n"
//        "- in the kOfxActionInstanceChanged and kOfxActionEndInstanceChanged actions with a kOfxPropChangeReason or kOfxChangeUserEdited";
//    }
//#endif
    
    ///Try to compensate for the mistake
    
    *nodeHash_p = getHash();
    const U64& nodeHash = *nodeHash_p;
    boost::shared_ptr<RotoContext> roto =  getNode()->getRotoContext();
    if (roto) {
        *rotoAge_p = roto->getAge();
    } else {
        *rotoAge_p = 0;
    }
    
    {
        RECURSIVE_ACTION();
        Natron::StatusEnum stat = getRegionOfDefinition(nodeHash, time, scale, view, rod_p);
        if (stat == eStatusFailed) {
            return false;
        }
    }
    const RectD& rod = *rod_p;
    
    ///OptionalBoundsParam is the optional rectangle passed to getImage which may be NULL, in which case we use the RoD.
    if (!optionalBoundsParam) {
        ///// We cannot recover the RoI, we just assume the plug-in wants to render the full RoD.
        *optionalBounds_p = rod;
        ifInfiniteApplyHeuristic(nodeHash, time, scale, view, optionalBounds_p);
        const RectD& optionalBounds = *optionalBounds_p;
        
        /// If the region parameter is not set to NULL, then it will be clipped to the clip's
        /// Region of Definition for the given time. The returned image will be m at m least as big as this region.
        /// If the region parameter is not set, then the region fetched will be at least the Region of Interest
        /// the effect has previously specified, clipped the clip's Region of Definition.
        /// (renderRoI will do the clipping for us).
        
        
        ///// This code is wrong but executed ONLY IF THE PLUG-IN DOESN'T RESPECT THE SPECIFICATIONS. Recursive actions
        ///// should never happen.
        getRegionsOfInterest(time, scale, optionalBounds, optionalBounds, 0,inputRois_p);
    }
    
    assert( !( (supportsRenderScaleMaybe() == eSupportsNo) && !(scale.x == 1. && scale.y == 1.) ) );
    try {
        *isIdentity_p = isIdentity_public(nodeHash, time, scale, rod, getPreferredAspectRatio(), view, identityTime, identityInputNb_p);
    } catch (...) {
        return false;
    }


    return true;
}

void
EffectInstance::getThreadLocalInputImages(std::list<boost::shared_ptr<Natron::Image> >* images) const
{
    if (_imp->inputImages.hasLocalData()) {
        *images = _imp->inputImages.localData();
    }
}

bool
EffectInstance::getThreadLocalRegionsOfInterests(EffectInstance::RoIMap& roiMap) const
{
    if (!_imp->renderArgs.hasLocalData()) {
        return false;
    }
    RenderArgs& renderArgs = _imp->renderArgs.localData();
    if (!renderArgs._validArgs) {
        return false;
    }
    roiMap = renderArgs._regionOfInterestResults;
    return true;
}


boost::shared_ptr<Natron::Image>
EffectInstance::getImage(int inputNb,
                         const SequenceTime time,
                         const RenderScale & scale,
                         const int view,
                         const RectD *optionalBoundsParam, //!< optional region in canonical coordinates
                         const Natron::ImageComponentsEnum comp,
                         const Natron::ImageBitDepthEnum depth,
                         const double par,
                         const bool dontUpscale,
                         RectI* roiPixel)
{
   
    ///The input we want the image from
    EffectInstance* n = getInput(inputNb);
    
    
    bool isMask = isInputMask(inputNb);
    
    if ( isMask && !isMaskEnabled(inputNb) ) {
        ///This is last resort, the plug-in should've checked getConnected() before, which would have returned false.
        return boost::shared_ptr<Natron::Image>();
    }
    boost::shared_ptr<RotoContext> roto = getNode()->getRotoContext();
    bool useRotoInput = false;
    if (roto) {
        useRotoInput = isInputRotoBrush(inputNb);
    }
    if ( ( !roto || (roto && !useRotoInput) ) && !n ) {
        return boost::shared_ptr<Natron::Image>();
    }
    
    RectD optionalBounds;
    if (optionalBoundsParam) {
        optionalBounds = *optionalBoundsParam;
    }
    unsigned int mipMapLevel = Image::getLevelFromScale(scale.x);
    RoIMap inputsRoI;
    RectD rod;
    bool isIdentity;
    int inputNbIdentity;
    int inputIdentityTime;
    U64 nodeHash;
    U64 rotoAge;
    
    /// Never by-pass the cache here because we already computed the image in renderRoI and by-passing the cache again can lead to
    /// re-computing of the same image many many times
    bool byPassCache = false;
    
    ///The caller thread MUST be a thread owned by Natron. It cannot be a thread from the multi-thread suite.
    ///A call to getImage is forbidden outside an action running in a thread launched by Natron.
    
    /// From http://openfx.sourceforge.net/Documentation/1.3/ofxProgrammingReference.html#ImageEffectsImagesAndClipsUsingClips
    //    Images may be fetched from an attached clip in the following situations...
    //    in the kOfxImageEffectActionRender action
    //    in the kOfxActionInstanceChanged and kOfxActionEndInstanceChanged actions with a kOfxPropChangeReason of kOfxChangeUserEdited
    
    if ( !_imp->renderArgs.hasLocalData() || !_imp->frameRenderArgs.hasLocalData() ) {
        
        if ( !retrieveGetImageDataUponFailure(time, view, scale, optionalBoundsParam, &nodeHash, &rotoAge, &isIdentity, &inputIdentityTime, &inputNbIdentity, &rod, &inputsRoI, &optionalBounds) ) {
            return boost::shared_ptr<Image>();
        }
        
    } else {
        
        RenderArgs& renderArgs = _imp->renderArgs.localData();
        ParallelRenderArgs& frameRenderArgs = _imp->frameRenderArgs.localData();
        
        if (!renderArgs._validArgs || !frameRenderArgs.validArgs) {
            if ( !retrieveGetImageDataUponFailure(time, view, scale, optionalBoundsParam, &nodeHash, &rotoAge, &isIdentity, &inputIdentityTime, &inputNbIdentity, &rod, &inputsRoI, &optionalBounds) ) {
                return boost::shared_ptr<Image>();
            }
            
        } else {
            inputsRoI = renderArgs._regionOfInterestResults;
            rod = renderArgs._rod;
            isIdentity = renderArgs._isIdentity;
            inputIdentityTime = renderArgs._identityTime;
            inputNbIdentity = renderArgs._identityInputNb;
            nodeHash = frameRenderArgs.nodeHash;
            rotoAge = frameRenderArgs.rotoAge;
        }
        
        
    }
    
    RectD roi;
    if (!optionalBoundsParam) {
        RoIMap::iterator found = inputsRoI.find(useRotoInput ? this : n);
        if ( found != inputsRoI.end() ) {
            ///RoI is in canonical coordinates since the results of getRegionsOfInterest is in canonical coords.
            roi = found->second;
        } else {
            ///Oops, we didn't find the roi in the thread-storage... use  the RoD instead...
            roi = rod;
        }
    } else {
        roi = optionalBounds;
    }
    
    
    
    if ( isIdentity) {
        assert(inputNbIdentity != -2);
        ///If the effect is an identity but it didn't ask for the effect's image of which it is identity
        ///return a null image
        if (inputNbIdentity != inputNb) {
            return boost::shared_ptr<Image>();
        }
        
    }
    
    
    bool renderFullScaleThenDownscale = (!supportsRenderScale() && mipMapLevel != 0);
    ///Do we want to render the graph upstream at scale 1 or at the requested render scale ? (user setting)
    bool renderScaleOneUpstreamIfRenderScaleSupportDisabled = false;
    unsigned int renderMappedMipMapLevel = mipMapLevel;
    if (renderFullScaleThenDownscale) {
        renderScaleOneUpstreamIfRenderScaleSupportDisabled = getNode()->useScaleOneImagesWhenRenderScaleSupportIsDisabled();
        if (renderScaleOneUpstreamIfRenderScaleSupportDisabled) {
            renderMappedMipMapLevel = 0;
        }
    }
    
    ///Both the result of getRegionsOfInterest and optionalBounds are in canonical coordinates, we have to convert in both cases
    ///Convert to pixel coordinates
    RectI pixelRoI;
    roi.toPixelEnclosing(renderScaleOneUpstreamIfRenderScaleSupportDisabled ? 0 : mipMapLevel, par, &pixelRoI);
    
    //Try to find in the input images thread local storage if we already pre-computed the image
    std::list<boost::shared_ptr<Image> > inputImagesThreadLocal;
    if (_imp->inputImages.hasLocalData()) {
        inputImagesThreadLocal = _imp->inputImages.localData();
    }
    
    
    int channelForAlpha = !isMask ? -1 : getMaskChannel(inputNb);
    
    if (useRotoInput) {
        
        Natron::ImageComponentsEnum outputComps;
        Natron::ImageBitDepthEnum outputDepth;
        getPreferredDepthAndComponents(-1, &outputComps, &outputDepth);
        boost::shared_ptr<Natron::Image> mask =  roto->renderMask(true,pixelRoI, outputComps, nodeHash,rotoAge,
                                                                  RectD(), time, depth, view, mipMapLevel, inputImagesThreadLocal, byPassCache);
        if (inputImagesThreadLocal.empty()) {
            ///If the effect is analysis (e.g: Tracker) there's no input images in the tread local storage, hence add it
            _imp->addInputImageTempPointer(mask);
        }
        if (roiPixel) {
            *roiPixel = pixelRoI;
        }
        return mask;
    }
    
    
    //if the node is not connected, return a NULL pointer!
    if (!n) {
        return boost::shared_ptr<Natron::Image>();
    }
    
    
    boost::shared_ptr<Image > inputImg = n->renderRoI( RenderRoIArgs(time,
                                                                     scale,
                                                                     renderMappedMipMapLevel,
                                                                     view,
                                                                     byPassCache,
                                                                     pixelRoI,
                                                                     RectD(),
                                                                     comp,
                                                                     depth,
                                                                     channelForAlpha,
                                                                     true,
                                                                     inputImagesThreadLocal) );
    
    if (!inputImg) {
        return inputImg;
    }
    
    ///Check that the rendered image contains what we requested.
    assert(inputImg->getComponents() == comp);
    
    if (roiPixel) {
        *roiPixel = pixelRoI;
    }
    unsigned int inputImgMipMapLevel = inputImg->getMipMapLevel();
    
    if (inputImg->getPixelAspectRatio() != par) {
        qDebug() << "WARNING: " << getScriptName_mt_safe().c_str() << " requested an image with a pixel aspect ratio of " << par <<
        " but " << n->getScriptName_mt_safe().c_str() << " rendered an image with a pixel aspect ratio of " << inputImg->getPixelAspectRatio();
    }
    
    ///If the plug-in doesn't support the render scale, but the image is downscaled, up-scale it.
    ///Note that we do NOT cache it because it is really low def!
    if ( !dontUpscale  && renderFullScaleThenDownscale && inputImgMipMapLevel != 0 ) {
        assert(inputImgMipMapLevel != 0);
        ///Resize the image according to the requested scale
        Natron::ImageBitDepthEnum bitdepth = inputImg->getBitDepth();
        RectI bounds;
        inputImg->getRoD().toPixelEnclosing(0, par, &bounds);
        boost::shared_ptr<Natron::Image> rescaledImg( new Natron::Image(inputImg->getComponents(), inputImg->getRoD(),
                                                                        bounds, 0, par, bitdepth) );
        inputImg->upscaleMipMap(inputImg->getBounds(), inputImgMipMapLevel, 0, rescaledImg.get());
        if (roiPixel) {
            RectD canonicalPixelRoI;
            pixelRoI.toCanonical(inputImgMipMapLevel, par, rod, &canonicalPixelRoI);
            canonicalPixelRoI.toPixelEnclosing(0, par, roiPixel);
        }
        //inputImg->scaleBox( inputImg->getBounds(), rescaledImg.get() );
        return rescaledImg;
        
        
    } else {
        
        if (inputImagesThreadLocal.empty()) {
            ///If the effect is analysis (e.g: Tracker) there's no input images in the tread local storage, hence add it
            _imp->addInputImageTempPointer(inputImg);
        }
        return inputImg;
        
    }
    
} // getImage 

void
EffectInstance::calcDefaultRegionOfDefinition(U64 /*hash*/,SequenceTime /*time*/,
                                              int /*view*/,
                                              const RenderScale & /*scale*/,
                                              RectD *rod)
{
    Format projectDefault;

    getRenderFormat(&projectDefault);
    *rod = RectD( projectDefault.left(), projectDefault.bottom(), projectDefault.right(), projectDefault.top() );
}

Natron::StatusEnum
EffectInstance::getRegionOfDefinition(U64 hash,SequenceTime time,
                                      const RenderScale & scale,
                                      int view,
                                      RectD* rod) //!< rod is in canonical coordinates
{
    bool firstInput = true;
    RenderScale renderMappedScale = scale;

    assert( !( (supportsRenderScaleMaybe() == eSupportsNo) && !(scale.x == 1. && scale.y == 1.) ) );

    for (int i = 0; i < getMaxInputCount(); ++i) {
        Natron::EffectInstance* input = getInput(i);
        if (input) {
            RectD inputRod;
            bool isProjectFormat;
            StatusEnum st = input->getRegionOfDefinition_public(hash,time, renderMappedScale, view, &inputRod, &isProjectFormat);
            assert(inputRod.x2 >= inputRod.x1 && inputRod.y2 >= inputRod.y1);
            if (st == eStatusFailed) {
                return st;
            }

            if (firstInput) {
                *rod = inputRod;
                firstInput = false;
            } else {
                rod->merge(inputRod);
            }
            assert(rod->x1 <= rod->x2 && rod->y1 <= rod->y2);
        }
    }

    return eStatusReplyDefault;
}

bool
EffectInstance::ifInfiniteApplyHeuristic(U64 hash,
                                         SequenceTime time,
                                         const RenderScale & scale,
                                         int view,
                                         RectD* rod) //!< input/output
{
    /*If the rod is infinite clip it to the project's default*/

    Format projectFormat;
    getRenderFormat(&projectFormat);
    RectD projectDefault = projectFormat.toCanonicalFormat();
    /// FIXME: before removing the assert() (I know you are tempted) please explain (here: document!) if the format rectangle can be empty and in what situation(s)
    assert( !projectDefault.isNull() );

    assert(rod);
    assert(rod->x1 <= rod->x2 && rod->y1 <= rod->y2);
    bool x1Infinite = rod->x1 <= kOfxFlagInfiniteMin;
    bool y1Infinite = rod->y1 <= kOfxFlagInfiniteMin;
    bool x2Infinite = rod->x2 >= kOfxFlagInfiniteMax;
    bool y2Infinite = rod->y2 >= kOfxFlagInfiniteMax;

    ///Get the union of the inputs.
    RectD inputsUnion;

    ///Do the following only if one coordinate is infinite otherwise we wont need the RoD of the input
    if (x1Infinite || y1Infinite || x2Infinite || y2Infinite) {
        // initialize with the effect's default RoD, because inputs may not be connected to other effects (e.g. Roto)
        calcDefaultRegionOfDefinition(hash,time,view, scale, &inputsUnion);
        bool firstInput = true;
        for (int i = 0; i < getMaxInputCount(); ++i) {
            Natron::EffectInstance* input = getInput(i);
            if (input) {
                RectD inputRod;
                bool isProjectFormat;
                RenderScale inputScale = scale;
                if (input->supportsRenderScaleMaybe() == eSupportsNo) {
                    inputScale.x = inputScale.y = 1.;
                }
                StatusEnum st = input->getRegionOfDefinition_public(hash,time, inputScale, view, &inputRod, &isProjectFormat);
                if (st != eStatusFailed) {
                    if (firstInput) {
                        inputsUnion = inputRod;
                        firstInput = false;
                    } else {
                        inputsUnion.merge(inputRod);
                    }
                }
            }
        }
    }
    ///If infinite : clip to inputsUnion if not null, otherwise to project default

    // BE CAREFUL:
    // std::numeric_limits<int>::infinity() does not exist (check std::numeric_limits<int>::has_infinity)
    bool isProjectFormat = false;
    if (x1Infinite) {
        if ( !inputsUnion.isNull() ) {
            rod->x1 = std::min(inputsUnion.x1, projectDefault.x1);
        } else {
            rod->x1 = projectDefault.x1;
            isProjectFormat = true;
        }
        rod->x2 = std::max(rod->x1, rod->x2);
    }
    if (y1Infinite) {
        if ( !inputsUnion.isNull() ) {
            rod->y1 = std::min(inputsUnion.y1, projectDefault.y1);
        } else {
            rod->y1 = projectDefault.y1;
            isProjectFormat = true;
        }
        rod->y2 = std::max(rod->y1, rod->y2);
    }
    if (x2Infinite) {
        if ( !inputsUnion.isNull() ) {
            rod->x2 = std::max(inputsUnion.x2, projectDefault.x2);
        } else {
            rod->x2 = projectDefault.x2;
            isProjectFormat = true;
        }
        rod->x1 = std::min(rod->x1, rod->x2);
    }
    if (y2Infinite) {
        if ( !inputsUnion.isNull() ) {
            rod->y2 = std::max(inputsUnion.y2, projectDefault.y2);
        } else {
            rod->y2 = projectDefault.y2;
            isProjectFormat = true;
        }
        rod->y1 = std::min(rod->y1, rod->y2);
    }
    if ( isProjectFormat && !isGenerator() ) {
        isProjectFormat = false;
    }
    assert(rod->x1 <= rod->x2 && rod->y1 <= rod->y2);

    return isProjectFormat;
} // ifInfiniteApplyHeuristic

void
EffectInstance::getRegionsOfInterest(SequenceTime /*time*/,
                                     const RenderScale & /*scale*/,
                                     const RectD & /*outputRoD*/, //!< the RoD of the effect, in canonical coordinates
                                     const RectD & renderWindow, //!< the region to be rendered in the output image, in Canonical Coordinates
                                     int /*view*/,
                                     EffectInstance::RoIMap* ret)
{
    for (int i = 0; i < getMaxInputCount(); ++i) {
        Natron::EffectInstance* input = getInput(i);
        if (input) {
            ret->insert( std::make_pair(input, renderWindow) );
        }
    }
}

EffectInstance::FramesNeededMap
EffectInstance::getFramesNeeded(SequenceTime time)
{
    EffectInstance::FramesNeededMap ret;
    RangeD defaultRange;
    
    defaultRange.min = defaultRange.max = time;
    std::vector<RangeD> ranges;
    ranges.push_back(defaultRange);
    for (int i = 0; i < getMaxInputCount(); ++i) {
        if (isInputRotoBrush(i)) {
            ret.insert( std::make_pair(i, ranges) );
        } else {
            Natron::EffectInstance* input = getInput(i);
            if (input) {
                ret.insert( std::make_pair(i, ranges) );
            }
        }
    }

    return ret;
}

void
EffectInstance::getFrameRange(SequenceTime *first,
                              SequenceTime *last)
{
    // default is infinite if there are no non optional input clips
    *first = INT_MIN;
    *last = INT_MAX;
    for (int i = 0; i < getMaxInputCount(); ++i) {
        Natron::EffectInstance* input = getInput(i);
        if (input) {
            SequenceTime inpFirst,inpLast;
            input->getFrameRange(&inpFirst, &inpLast);
            if (i == 0) {
                *first = inpFirst;
                *last = inpLast;
            } else {
                if (inpFirst < *first) {
                    *first = inpFirst;
                }
                if (inpLast > *last) {
                    *last = inpLast;
                }
            }
        }
    }
}

EffectInstance::NotifyRenderingStarted_RAII::NotifyRenderingStarted_RAII(Node* node)
: _node(node)
{
    _didEmit = node->notifyRenderingStarted();
}

EffectInstance::NotifyRenderingStarted_RAII::~NotifyRenderingStarted_RAII()
{
    if (_didEmit) {
        _node->notifyRenderingEnded();
    }
}

EffectInstance::NotifyInputNRenderingStarted_RAII::NotifyInputNRenderingStarted_RAII(Node* node,int inputNumber)
: _node(node)
, _inputNumber(inputNumber)
{
    _didEmit = node->notifyInputNIsRendering(inputNumber);
}

EffectInstance::NotifyInputNRenderingStarted_RAII::~NotifyInputNRenderingStarted_RAII()
{
    if (_didEmit) {
        _node->notifyInputNIsFinishedRendering(_inputNumber);
    }
}

void
EffectInstance::getImageFromCacheAndConvertIfNeeded(bool useCache,
                                                    bool useDiskCache,
                                                    const Natron::ImageKey& key,
                                                    unsigned int mipMapLevel,
                                                    Natron::ImageBitDepthEnum bitdepth,
                                                    Natron::ImageComponentsEnum components,
                                                    Natron::ImageBitDepthEnum nodePrefDepth,
                                                    Natron::ImageComponentsEnum nodePrefComps,
                                                    const RectI& renderWindow,
                                                    const std::list<boost::shared_ptr<Natron::Image> >& inputImages,
                                                    boost::shared_ptr<Natron::Image>* image)
{
    ImageList cachedImages;
    bool isCached = false;
    
    ///Find first something in the input images list
    if (!inputImages.empty()) {
        for (std::list<boost::shared_ptr<Image> >::const_iterator it = inputImages.begin(); it != inputImages.end(); ++it) {
            if (!it->get()) {
                continue;
            }
            const ImageKey& imgKey = (*it)->getKey();
            if (imgKey == key) {
                cachedImages.push_back(*it);
                isCached = true;
            }
        }
    }
    
    if (!isCached) {
        isCached = !useDiskCache ? Natron::getImageFromCache(key,&cachedImages) : Natron::getImageFromDiskCache(key, &cachedImages);
    }
    
    if (isCached) {
        
        ///A ptr to a higher resolution of the image or an image with different comps/bitdepth
        ImagePtr imageToConvert;
        
        for (ImageList::iterator it = cachedImages.begin(); it!=cachedImages.end(); ++it) {
            unsigned int imgMMlevel = (*it)->getMipMapLevel();
            ImageComponentsEnum imgComps = (*it)->getComponents();
            ImageBitDepthEnum imgDepth = (*it)->getBitDepth();
            
            if ( (*it)->getParams()->isRodProjectFormat() ) {
                ////If the image was cached with a RoD dependent on the project format, but the project format changed,
                ////just discard this entry
                Format projectFormat;
                getRenderFormat(&projectFormat);
                RectD canonicalProject = projectFormat.toCanonicalFormat();
                if ( canonicalProject != (*it)->getRoD() ) {
                    appPTR->removeFromNodeCache(*it);
                    continue;
                }
            }
            
            ///Throw away images that are not even what the node want to render
            if (imgComps != nodePrefComps || imgDepth != nodePrefDepth) {
                appPTR->removeFromNodeCache(*it);
                continue;
            }
            
            if (imgMMlevel == mipMapLevel && Image::hasEnoughDataToConvert(imgComps,components) &&
            getSizeOfForBitDepth(imgDepth) >= getSizeOfForBitDepth(bitdepth)/* && imgComps == components && imgDepth == bitdepth*/) {
                
                ///We found  a matching image
                
                *image = *it;
                break;
            } else {
                
                
                if (imgMMlevel > mipMapLevel || !Image::hasEnoughDataToConvert(imgComps,components) ||
                    getSizeOfForBitDepth(imgDepth) < getSizeOfForBitDepth(bitdepth)) {
                    ///Either smaller resolution or not enough components or bit-depth is not as deep, don't use the image
                    continue;
                }
                
                assert(imgMMlevel < mipMapLevel);
                
                if (!imageToConvert) {
                    imageToConvert = *it;

                } else {
                    ///We found an image which scale is closer to the requested mipmap level we want, use it instead
                    if (imgMMlevel > imageToConvert->getMipMapLevel()) {
                        imageToConvert = *it;
                    }
                }
                
                
            }
        } //end for
        
        if (imageToConvert && !*image) {

            
            //Take the lock after getting the image from the cache
            ///to make sure a thread will not attempt to write to the image while its being allocated.
            ///When calling allocateMemory() on the image, the cache already has the lock since it added it
            ///so taking this lock now ensures the image will be allocated completetly

            ImageLocker locker(this, imageToConvert);

            if (imageToConvert->getMipMapLevel() != mipMapLevel) {
                boost::shared_ptr<ImageParams> oldParams = imageToConvert->getParams();
                
                boost::shared_ptr<ImageParams> imageParams = Image::makeParams(oldParams->getCost(),
                                                                               oldParams->getRoD(),/*rod,*/
                                                                               oldParams->getPixelAspectRatio(),
                                                                               mipMapLevel,
                                                                               oldParams->isRodProjectFormat(),
                                                                               oldParams->getComponents(),
                                                                               oldParams->getBitDepth(),
                                                                               oldParams->getFramesNeeded());
                
                if (!imageParams->getBounds().contains(renderWindow)) {
                    return;
                }
                
                imageParams->setMipMapLevel(mipMapLevel);
                
                
                ///Allocate the image in the cache, it may be useful later
                ImageLocker imageLock(this);
                
                boost::shared_ptr<Image> img;
                if (useCache) {
                    bool cached = !useDiskCache ? Natron::getImageFromCacheOrCreate(key, imageParams, &imageLock, &img) :
                                                  Natron::getImageFromDiskCacheOrCreate(key, imageParams, &imageLock, &img);
                    assert(img);
                    if (!cached) {
                        img->allocateMemory();
                    } else {
                        ///lock the image because it might not be allocated yet
                        imageLock.lock(img);
                    }
                } else {
                    img.reset(new Image(key, imageParams));
                }
                imageToConvert->downscaleMipMap(imageToConvert->getBounds(),
                                                imageToConvert->getMipMapLevel(), img->getMipMapLevel() ,
                                                useCache && imageToConvert->usesBitMap(),
                                                img.get());
                
                imageToConvert = img;
                
            }
            
            *image = imageToConvert;
            
        } else if (*image) { //  else if (imageToConvert && !*image)
            
            //Take the lock after getting the image from the cache
            ///to make sure a thread will not attempt to write to the image while its being allocated.
            ///When calling allocateMemory() on the image, the cache already has the lock since it added it
            ///so taking this lock now ensures the image will be allocated completetly

            ImageLocker locker(this,*image);
            assert(*image);
        }
        
    }

}

bool
EffectInstance::tryConcatenateTransforms(const RenderRoIArgs& args,
                                         int* inputTransformNb,
                                         Natron::EffectInstance** newInputEffect,
                                         int *newInputNbToFetchFrom,
                                         boost::shared_ptr<Transform::Matrix3x3>* cat,
                                         bool* isResultIdentity)
{
    
    bool canTransform = getCanTransform();
    Natron::EffectInstance* inputTransformEffect = 0;
    
    //An effect might not be able to concatenate transforms but can still apply a transform (e.g CornerPinMasked)
    bool canApplyTransform = getCanApplyTransform(&inputTransformEffect);
    
    if (canTransform || (canApplyTransform && inputTransformEffect)) {
        
        Transform::Matrix3x3 thisNodeTransform;
        
        *inputTransformNb = getInputNumber(inputTransformEffect);
        assert(*inputTransformNb != -1);
        
        assert(inputTransformEffect);
        
        std::list<Transform::Matrix3x3> matricesByOrder; // from downstream to upstream
        
        Natron::EffectInstance* inputToTransform = 0;
        
        if (canTransform) {
            inputToTransform = 0;
            Natron::StatusEnum stat = getTransform_public(args.time, args.scale, args.view, &inputToTransform, &thisNodeTransform);
            if (stat == eStatusOK) {
                inputTransformEffect = inputToTransform;
            }
        }
        
        *newInputEffect = inputTransformEffect;
        *newInputNbToFetchFrom = *inputTransformNb;
       
        // recursion upstream
        
        bool inputCanTransform = false;
        bool inputIsDisabled  =  inputTransformEffect->getNode()->isNodeDisabled();
        
        if (!inputIsDisabled) {
            inputCanTransform = inputTransformEffect->getCanTransform();
        }
        
        
        while (inputTransformEffect && (inputCanTransform || inputIsDisabled)) {
            //input is either disabled, or identity or can concatenate a transform too
            
            if (inputIsDisabled) {
                
                int prefInput;
                inputTransformEffect = inputTransformEffect->getNearestNonDisabledPrevious(&prefInput);
                if (prefInput == -1) {
                    *newInputEffect = 0;
                    *newInputNbToFetchFrom = -1;
                    *inputTransformNb = -1;
                    return false;
                }
                
                *newInputEffect = inputTransformEffect;
                *newInputNbToFetchFrom = prefInput;
                inputTransformEffect = inputTransformEffect->getInput(prefInput);
                            
            } else if (inputCanTransform) {
                Transform::Matrix3x3 m;
                inputToTransform = 0;
                Natron::StatusEnum stat = inputTransformEffect->getTransform_public(args.time, args.scale, args.view, &inputToTransform, &m);
                if (stat == eStatusOK) {
                    matricesByOrder.push_back(m);
                    *newInputNbToFetchFrom = inputTransformEffect->getInputNumber(inputToTransform);
                    *newInputEffect = inputTransformEffect;
                    inputTransformEffect = inputToTransform;
                } else {
                    break;
                }
            } else  {
                assert(false);
            }
            
            
            if (inputTransformEffect) {
                inputIsDisabled = inputTransformEffect->getNode()->isNodeDisabled();
                if (!inputIsDisabled) {
                    inputCanTransform = inputTransformEffect->getCanTransform();
                }
            }
        }
        
        
        if (inputTransformEffect && !matricesByOrder.empty()) {
            
            assert(!inputCanTransform && !inputIsDisabled);
            assert(*newInputEffect);
            
            ///Now actually concatenate matrices together
            cat->reset(new Transform::Matrix3x3);
            std::list<Transform::Matrix3x3>::reverse_iterator it = matricesByOrder.rbegin();
            **cat = *it;
            ++it;
            while (it != matricesByOrder.rend()) {
                **cat = Transform::matMul(**cat, *it);
                ++it;
            }
            
            if (canTransform) {
                //Check if the result of all the matrices is an identity
                Transform::Matrix3x3 tmp = Transform::matMul(**cat, thisNodeTransform);
                *isResultIdentity = tmp.isIdentity();
            } else {
                *isResultIdentity = false;
            }
            
            
            return true;
        }
    }
    
    *newInputEffect = 0;
    *newInputNbToFetchFrom = -1;
    *inputTransformNb = -1;

    return false;

}

class TransformReroute_RAII
{
    int inputNb;
    Natron::EffectInstance* self;
public:
    
    TransformReroute_RAII(EffectInstance* self,int inputNb,Natron::EffectInstance* input,int newInputNb,const boost::shared_ptr<Transform::Matrix3x3>& matrix)
    : inputNb(inputNb)
    , self(self)
    {
        self->rerouteInputAndSetTransform(inputNb, input, newInputNb, *matrix);
    }
    
    ~TransformReroute_RAII()
    {
        self->clearTransform(inputNb);
    }
};


boost::shared_ptr<Natron::Image>
EffectInstance::renderRoI(const RenderRoIArgs & args)
{
   
    ParallelRenderArgs& frameRenderArgs = _imp->frameRenderArgs.localData();
    if (!frameRenderArgs.validArgs) {
        qDebug() << "Thread-storage for the render of the frame was not set, this is a bug.";
        frameRenderArgs.time = args.time;
        frameRenderArgs.nodeHash = getHash();
        frameRenderArgs.view = args.view;
        frameRenderArgs.isSequentialRender = false;
        frameRenderArgs.isRenderResponseToUserInteraction = true;
        boost::shared_ptr<RotoContext> roto = getNode()->getRotoContext();
        if (roto) {
            frameRenderArgs.rotoAge = roto->getAge();
        } else {
            frameRenderArgs.rotoAge = 0;
        }
        frameRenderArgs.validArgs = true;
    }
    
    ///The args must have been set calling setParallelRenderArgs
    assert(frameRenderArgs.validArgs);
    
    ///For writer we never want to cache otherwise the next time we want to render it will skip writing the image on disk!
    bool byPassCache = args.byPassCache;

    ///Use the hash at this time, and then copy it to the clips in the thread local storage to use the same value
    ///through all the rendering of this frame.
    U64 nodeHash = frameRenderArgs.nodeHash;
 
    const double par = getPreferredAspectRatio();

    boost::shared_ptr<Image> image;
    RectD rod; //!< rod is in canonical coordinates
    bool isProjectFormat = false;
    const unsigned int mipMapLevel = args.mipMapLevel;
    SupportsEnum supportsRS = supportsRenderScaleMaybe();
    ///This flag is relevant only when the mipMapLevel is different than 0. We use it to determine
    ///wether the plug-in should render in the full scale image, and then we downscale afterwards or
    ///if the plug-in can just use the downscaled image to render.
    bool renderFullScaleThenDownscale = (supportsRS == eSupportsNo && mipMapLevel != 0);
    unsigned int renderMappedMipMapLevel;
    if (renderFullScaleThenDownscale) {
        renderMappedMipMapLevel = 0;
    } else {
        renderMappedMipMapLevel = args.mipMapLevel;
    }
    RenderScale renderMappedScale;
    renderMappedScale.x = renderMappedScale.y = Image::getScaleFromMipMapLevel(renderMappedMipMapLevel);
    assert( !( (supportsRS == eSupportsNo) && !(renderMappedScale.x == 1. && renderMappedScale.y == 1.) ) );

    ///Do we want to render the graph upstream at scale 1 or at the requested render scale ? (user setting)
    bool renderScaleOneUpstreamIfRenderScaleSupportDisabled = false;
    if (renderFullScaleThenDownscale) {
        renderScaleOneUpstreamIfRenderScaleSupportDisabled = getNode()->useScaleOneImagesWhenRenderScaleSupportIsDisabled();
    }
    
 
    ////////////////////////////////////////////////////////////////////////////////////////////////////////////////////////
    ////////////////////////////// Get the RoD ///////////////////////////////////////////////////////////////
    
    ///if the rod is already passed as parameter, just use it and don't call getRegionOfDefinition
    if ( !args.preComputedRoD.isNull() ) {
        rod = args.preComputedRoD;
    } else {
        ///before allocating it we must fill the RoD of the image we want to render
        assert( !( (supportsRS == eSupportsNo) && !(renderMappedScale.x == 1. && renderMappedScale.y == 1.) ) );
        StatusEnum stat = getRegionOfDefinition_public(nodeHash,args.time, renderMappedScale, args.view, &rod, &isProjectFormat);

        ///The rod might be NULL for a roto that has no beziers and no input
        if ( (stat == eStatusFailed) || rod.isNull() ) {
            ///if getRoD fails, just return a NULL ptr
            return boost::shared_ptr<Natron::Image>();
        }
        if ( (supportsRS == eSupportsMaybe) && (renderMappedMipMapLevel != 0) ) {
            // supportsRenderScaleMaybe may have changed, update it
            supportsRS = supportsRenderScaleMaybe();
            renderFullScaleThenDownscale = (supportsRS == eSupportsNo && mipMapLevel != 0);
            if (renderFullScaleThenDownscale) {
                renderMappedScale.x = renderMappedScale.y = 1.;
                renderMappedMipMapLevel = 0;
            }
        }
    }
    ////////////////////////////////////////////////////////////////////////////////////////////////////////////////////////
    ////////////////////////////// End get RoD ///////////////////////////////////////////////////////////////

    ////////////////////////////////////////////////////////////////////////////////////////////////////////////////////////
    ////////////////////////////// Check if effect is identity ///////////////////////////////////////////////////////////////
    {
        SequenceTime inputTimeIdentity = 0.;
        int inputNbIdentity;
        
        assert( !( (supportsRS == eSupportsNo) && !(renderMappedScale.x == 1. && renderMappedScale.y == 1.) ) );
        bool identity;
        try {
            identity = isIdentity_public(nodeHash,args.time, renderMappedScale, rod, par, args.view, &inputTimeIdentity, &inputNbIdentity);
        } catch (...) {
            return boost::shared_ptr<Natron::Image>();
        }
        
        if ( (supportsRS == eSupportsMaybe) && (renderMappedMipMapLevel != 0) ) {
            // supportsRenderScaleMaybe may have changed, update it
            supportsRS = supportsRenderScaleMaybe();
            renderFullScaleThenDownscale = (supportsRS == eSupportsNo && mipMapLevel != 0);
            if (renderFullScaleThenDownscale) {
                renderMappedScale.x = renderMappedScale.y = 1.;
                renderMappedMipMapLevel = 0;
            }
        }
        
        if (identity) {
            ///The effect is an identity but it has no inputs
            if (inputNbIdentity == -1) {
                return boost::shared_ptr<Natron::Image>();
            } else if (inputNbIdentity == -2) {
                // there was at least one crash if you set the first frame to a negative value
                assert(inputTimeIdentity != args.time);
                if (inputTimeIdentity != args.time) { // be safe in release mode!
                    ///This special value of -2 indicates that the plugin is identity of itself at another time
                    RenderRoIArgs argCpy = args;
                    argCpy.time = inputTimeIdentity;
                    
                    return renderRoI(argCpy);
                }
            }
            
            int firstFrame,lastFrame;
            getFrameRange_public(nodeHash, &firstFrame, &lastFrame);
            
            RectD canonicalRoI;
            ///WRONG! We can't clip against the RoD of *this* effect. We should clip against the RoD of the input effect, but this is done
            ///later on for us already.
            //args.roi.toCanonical(args.mipMapLevel, rod, &canonicalRoI);
            args.roi.toCanonical_noClipping(args.mipMapLevel, par,  &canonicalRoI);
            RoIMap inputsRoI;
            inputsRoI.insert( std::make_pair(getInput(inputNbIdentity), canonicalRoI) );
            Implementation::ScopedRenderArgs scopedArgs(&_imp->renderArgs,
                                                        inputsRoI,
                                                        rod,
                                                        args.roi,
                                                        args.time,
                                                        args.view,
                                                        args.channelForAlpha,
                                                        identity,
                                                        inputTimeIdentity,
                                                        inputNbIdentity,
                                                        boost::shared_ptr<Image>(),
                                                        firstFrame,
                                                        lastFrame);
            Natron::EffectInstance* inputEffectIdentity = getInput(inputNbIdentity);
            if (inputEffectIdentity) {
                ///we don't need to call getRegionOfDefinition and getFramesNeeded if the effect is an identity
                RenderRoIArgs inputArgs = args;
                inputArgs.time = inputTimeIdentity;
                
                image = inputEffectIdentity->renderRoI(inputArgs);

            }
            
            return image;
            
        } // if (identity)
    }
    ////////////////////////////////////////////////////////////////////////////////////////////////////////////////////////
    ////////////////////////////// End identity check ///////////////////////////////////////////////////////////////

    
    ////////////////////////////////////////////////////////////////////////////////////////////////////////////////////////
    ////////////////////////////// Transform concatenations ///////////////////////////////////////////////////////////////
    ///Try to concatenate transform effects
    boost::shared_ptr<Transform::Matrix3x3> transformMatrix;
    Natron::EffectInstance* newInputAfterConcat = 0;
    int transformInputNb = -1;
    int newInputNb = -1;
    bool isResultingTransformIdentity;
    bool hasConcat;
    
    if (appPTR->getCurrentSettings()->isTransformConcatenationEnabled()) {
        hasConcat = tryConcatenateTransforms(args, &transformInputNb, &newInputAfterConcat, &newInputNb, &transformMatrix, &isResultingTransformIdentity);
    } else {
        hasConcat = false;
    }
    
    
    assert((!hasConcat && (transformInputNb == -1) && (newInputAfterConcat == 0) && (newInputNb == -1)) ||
           (hasConcat && transformMatrix && (transformInputNb != -1) && newInputAfterConcat && (newInputNb != -1)));
    
    boost::shared_ptr<TransformReroute_RAII> transformConcatenationReroute;
    
    if (hasConcat) {
        if (isResultingTransformIdentity) {
            ///The transform matrix is identity! fetch directly the image from inputTransformEffect
            return newInputAfterConcat->renderRoI(args);
        }
        ///Ok now we have the concatenation of all matrices, set it on the associated clip and reroute the tree
        transformConcatenationReroute.reset(new TransformReroute_RAII(this, transformInputNb, newInputAfterConcat, newInputNb, transformMatrix));
    }
    ////////////////////////////////////////////////////////////////////////////////////////////////////////////////////////
    /////////////////////////////////End transform concatenations//////////////////////////////////////////////////////////
    
    
    ////////////////////////////////////////////////////////////////////////////////////////////////////////////////////////
    ////////////////////////////// Look-up the cache ///////////////////////////////////////////////////////////////
    bool createInCache = shouldCacheOutput();

    bool isFrameVaryingOrAnimated = isFrameVaryingOrAnimated_Recursive();
    Natron::ImageKey key = Natron::Image::makeKey(nodeHash, isFrameVaryingOrAnimated, args.time, args.view);

    bool useDiskCacheNode = dynamic_cast<DiskCacheNode*>(this) != NULL;

    {
        ///If the last rendered image had a different hash key (i.e a parameter changed or an input changed)
        ///just remove the old image from the cache to recycle memory.
        ///We also do this if the mipmap level is different (e.g: the user is zooming in/out) because
        ///anyway the ViewerCache will have the texture cached and it would be redundant to keep this image
        ///in the cache since the ViewerCache already has it ready.
        boost::shared_ptr<Image> lastRenderedImage;
        U64 lastRenderHash;
        {
            QMutexLocker l(&_imp->lastRenderArgsMutex);
            lastRenderedImage = _imp->lastImage;
            lastRenderHash = _imp->lastRenderHash;
        }
        if ( lastRenderedImage && lastRenderHash != nodeHash ) {
            ///once we got it remove it from the cache
            if (!useDiskCacheNode) {
                appPTR->removeAllImagesFromCacheWithMatchingKey(lastRenderHash);
            } else {
                appPTR->removeAllImagesFromDiskCacheWithMatchingKey(lastRenderHash);
            }
            {
                QMutexLocker l(&_imp->lastRenderArgsMutex);
                _imp->lastImage.reset();
            }
        }
    }
    
    bool tilesSupported = supportsTiles();

    
    Natron::ImageBitDepthEnum outputDepth;
    Natron::ImageComponentsEnum outputComponents;
    getPreferredDepthAndComponents(-1, &outputComponents, &outputDepth);

    boost::shared_ptr<ImageParams> cachedImgParams;
    
    bool isBeingRenderedElsewhere = false;
    getImageFromCacheAndConvertIfNeeded(createInCache, useDiskCacheNode, key, renderMappedMipMapLevel,args.bitdepth, args.components,
                                        outputDepth, outputComponents,args.roi,args.inputImagesList, &image);

    
    if (byPassCache) {
        if (image) {
            appPTR->removeFromNodeCache(key.getHash());
            image.reset();
        }
        //For writers, we always want to call the render action, but we still want to use the cache for nodes upstream
        if (isWriter()) {
            byPassCache = false;
        }
    }
    if (image) {
        cachedImgParams = image->getParams();
        
        //Overwrite the RoD with the RoD contained in the image.
        //This is to deal with the situation with an image rendered at scale 1 in the cache, but a new render asking for the same
        //image at scale 0.5. The RoD will then be slightly larger at scale 0.5 thus re-rendering a few pixels. If the effect
        //wouldn't support tiles, then it'b problematic as it would need to render the whole frame again just for a few pixels.
        if (!tilesSupported) {
            rod = image->getRoD();
        }
    }
    ////////////////////////////////////////////////////////////////////////////////////////////////////////////////////////
    /////////////////////////////////End cache lookup//////////////////////////////////////////////////////////

    boost::shared_ptr<Natron::Image> downscaledImage = image;
    
    FramesNeededMap framesNeeded;
    if (image) {
        framesNeeded = cachedImgParams->getFramesNeeded();
    } else {
        framesNeeded = getFramesNeeded_public(args.time);
    }
    
    
    RoIMap inputsRoi;
    std::list <boost::shared_ptr<Image> > inputImages;

    /*We pass the 2 images (image & downscaledImage). Depending on the context we want to render in one or the other one:
     If (renderFullScaleThenDownscale and renderScaleOneUpstreamIfRenderScaleSupportDisabled)
     the image that is held by the cache will be 'image' and it will then be downscaled if needed.
     However if the render scale is not supported but input images are not rendered at full-scale  ,
     we don't want to cache the full-scale image because it will be low res. Instead in that case we cache the downscaled image
     */
    bool useImageAsOutput;
    RectI roi;
    
    if (renderFullScaleThenDownscale && renderScaleOneUpstreamIfRenderScaleSupportDisabled) {
        
        //We cache 'image', hence the RoI should be expressed in its coordinates
        //renderRoIInternal should check the bitmap of 'image' and not downscaledImage!
        RectD canonicalRoI;
        args.roi.toCanonical(args.mipMapLevel, par, rod, &canonicalRoI);
        canonicalRoI.toPixelEnclosing(0, par, &roi);
        useImageAsOutput = true;
    } else {
        
        //In that case the plug-in either supports render scale or doesn't support render scale but uses downscaled inputs
        //renderRoIInternal should check the bitmap of downscaledImage and not 'image'!
        roi = args.roi;
        useImageAsOutput = false;
    }
    
    
    RectI downscaledImageBounds,upscaledImageBounds;
    rod.toPixelEnclosing(args.mipMapLevel, par, &downscaledImageBounds);
    rod.toPixelEnclosing(0, par, &upscaledImageBounds);
    


    ///Make sure the RoI falls within the image bounds
    ///Intersection will be in pixel coordinates
    if (tilesSupported) {
        if (useImageAsOutput) {
            if (!roi.intersect(upscaledImageBounds, &roi)) {
                return ImagePtr();
            }
            if (!createInCache) {
                ///If we don't cache the image, just allocate the roi
                upscaledImageBounds.intersect(roi, &upscaledImageBounds);
            }
            assert(roi.x1 >= upscaledImageBounds.x1 && roi.y1 >= upscaledImageBounds.y1 &&
                   roi.x2 <= upscaledImageBounds.x2 && roi.y2 <= upscaledImageBounds.y2);
            
        } else {
            if (!roi.intersect(downscaledImageBounds, &roi)) {
                return ImagePtr();
            }
            if (!createInCache) {
                ///If we don't cache the image, just allocate the roi
                downscaledImageBounds.intersect(roi, &downscaledImageBounds);
            }
            assert(roi.x1 >= downscaledImageBounds.x1 && roi.y1 >= downscaledImageBounds.y1 &&
                   roi.x2 <= downscaledImageBounds.x2 && roi.y2 <= downscaledImageBounds.y2);
        }
    } else {
        roi = useImageAsOutput ? upscaledImageBounds : downscaledImageBounds;
    }
    
    RectD canonicalRoI;
    if (useImageAsOutput) {
        roi.toCanonical(0, par, rod, &canonicalRoI);
    } else {
        roi.toCanonical(args.mipMapLevel, par, rod, &canonicalRoI);
    }
    
    /// If the list is empty then we already rendered it all
    /// Each rect in this list is in pixel coordinate (downscaled)
    std::list<RectI> rectsToRender;
    
    ///In the event where we had the image from the cache, but it wasn't completly rendered over the RoI but the cache was almost full,
    ///we don't hold a pointer to it, allowing the cache to free it.
    ///Hence after rendering all the input images, we redo a cache look-up to check whether the image is still here
    bool redoCacheLookup = false;
    

    
    if (image) {
        
        ///We check what is left to render.
#if NATRON_ENABLE_TRIMAP
        if (!frameRenderArgs.canAbort && frameRenderArgs.isRenderResponseToUserInteraction) {
            image->getRestToRender_trimap(roi, rectsToRender, &isBeingRenderedElsewhere);
        } else {
            image->getRestToRender(roi, rectsToRender);
        }
#else
        image->getRestToRender(roi, rectsToRender);
#endif
        
        if (!rectsToRender.empty() && appPTR->isNodeCacheAlmostFull()) {
            ///The node cache is almost full and we need to render  something in the image, if we hold a pointer to this image here
            ///we might recursively end-up in this same situation at each level of the render tree, ending with all images of each level
            ///being held in memory.
            ///Our strategy here is to clear the pointer, hence allowing the cache to remove the image, and ask the inputs to render the full RoI
            ///instead of the rest to render. This way, even if the image is cleared from the cache we already have rendered the full RoI anyway.
            image.reset();
            cachedImgParams.reset();
            rectsToRender.clear();
            rectsToRender.push_back(roi);
            redoCacheLookup = true;
        }
        
        
        
        ///If the effect doesn't support tiles and it has something left to render, just render the bounds again
        ///Note that it should NEVER happen because if it doesn't support tiles in the first place, it would
        ///have rendered the rod already.
        if (!tilesSupported && !rectsToRender.empty() && image) {
            ///if the effect doesn't support tiles, just render the whole rod again even though
            rectsToRender.clear();
            rectsToRender.push_back( image->getBounds() );
        }
        
    } else {
        
        if (tilesSupported) {
            rectsToRender.push_back(roi);
        } else {
            rectsToRender.push_back(useImageAsOutput ? upscaledImageBounds : downscaledImageBounds);
        }
    }

    if (redoCacheLookup) {
        getImageFromCacheAndConvertIfNeeded(createInCache, useDiskCacheNode, key, renderMappedMipMapLevel,
                                            args.bitdepth, args.components,
                                            outputDepth,outputComponents,
                                            args.roi,args.inputImagesList, &image);
        if (image) {
            cachedImgParams = image->getParams();
            ///We check what is left to render.
#if NATRON_ENABLE_TRIMAP
            if (!frameRenderArgs.canAbort && frameRenderArgs.isRenderResponseToUserInteraction) {
                image->getRestToRender_trimap(roi, rectsToRender, &isBeingRenderedElsewhere);
            } else {
                image->getRestToRender(roi, rectsToRender);
            }
#else
            image->getRestToRender(roi, rectsToRender);
#endif
        }
    }
    
    ///Pre-render input images before allocating the image if we need to render
    if (!rectsToRender.empty()) {
        
        if (!renderInputImagesForRoI(createInCache,
                                     args.inputImagesList,
                                     args.time,
                                     args.view,
                                     par,
                                     nodeHash,
                                     frameRenderArgs.rotoAge,
                                     rod,
                                     roi,
                                     canonicalRoI,
                                     transformMatrix,
                                     transformInputNb,
                                     newInputNb,
                                     newInputAfterConcat,
                                     args.mipMapLevel,
                                     args.scale,
                                     renderMappedScale,
                                     renderScaleOneUpstreamIfRenderScaleSupportDisabled,
                                     byPassCache,
                                     framesNeeded,
                                     &inputImages,
                                     &inputsRoi)) {
            return ImagePtr();
        }
    }
    
    ///We hold our input images in thread-storage, so that the getImage function can find them afterwards, even if the node doesn't cache its output.
    boost::shared_ptr<InputImagesHolder_RAII> inputImagesHolder;
    if (!rectsToRender.empty() && !inputImages.empty()) {
        inputImagesHolder.reset(new InputImagesHolder_RAII(inputImages,&_imp->inputImages));
    }
    
    ////////////////////////////////////////////////////////////////////////////////////////////////////////////////////////
    ////////////////////////////// Allocate image in the cache ///////////////////////////////////////////////////////////////
    if (!image) {
        
        
        ///The image is not cached
        
        // why should the rod be empty here?
        assert( !rod.isNull() );
        
        
        //Controls whether images are stored on disk or in RAM, 0 = RAM, 1 = mmap
        int cost = useDiskCacheNode ? 1 : 0;
    
        //If we're rendering full scale and with input images at full scale, don't cache the downscale image since it is cheap to
        //recreate, instead cache the full-scale image
        if (useImageAsOutput) {
            
            downscaledImage.reset( new Natron::Image(outputComponents, rod, downscaledImageBounds, args.mipMapLevel, par, outputDepth, true) );
            
        } else {

            ///Cache the image with the requested components instead of the remapped ones
            cachedImgParams = Natron::Image::makeParams(cost,
                                                        rod,
                                                        downscaledImageBounds,
                                                        par,
                                                        args.mipMapLevel,
                                                        isProjectFormat,
                                                        outputComponents,
                                                        outputDepth,
                                                        framesNeeded);
            
            //Take the lock after getting the image from the cache or while allocating it
            ///to make sure a thread will not attempt to write to the image while its being allocated.
            ///When calling allocateMemory() on the image, the cache already has the lock since it added it
            ///so taking this lock now ensures the image will be allocated completetly
            
            ImageLocker imageLock(this);
            
            ImagePtr newImage;
            if (createInCache) {
                bool cached = !useDiskCacheNode ? Natron::getImageFromCacheOrCreate(key, cachedImgParams, &imageLock, &newImage) :
                                                  Natron::getImageFromDiskCacheOrCreate(key, cachedImgParams, &imageLock, &newImage);
                
                if (!newImage) {
                    std::stringstream ss;
                    ss << "Failed to allocate an image of ";
                    ss << printAsRAM( cachedImgParams->getElementsCount() * sizeof(Image::data_t) ).toStdString();
                    Natron::errorDialog( QObject::tr("Out of memory").toStdString(),ss.str() );
                    
                    return newImage;
                }
                
                assert(newImage);
                assert(newImage->getRoD() == rod);
                
                if (!cached) {
                    newImage->allocateMemory();
                } else {
                    ///lock the image because it might not be allocated yet
                    imageLock.lock(newImage);
                }
            } else {
                newImage.reset(new Natron::Image(key, cachedImgParams));
            }
            
            image = newImage;
            downscaledImage = image;
        }
        
        if (renderFullScaleThenDownscale) {
            
            ///Allocate the upscaled image
            assert(renderMappedMipMapLevel == 0);

            if (!useImageAsOutput) {
                
                ///The upscaled image will be rendered using input images at lower def... which means really crappy results, don't cache this image!
                image.reset( new Natron::Image(outputComponents, rod, upscaledImageBounds, renderMappedMipMapLevel, downscaledImage->getPixelAspectRatio(), outputDepth, true) );
                
            } else {
                
                boost::shared_ptr<Natron::ImageParams> upscaledImageParams = Natron::Image::makeParams(cost,
                                                                                                       rod,
                                                                                                       upscaledImageBounds,
                                                                                                       downscaledImage->getPixelAspectRatio(),
                                                                                                       0,
                                                                                                       isProjectFormat,
                                                                                                       outputComponents,
                                                                                                       outputDepth,
                                                                                                       framesNeeded);

                if (createInCache) {
                    //The upscaled image will be rendered with input images at full def, it is then the best possibly rendered image so cache it!
                    ImageLocker upscaledImageLock(this);
                    
                    image.reset();
                    
                    bool cached = !useDiskCacheNode ?
                    Natron::getImageFromCacheOrCreate(key, upscaledImageParams, &upscaledImageLock, &image) :
                    Natron::getImageFromDiskCacheOrCreate(key, upscaledImageParams, &upscaledImageLock, &image) ;
                    
                    if (!cached) {
                        image->allocateMemory();
                    } else {
                        ///lock the image because it might not be allocated yet
                        upscaledImageLock.lock(image);
                    }
                } else {
                    image.reset(new Natron::Image(key, upscaledImageParams));
                }
            }
            
        }
        
        
        ////////////////////////////////////////////////////////////////////////////////////////////////////////////////////////
        ////////////////////////////// End allocation of image in cache ///////////////////////////////////////////////////////////////
    } // if (!image) (the image is not cached)
    else {
        if (renderFullScaleThenDownscale && image->getMipMapLevel() == 0) {
            //Allocate a downscale image that will be cheap to create
            ///The upscaled image will be rendered using input images at lower def... which means really crappy results, don't cache this image!
            RectI bounds;
            rod.toPixelEnclosing(args.mipMapLevel, par, &bounds);
            downscaledImage.reset( new Natron::Image(outputComponents, rod, downscaledImageBounds, args.mipMapLevel, image->getPixelAspectRatio(), outputDepth, true) );
            image->downscaleMipMap(image->getBounds(), 0, args.mipMapLevel, true, downscaledImage.get());
        }
    }
    
    
    
    ///The image and downscaled image are pointing to the same image in 2 cases:
    ///1) Proxy mode is turned off
    ///2) Proxy mode is turned on but plug-in supports render scale
    ///Subsequently the image and downscaled image are different only if the plug-in
    ///does not support the render scale and the proxy mode is turned on.
    assert( (image == downscaledImage && !renderFullScaleThenDownscale) ||
           ((image != downscaledImage || image->getMipMapLevel() == downscaledImage->getMipMapLevel()) && renderFullScaleThenDownscale) );

    ///If we reach here, it can be either because the image is cached or not, either way
    ///the image is NOT an identity, and it may have some content left to render.
    EffectInstance::RenderRoIStatusEnum renderRetCode = eRenderRoIStatusImageAlreadyRendered;
    
    if (!rectsToRender.empty() || isBeingRenderedElsewhere) {
        
#if NATRON_ENABLE_TRIMAP
        if (!frameRenderArgs.canAbort && frameRenderArgs.isRenderResponseToUserInteraction) {
            ///Only use trimap system if the render cannot be aborted.
            _imp->markImageAsBeingRendered(useImageAsOutput ? image : downscaledImage);
        }
#endif
        if (!rectsToRender.empty()) {
            
# ifdef DEBUG
            qDebug() << getNode()->getScriptName_mt_safe().c_str() << ": render " << rectsToRender.size() << " rectangles";
            for (std::list<RectI>::const_iterator it = rectsToRender.begin(); it != rectsToRender.end(); ++it) {
                qDebug() << "rect: " << "x1= " <<  it->x1 << " , x2= " << it->x2 << " , y1= " << it->y1 << " , y2= " << it->y2;
            }
# endif
            renderRetCode = renderRoIInternal(args.time,
                                              args.mipMapLevel,
                                              args.view,
                                              rectsToRender,
                                              rod,
                                              par,
                                              image,
                                              downscaledImage,
                                              useImageAsOutput,
                                              frameRenderArgs.isSequentialRender,
                                              frameRenderArgs.isRenderResponseToUserInteraction,
                                              nodeHash,
                                              args.channelForAlpha,
                                              renderFullScaleThenDownscale,
                                              renderScaleOneUpstreamIfRenderScaleSupportDisabled,
                                              inputsRoi,
                                              inputImages
#if NATRON_ENABLE_TRIMAP
                                              ,&isBeingRenderedElsewhere
#endif
                                              );
        }
        
#if NATRON_ENABLE_TRIMAP
        if (!frameRenderArgs.canAbort && frameRenderArgs.isRenderResponseToUserInteraction) {
            ///Only use trimap system if the render cannot be aborted.
            ///If we were aborted after all (because the node got deleted) then return a NULL image and empty the cache
            ///of this image
            if (!aborted()) {
                if (renderRetCode == eRenderRoIStatusRenderFailed || !isBeingRenderedElsewhere) {
                    _imp->unmarkImageAsBeingRendered(useImageAsOutput ? image : downscaledImage,renderRetCode == eRenderRoIStatusRenderFailed);
                } else {
                    _imp->waitForImageBeingRenderedElsewhereAndUnmark(roi, useImageAsOutput ? image: downscaledImage);
                }
            } else {
                 _imp->unmarkImageAsBeingRendered(useImageAsOutput ? image : downscaledImage,true);
                appPTR->removeFromNodeCache(useImageAsOutput ? image : downscaledImage);
                return ImagePtr();
            }
        }
#endif
    }
    
    
    bool renderAborted = aborted();
    
#ifdef DEBUG
    if (renderRetCode != eRenderRoIStatusRenderFailed && !renderAborted) {
        // Kindly check that everything we asked for is rendered!

        std::list<RectI> restToRender;
        if (useImageAsOutput) {
            image->getRestToRender(roi,rectsToRender);
        } else {
            downscaledImage->getRestToRender(roi,rectsToRender);
        }
        assert(restToRender.empty());
    }
#endif
    
    //We have to return the downscale image, so make sure it has been computed
    if (renderRetCode != eRenderRoIStatusRenderFailed && renderFullScaleThenDownscale && renderScaleOneUpstreamIfRenderScaleSupportDisabled) {
        assert(image->getMipMapLevel() == 0);
        roi.intersect(image->getBounds(), &roi);
        image->downscaleMipMap(roi, 0, args.mipMapLevel, false, downscaledImage.get());
    }
    
    ///The image might need to be converted to fit the original requested format
    bool imageConversionNeeded = args.components != downscaledImage->getComponents() || args.bitdepth != downscaledImage->getBitDepth();
    assert( isSupportedBitDepth(outputDepth) && isSupportedComponent(-1, outputComponents) );
    
    if (imageConversionNeeded && renderRetCode != eRenderRoIStatusRenderFailed) {
        boost::shared_ptr<Image> tmp( new Image(args.components, rod, downscaledImage->getBounds(), mipMapLevel,downscaledImage->getPixelAspectRatio(), args.bitdepth, false) );
        
        bool unPremultIfNeeded = getOutputPremultiplication() == eImagePremultiplicationPremultiplied;
        downscaledImage->convertToFormat(downscaledImage->getBounds(),
                               getApp()->getDefaultColorSpaceForBitDepth(downscaledImage->getBitDepth()),
                               getApp()->getDefaultColorSpaceForBitDepth(args.bitdepth),
                               args.channelForAlpha, false, false, unPremultIfNeeded, tmp.get());
        downscaledImage = tmp;
    }

    if ( renderAborted && renderRetCode != eRenderRoIStatusImageAlreadyRendered) {
        
        ///Return a NULL image if the render call was not issued by the result of a call of a plug-in to clipGetImage
        if (!args.calledFromGetImage) {
            return boost::shared_ptr<Image>();
        }
        
    } else if (renderRetCode == eRenderRoIStatusRenderFailed) {
        throw std::runtime_error("Rendering Failed");
    }

    {
        ///flag that this is the last image we rendered
        QMutexLocker l(&_imp->lastRenderArgsMutex);
        _imp->lastRenderHash = nodeHash;
        _imp->lastImage = downscaledImage;
    }
    assert(downscaledImage->getComponents() == args.components && downscaledImage->getBitDepth() == args.bitdepth);
    return downscaledImage;
} // renderRoI


bool
EffectInstance::renderInputImagesForRoI(bool createImageInCache,
                                        const std::list< boost::shared_ptr<Natron::Image> >& argsInputImages,
                                        SequenceTime time,
                                        int view,
                                        double par,
                                        U64 nodeHash,
                                        U64 rotoAge,
                                        const RectD& rod,
                                        const RectI& downscaledRenderWindow,
                                        const RectD& canonicalRenderWindow,
                                        const boost::shared_ptr<Transform::Matrix3x3>& transformMatrix,
                                        int transformInputNb,
                                        int newTransformedInputNb,
                                        Natron::EffectInstance* transformRerouteInput,
                                        unsigned int mipMapLevel,
                                        const RenderScale & scale,
                                        const RenderScale& renderMappedScale,
                                        bool useScaleOneInputImages,
                                        bool byPassCache,
                                        const FramesNeededMap& framesNeeded,
                                        std::list< boost::shared_ptr<Natron::Image> > *inputImages,
                                        RoIMap* inputsRoi)
{
    getRegionsOfInterest_public(time, renderMappedScale, rod, canonicalRenderWindow, view,inputsRoi);
#ifdef DEBUG
    if (!inputsRoi->empty() && framesNeeded.empty() && !isReader()) {
        qDebug() << getNode()->getScriptName_mt_safe().c_str() << ": getRegionsOfInterestAction returned 1 or multiple input RoI(s) but returned "
        << "an empty list with getFramesNeededAction";
    }
#endif
    if (transformMatrix) {
        //Transform the RoIs by the inverse of the transform matrix (which is in pixel coordinates)
        
        RectD transformedRenderWindow;
        
        
        Natron::EffectInstance* effectInTransformInput = getInput(transformInputNb);
        assert(effectInTransformInput);
        
        RoIMap::iterator foundRoI = inputsRoi->find(effectInTransformInput);
        assert(foundRoI != inputsRoi->end());
        
        // invert it
        Transform::Matrix3x3 invertTransform;
        double det = Transform::matDeterminant(*transformMatrix);
        if (det != 0.) {
            invertTransform = Transform::matInverse(*transformMatrix, det);
        }
        
        Transform::Matrix3x3 canonicalToPixel = Transform::matCanonicalToPixel(par, scale.x,
                                                                               scale.y, false);
        Transform::Matrix3x3 pixelToCanonical = Transform::matPixelToCanonical(par,  scale.x,
                                                                               scale.y, false);
        
        invertTransform = Transform::matMul(Transform::matMul(pixelToCanonical, invertTransform), canonicalToPixel);
        Transform::transformRegionFromRoD(foundRoI->second, invertTransform, transformedRenderWindow);
        
        //Replace the original RoI by the transformed RoI
        inputsRoi->erase(foundRoI);
        inputsRoi->insert(std::make_pair(transformRerouteInput->getInput(newTransformedInputNb), transformedRenderWindow));
        
    }
    
    if (!argsInputImages.empty()) {
        *inputImages = argsInputImages;
        return true;
    }
    
    for (FramesNeededMap::const_iterator it2 = framesNeeded.begin(); it2 != framesNeeded.end(); ++it2) {
        ///We have to do this here because the enabledness of a mask is a feature added by Natron.
        bool inputIsMask = isInputMask(it2->first);
        if ( inputIsMask && !isMaskEnabled(it2->first) ) {
            continue;
        }
        
        EffectInstance* inputEffect;
        if (it2->first == transformInputNb) {
            assert(transformRerouteInput);
            inputEffect = transformRerouteInput->getInput(it2->first);
        } else {
            inputEffect = getInput(it2->first);
        }
        if (inputEffect) {
            ///What region are we interested in for this input effect ? (This is in Canonical coords)
            RoIMap::iterator foundInputRoI = inputsRoi->find(inputEffect);
            assert( foundInputRoI != inputsRoi->end() );
            
            ///Convert to pixel coords the RoI
            if ( foundInputRoI->second.isInfinite() ) {
                throw std::runtime_error(std::string("Plugin ") + this->getPluginLabel() + " asked for an infinite region of interest!");
            }
            
            const double inputPar = inputEffect->getPreferredAspectRatio();
            
            RectI inputRoIPixelCoords;
            foundInputRoI->second.toPixelEnclosing(useScaleOneInputImages ? 0 : mipMapLevel, inputPar, &inputRoIPixelCoords);
            
            ///Notify the node that we're going to render something with the input
            assert(it2->first != -1); //< see getInputNumber
            
            {
                NotifyInputNRenderingStarted_RAII inputNIsRendering_RAII(getNode().get(),it2->first);
                
                ///For all frames requested for this node, render the RoI requested.
                for (U32 range = 0; range < it2->second.size(); ++range) {
                    for (int f = std::floor(it2->second[range].min + 0.5); f <= std::floor(it2->second[range].max + 0.5); ++f) {
                        
                        
                        ///Render the input image with the components and bit depth of its preference
                        Natron::ImageComponentsEnum inputPrefComps;
                        Natron::ImageBitDepthEnum inputPrefDepth;
                        inputEffect->getPreferredDepthAndComponents(-1/*it2->first*/, &inputPrefComps, &inputPrefDepth);
                        
                        int channelForAlphaInput = inputIsMask ? getMaskChannel(it2->first) : 3;
                        RenderScale scaleOne;
                        scaleOne.x = scaleOne.y = 1.;
                        
                        boost::shared_ptr<Natron::Image> inputImg =
                        inputEffect->renderRoI( RenderRoIArgs(f, //< time
                                                              useScaleOneInputImages ? scaleOne : scale, //< scale
                                                              useScaleOneInputImages ? 0 : mipMapLevel, //< mipmapLevel (redundant with the scale)
                                                              view, //< view
                                                              byPassCache,
                                                              inputRoIPixelCoords, //< roi in pixel coordinates
                                                              RectD(), // < did we precompute any RoD to speed-up the call ?
                                                              inputPrefComps, //< requested comps
                                                              inputPrefDepth,
                                                              channelForAlphaInput) ); //< requested bitdepth
                        
                        if (inputImg) {
                            inputImages->push_back(inputImg);
                        }
                    }
                }
                
            } // NotifyInputNRenderingStarted_RAII inputNIsRendering_RAII(_node.get(),it2->first);
            
            if ( aborted() ) {
                return false;
            }
        }
    }

    
    ///if the node has a roto context, pre-render the roto mask too
    boost::shared_ptr<RotoContext> rotoCtx = getNode()->getRotoContext();
    if (rotoCtx) {
        Natron::ImageComponentsEnum inputPrefComps;
        Natron::ImageBitDepthEnum inputPrefDepth;
        int rotoIndex = getRotoBrushInputIndex();
        assert(rotoIndex != -1);
        getPreferredDepthAndComponents(rotoIndex, &inputPrefComps, &inputPrefDepth);
        boost::shared_ptr<Natron::Image> mask = rotoCtx->renderMask(createImageInCache,
                                                                    downscaledRenderWindow,
                                                                    inputPrefComps,
                                                                    nodeHash,
                                                                    rotoAge,
                                                                    rod,
                                                                    time,
                                                                    inputPrefDepth,
                                                                    view,
                                                                    mipMapLevel,
                                                                    ImageList(),
                                                                    byPassCache);
        assert(mask);
        inputImages->push_back(mask);
    }
    
    return true;
}


EffectInstance::RenderRoIStatusEnum
EffectInstance::renderRoIInternal(SequenceTime time,
                                  unsigned int mipMapLevel,
                                  int view,
                                  const std::list<RectI>& rectsToRender,
                                  const RectD & rod, //!< effect rod in canonical coords
                                  const double par,
                                  const boost::shared_ptr<Image> & image,
                                  const boost::shared_ptr<Image> & downscaledImage,
                                  bool outputUseImage, //< whether we output to image or downscaledImage
                                  bool isSequentialRender,
                                  bool isRenderMadeInResponseToUserInteraction,
                                  U64 nodeHash,
                                  int channelForAlpha,
                                  bool renderFullScaleThenDownscale,
                                  bool useScaleOneInputImages,
                                  const RoIMap& inputsRoi,
                                  const std::list<boost::shared_ptr<Natron::Image> >& inputImages
#if NATRON_ENABLE_TRIMAP
                                  ,bool *isBeingRenderedElsewhere
#endif
                                  )
{
    EffectInstance::RenderRoIStatusEnum retCode;

    
    ///Add the window to the project's available formats if the effect is a reader
    ///This is the only reliable place where I could put these lines...which don't seem to feel right here.
    ///Plus setOrAddProjectFormat will actually set the project format the first time we read an image in the project
    ///hence ask for a new render... which can be expensive!
    ///Any solution how to work around this ?
    if ( isReader() ) {
        Format frmt;
        RectI pixelRoD;
        rod.toPixelEnclosing(0, par, &pixelRoD);
        frmt.set(pixelRoD);
        frmt.setPixelAspectRatio(par);
        getApp()->getProject()->setOrAddProjectFormat(frmt);
    }
    
    boost::shared_ptr<Image> renderMappedImage = renderFullScaleThenDownscale ? image : downscaledImage;
    
    RenderScale renderMappedScale;
    renderMappedScale.x = Image::getScaleFromMipMapLevel(renderMappedImage->getMipMapLevel());
    renderMappedScale.y = renderMappedScale.x;


    bool tilesSupported = supportsTiles();

    ///We check what is left to render.

    ///Here we fetch the age of the roto context if there's any to pass it through
    ///the tree and remember it when the plugin calls getImage() afterwards
    Natron::StatusEnum renderStatus = eStatusOK;

    if ( rectsToRender.empty() ) {
        retCode = EffectInstance::eRenderRoIStatusImageAlreadyRendered;
    } else {
        retCode = EffectInstance::eRenderRoIStatusImageRendered;
    }


    ///Notify the gui we're rendering
    boost::shared_ptr<NotifyRenderingStarted_RAII> renderingNotifier;
    if (!rectsToRender.empty()) {
        renderingNotifier.reset(new NotifyRenderingStarted_RAII(getNode().get()));
    }
    
    for (std::list<RectI>::const_iterator it = rectsToRender.begin(); it != rectsToRender.end(); ++it) {
        
        RectI downscaledRectToRender = *it; // please leave it as const, copy it if necessary

        ///Upscale the RoI to a region in the full scale image so it is in canonical coordinates
        RectD canonicalRectToRender;
        downscaledRectToRender.toCanonical(outputUseImage ? image->getMipMapLevel() : downscaledImage->getMipMapLevel(), par, rod, &canonicalRectToRender);
        
        if (outputUseImage && renderFullScaleThenDownscale && mipMapLevel > 0) {
            downscaledRectToRender = downscaledRectToRender.downscalePowerOfTwoSmallestEnclosing(mipMapLevel);
        }

        ///the getRegionsOfInterest call will not be cached because it would be unnecessary
        ///To put that information (which depends on the RoI) into the cache. That's why we
        ///store it into the render args (thread-storage) so the getImage() function can retrieve the results.
        assert( !( (supportsRenderScaleMaybe() == eSupportsNo) && !(renderMappedScale.x == 1. && renderMappedScale.y == 1.) ) );

        
        ///There cannot be the same thread running 2 concurrent instances of renderRoI on the same effect.
        assert(!_imp->renderArgs.hasLocalData() || !_imp->renderArgs.localData()._validArgs);

        RectI renderMappedRectToRender;
        
        if (renderFullScaleThenDownscale) {
            canonicalRectToRender.toPixelEnclosing(0, par, &renderMappedRectToRender);
            renderMappedRectToRender.intersect(renderMappedImage->getBounds(), &renderMappedRectToRender);
        } else {
            renderMappedRectToRender = downscaledRectToRender;
        }
        
        Implementation::ScopedRenderArgs scopedArgs(&_imp->renderArgs);
        scopedArgs.setArgs_firstPass(rod,
                                     renderMappedRectToRender,
                                     time,
                                     view,
                                     channelForAlpha,
                                     false, //< if we reached here the node is not an identity!
                                     0.,
                                     -1,
                                     renderMappedImage);
        
        
        int firstFrame, lastFrame;
        getFrameRange_public(nodeHash, &firstFrame, &lastFrame);
        
        ///The scoped args will maintain the args set for this thread during the
        ///whole time the render action is called, so they can be fetched in the
        ///getImage() call.
        /// @see EffectInstance::getImage
        scopedArgs.setArgs_secondPass(inputsRoi,firstFrame,lastFrame);
        const RenderArgs & args = scopedArgs.getArgs();


#ifndef NDEBUG
        RenderScale scale;
        scale.x = Image::getScaleFromMipMapLevel(mipMapLevel);
        scale.y = scale.x;
        // check the dimensions of all input and output images
        for (std::list< boost::shared_ptr<Natron::Image> >::const_iterator it = inputImages.begin();
             it != inputImages.end();
             ++it) {

            assert(useScaleOneInputImages || (*it)->getMipMapLevel() == mipMapLevel);
            const RectD & srcRodCanonical = (*it)->getRoD();
            RectI srcBounds;
            srcRodCanonical.toPixelEnclosing((*it)->getMipMapLevel(), (*it)->getPixelAspectRatio(), &srcBounds); // compute srcRod at level 0
            const RectD & dstRodCanonical = renderMappedImage->getRoD();
            RectI dstBounds;
            dstRodCanonical.toPixelEnclosing(renderMappedImage->getMipMapLevel(), par, &dstBounds); // compute dstRod at level 0

            if (!tilesSupported) {
                // http://openfx.sourceforge.net/Documentation/1.3/ofxProgrammingReference.html#kOfxImageEffectPropSupportsTiles
                //  If a clip or plugin does not support tiled images, then the host should supply full RoD images to the effect whenever it fetches one.

                ///Note: The renderRoI() function returns an image according to the mipMapLevel given in parameters.
                ///For effects that DO NOT SUPPORT TILES they are expected an input image to be the full RoD.
                ///Hence the resulting image of the renderRoI call made on the input has to be upscaled to its full RoD.
                ///The reason why this upscale is done externally to renderRoI is because renderRoI is "local" to an effect:
                ///The effect has no way to know that the caller (downstream effect) doesn't support tiles. We would have to
                ///pass this in parameters to the renderRoI function and would make it less clear to the caller.
                ///
                ///Another point is that we don't cache the resulting upscaled image (@see getImage()).
                ///The reason why we don't do this is because all images in the NodeCache have a key identifying them.
                ///Part of the key is the mipmapLevel of the image, hence
                ///2 images with different mipmapLevels have different keys. Now if we were to put those "upscaled" images in the cache
                ///they would take the same priority as the images that were REALLY rendered at scale 1. But those upcaled images have poor
                ///quality compared to the images rendered at scale 1, hence we don't cache them.
                ///If we were to cache them, we would need to change the way the cache works and return a list of potential images instead.
                ///This way we could add a "quality" identifier to images and pick the best one from the list returned by the cache.
                RectI srcRealBounds = (*it)->getBounds();
                RectI dstRealBounds = renderMappedImage->getBounds();
                
                assert(srcRealBounds.x1 == srcBounds.x1);
                assert(srcRealBounds.x2 == srcBounds.x2);
                assert(srcRealBounds.y1 == srcBounds.y1);
                assert(srcRealBounds.y2 == srcBounds.y2);
                assert(dstRealBounds.x1 == dstBounds.x1);
                assert(dstRealBounds.x2 == dstBounds.x2);
                assert(dstRealBounds.y1 == dstBounds.y1);
                assert(dstRealBounds.y2 == dstBounds.y2);
            }
            if ( !supportsMultiResolution() ) {
                // http://openfx.sourceforge.net/Documentation/1.3/ofxProgrammingReference.html#kOfxImageEffectPropSupportsMultiResolution
                //   Multiple resolution images mean...
                //    input and output images can be of any size
                //    input and output images can be offset from the origin
                assert(srcBounds.x1 == 0);
                assert(srcBounds.y1 == 0);
                assert(srcBounds.x1 == dstBounds.x1);
                assert(srcBounds.x2 == dstBounds.x2);
                assert(srcBounds.y1 == dstBounds.y1);
                assert(srcBounds.y2 == dstBounds.y2);
            }
        } //end for
        
        if (supportsRenderScaleMaybe() == eSupportsNo) {
            assert(renderMappedImage->getMipMapLevel() == 0);
            assert(renderMappedScale.x == 1. && renderMappedScale.y == 1.);
        }
#     endif // DEBUG

       

        ///We only need to call begin if we've not already called it.
        bool callBegin = false;

        ///neer call beginsequenceRender here if the render is sequential
        
        Natron::SequentialPreferenceEnum pref = getSequentialPreference();
        if (!isWriter() || pref == eSequentialPreferenceNotSequential) {
            callBegin = true;
        }

        if (callBegin) {
            assert( !( (supportsRenderScaleMaybe() == eSupportsNo) && !(renderMappedScale.x == 1. && renderMappedScale.y == 1.) ) );
            if (beginSequenceRender_public(time, time, 1, !appPTR->isBackground(), renderMappedScale, isSequentialRender,
                                           isRenderMadeInResponseToUserInteraction, view) == eStatusFailed) {
                renderStatus = eStatusFailed;
                break;
            }
        }

        /*depending on the thread-safety of the plug-in we render with a different
           amount of threads*/
        EffectInstance::RenderSafetyEnum safety = renderThreadSafety();

        ///if the project lock is already locked at this point, don't start any other thread
        ///as it would lead to a deadlock when the project is loading.
        ///Just fall back to Fully_safe
        int nbThreads = appPTR->getCurrentSettings()->getNumberOfThreads();
        if (safety == eRenderSafetyFullySafeFrame) {
            ///If the plug-in is eRenderSafetyFullySafeFrame that means it wants the host to perform SMP aka slice up the RoI into chunks
            ///but if the effect doesn't support tiles it won't work.
            ///Also check that the number of threads indicating by the settings are appropriate for this render mode.
            if ( !tilesSupported || (nbThreads == -1) || (nbThreads == 1) ||
                ( (nbThreads == 0) && (appPTR->getHardwareIdealThreadCount() == 1) ) ||
                 ( QThreadPool::globalInstance()->activeThreadCount() >= QThreadPool::globalInstance()->maxThreadCount() ) ) {
                safety = eRenderSafetyFullySafe;
            } else {
                if ( !getApp()->getProject()->tryLock() ) {
                    safety = eRenderSafetyFullySafe;
                } else {
                    getApp()->getProject()->unlock();
                }
            }
        }
        
        assert(_imp->frameRenderArgs.hasLocalData());
        const ParallelRenderArgs& frameArgs = _imp->frameRenderArgs.localData();

        switch (safety) {
        case eRenderSafetyFullySafeFrame: {     // the plugin will not perform any per frame SMP threading
            // we can split the frame in tiles and do per frame SMP threading (see kOfxImageEffectPluginPropHostFrameThreading)
            if (nbThreads == 0) {
                nbThreads = QThreadPool::globalInstance()->maxThreadCount();
            }
            std::vector<RectI> splitRects = RectI::splitRectIntoSmallerRect(downscaledRectToRender, nbThreads);
            
            TiledRenderingFunctorArgs tiledArgs;
            tiledArgs.args = &args;
            tiledArgs.isSequentialRender = isSequentialRender;
            tiledArgs.inputImages = inputImages;
            tiledArgs.renderUseScaleOneInputs = useScaleOneInputImages;
            tiledArgs.isRenderResponseToUserInteraction = isRenderMadeInResponseToUserInteraction;
            tiledArgs.downscaledImage = downscaledImage;
            tiledArgs.fullScaleImage = image;
            tiledArgs.renderMappedImage = renderMappedImage;
            tiledArgs.par = par;
            tiledArgs.renderFullScaleThenDownscale = renderFullScaleThenDownscale;
            
            // the bitmap is checked again at the beginning of EffectInstance::tiledRenderingFunctor()
            QFuture<EffectInstance::RenderingFunctorRetEnum> ret = QtConcurrent::mapped( splitRects,
                                                                                    boost::bind(&EffectInstance::tiledRenderingFunctor,
                                                                                                this,
                                                                                                tiledArgs,
                                                                                                frameArgs,
                                                                                                true,
                                                                                                _1) );
            ret.waitForFinished();

            ///never call endsequence render here if the render is sequential

            if (callBegin) {
                assert( !( (supportsRenderScaleMaybe() == eSupportsNo) && !(renderMappedScale.x == 1. && renderMappedScale.y == 1.) ) );
                if (endSequenceRender_public(time, time, time, false, renderMappedScale,
                                             isSequentialRender,
                                             isRenderMadeInResponseToUserInteraction,
                                             view) == eStatusFailed) {
                    renderStatus = eStatusFailed;
                    break;
                }
            }
            
            for (QFuture<EffectInstance::RenderingFunctorRetEnum>::const_iterator it2 = ret.begin(); it2 != ret.end(); ++it2) {
                if ( (*it2) == EffectInstance::eRenderingFunctorRetFailed ) {
                    renderStatus = eStatusFailed;
                    break;
                }
#if NATRON_ENABLE_TRIMAP
                else if ((*it2) == EffectInstance::eRenderingFunctorRetTakeImageLock) {
                    *isBeingRenderedElsewhere = true;
                }
#endif
            }
            break;
        }

        case eRenderSafetyInstanceSafe:     // indicating that any instance can have a single 'render' call at any one time,
        case eRenderSafetyFullySafe:        // indicating that any instance of a plugin can have multiple renders running simultaneously
        case eRenderSafetyUnsafe: {     // indicating that only a single 'render' call can be made at any time amoung all instances
            // eRenderSafetyInstanceSafe means that there is at most one render per instance
            // NOTE: the per-instance lock should probably be shared between
            // all clones of the same instance, because an InstanceSafe plugin may assume it is the sole owner of the output image,
            // and read-write on it.
            // It is probably safer to assume that several clones may write to the same output image only in the eRenderSafetyFullySafe case.

            // eRenderSafetyFullySafe means that there is only one render per FRAME : the lock is by image and handled in Node.cpp
            ///locks belongs to an instance)

            QMutexLocker *locker = 0;

            if (safety == eRenderSafetyInstanceSafe) {
                locker = new QMutexLocker( &getNode()->getRenderInstancesSharedMutex() );
            } else if (safety == eRenderSafetyUnsafe) {
                const Natron::Plugin* p = getNode()->getPlugin();
                assert(p);
                
                locker = new QMutexLocker( appPTR->getMutexForPlugin(p->getPluginID(), p->getMajorVersion(), p->getMinorVersion()) );
            }
            ///For eRenderSafetyFullySafe, don't take any lock, the image already has a lock on itself so we're sure it can't be written to by 2 different threads.
            
            
            RenderingFunctorRetEnum functorRet = tiledRenderingFunctor(args,
                                                                   frameArgs,
                                                                   inputImages,
                                                                   false,
                                                                   renderFullScaleThenDownscale,
                                                                   useScaleOneInputImages,
                                                                   isSequentialRender,
                                                                   isRenderMadeInResponseToUserInteraction,
                                                                   downscaledRectToRender,
                                                                   par,
                                                                   downscaledImage,
                                                                   image,
                                                                   renderMappedImage);

            delete locker;
            
            if (functorRet == eRenderingFunctorRetFailed) {
                renderStatus = eStatusFailed;
            } else if (functorRet == eRenderingFunctorRetOK) {
                renderStatus = eStatusOK;
            } else if  (functorRet == eRenderingFunctorRetTakeImageLock) {
                renderStatus = eStatusOK;
#if NATRON_ENABLE_TRIMAP
                *isBeingRenderedElsewhere = true;
#endif
            }
            
            break;
        }
        } // switch
 
        

        if (renderStatus != eStatusOK) {
            break;
        }
    } // for (std::list<RectI>::const_iterator it = rectsToRender.begin(); it != rectsToRender.end(); ++it) {
    
    
    if (renderStatus != eStatusOK) {
        retCode = eRenderRoIStatusRenderFailed;
    }

    return retCode;
} // renderRoIInternal

EffectInstance::RenderingFunctorRetEnum
EffectInstance::tiledRenderingFunctor(const TiledRenderingFunctorArgs& args,
                                      const ParallelRenderArgs& frameArgs,
                                     bool setThreadLocalStorage,
                                     const RectI & downscaledRectToRender )
{
    return tiledRenderingFunctor(*args.args,
                                 frameArgs,
                                 args.inputImages,
                                 setThreadLocalStorage,
                                 args.renderFullScaleThenDownscale,
                                 args.renderUseScaleOneInputs,
                                 args.isSequentialRender,
                                 args.isRenderResponseToUserInteraction,
                                 downscaledRectToRender,
                                 args.par,
                                 args.downscaledImage,
                                 args.fullScaleImage,
                                 args.renderMappedImage);
}

EffectInstance::RenderingFunctorRetEnum
EffectInstance::tiledRenderingFunctor(const RenderArgs & args,
                                      const ParallelRenderArgs& frameArgs,
                                      const std::list<boost::shared_ptr<Natron::Image> >& inputImages,
                                      bool setThreadLocalStorage,
                                      bool renderFullScaleThenDownscale,
                                      bool renderUseScaleOneInputs,
                                      bool isSequentialRender,
                                      bool isRenderResponseToUserInteraction,
                                      const RectI & downscaledRectToRender,
                                      const double par,
                                      const boost::shared_ptr<Natron::Image> & downscaledImage,
                                      const boost::shared_ptr<Natron::Image> & fullScaleImage,
                                      const boost::shared_ptr<Natron::Image> & renderMappedImage)
{
#ifndef NDEBUG
    assert(renderMappedImage);
    if (renderFullScaleThenDownscale) {
        assert( renderMappedImage->getBounds() == fullScaleImage->getBounds() );
    } else {
        assert( renderMappedImage->getBounds() == downscaledImage->getBounds() );
    }
#endif
    
    const SequenceTime time = args._time;
    int mipMapLevel = downscaledImage->getMipMapLevel();
    const int view = args._view;

    // at this point, it may be unnecessary to call render because it was done a long time ago => check the bitmap here!
# ifndef NDEBUG
    const RectI & renderBounds = renderMappedImage->getBounds();
# endif
    assert(renderBounds.x1 <= downscaledRectToRender.x1 && downscaledRectToRender.x2 <= renderBounds.x2 &&
           renderBounds.y1 <= downscaledRectToRender.y1 && downscaledRectToRender.y2 <= renderBounds.y2);

   
    
    
    RectI renderRectToRender; // rectangle to render, in renderMappedImage's pixel coordinates
    
    RenderScale renderMappedScale;
    renderMappedScale.x = renderMappedScale.y = Image::getScaleFromMipMapLevel( renderMappedImage->getMipMapLevel() );
    assert( !( (supportsRenderScaleMaybe() == eSupportsNo) && !(renderMappedScale.x == 1. && renderMappedScale.y == 1.) ) );
    
    
    ///Make the thread-storage live as long as the render action is called if we're in a newly launched thread in eRenderSafetyFullySafeFrame mode
    boost::shared_ptr<Implementation::ScopedRenderArgs> scopedArgs;
    boost::shared_ptr<ParallelRenderArgsSetter> scopedFrameArgs;
    
    boost::shared_ptr<InputImagesHolder_RAII> scopedInputImages;
    
    bool isBeingRenderedElseWhere = false;
    if (!setThreadLocalStorage) {
        renderRectToRender = args._renderWindowPixel;
    } else {

        ///At this point if we're in eRenderSafetyFullySafeFrame mode, we are a thread that might have been launched way after
        ///the time renderRectToRender was computed. We recompute it to update the portion to render
        
        // check the bitmap!
        if (renderFullScaleThenDownscale && renderUseScaleOneInputs) {
            
            //The renderMappedImage is cached , read bitmap from it
            RectD canonicalrenderRectToRender;
            downscaledRectToRender.toCanonical(mipMapLevel, par, args._rod, &canonicalrenderRectToRender);
            canonicalrenderRectToRender.toPixelEnclosing(0, par, &renderRectToRender);
            renderRectToRender.intersect(renderMappedImage->getBounds(), &renderRectToRender);
#if NATRON_ENABLE_TRIMAP
            if (!frameArgs.canAbort && frameArgs.isRenderResponseToUserInteraction) {
                renderRectToRender = renderMappedImage->getMinimalRect_trimap(renderRectToRender,&isBeingRenderedElseWhere);
            } else {
                renderRectToRender = renderMappedImage->getMinimalRect(renderRectToRender);
            }
#else
            renderRectToRender = renderMappedImage->getMinimalRect(renderRectToRender);
#endif
            
            assert(renderBounds.x1 <= renderRectToRender.x1 && renderRectToRender.x2 <= renderBounds.x2 &&
                   renderBounds.y1 <= renderRectToRender.y1 && renderRectToRender.y2 <= renderBounds.y2);
        } else {
            //THe downscaled image is cached, read bitmap from it
#if NATRON_ENABLE_TRIMAP
            RectI downscaledRectToRenderMinimal;
            if (!frameArgs.canAbort && frameArgs.isRenderResponseToUserInteraction) {
                downscaledRectToRenderMinimal = downscaledImage->getMinimalRect_trimap(downscaledRectToRender,&isBeingRenderedElseWhere);
            } else {
                downscaledRectToRenderMinimal = downscaledImage->getMinimalRect(downscaledRectToRender);
            }
#else
            const RectI downscaledRectToRenderMinimal = downscaledImage->getMinimalRect(downscaledRectToRender);
#endif
            
            assert(renderBounds.x1 <= downscaledRectToRenderMinimal.x1 && downscaledRectToRenderMinimal.x2 <= renderBounds.x2 &&
                   renderBounds.y1 <= downscaledRectToRenderMinimal.y1 && downscaledRectToRenderMinimal.y2 <= renderBounds.y2);
            
            if (renderFullScaleThenDownscale) {
                RectD canonicalrenderRectToRender;
                downscaledRectToRenderMinimal.toCanonical(mipMapLevel, par, args._rod, &canonicalrenderRectToRender);
                canonicalrenderRectToRender.toPixelEnclosing(0, par, &renderRectToRender);
                renderRectToRender.intersect(renderMappedImage->getBounds(), &renderRectToRender);
            } else {
                renderRectToRender = downscaledRectToRenderMinimal;
            }
        }
        
        RenderArgs argsCpy(args);
        ///Update the renderWindow which might have changed
        argsCpy._renderWindowPixel = renderRectToRender;
        
        scopedArgs.reset( new Implementation::ScopedRenderArgs(&_imp->renderArgs,argsCpy) );
<<<<<<< HEAD
        scopedFrameArgs.reset( new Node::ParallelRenderArgsSetter(getNode().get(),
=======
        scopedFrameArgs.reset( new ParallelRenderArgsSetter(_node.get(),
>>>>>>> 0d82c5ed
                                                                  frameArgs.time,
                                                                  frameArgs.view,
                                                                  frameArgs.isRenderResponseToUserInteraction,
                                                                  frameArgs.isSequentialRender,
                                                                  frameArgs.canAbort,
                                                                  frameArgs.nodeHash,
                                                                  frameArgs.canSetValue,
                                                                  frameArgs.timeline) );
        
        scopedInputImages.reset(new InputImagesHolder_RAII(inputImages,&_imp->inputImages));
    }
    
    if ( renderRectToRender.isNull() ) {
        ///We've got nothing to do
        return isBeingRenderedElseWhere ? eRenderingFunctorRetTakeImageLock : eRenderingFunctorRetOK;
    }
    
#if NATRON_ENABLE_TRIMAP
    if (!frameArgs.canAbort && frameArgs.isRenderResponseToUserInteraction) {
        if (renderFullScaleThenDownscale && renderUseScaleOneInputs) {
            fullScaleImage->markForRendering(renderRectToRender);
        } else {
            downscaledImage->markForRendering(downscaledRectToRender);
        }
    }
#endif
    
    RenderScale originalScale;
    originalScale.x = downscaledImage->getScale();
    originalScale.y = originalScale.x;

    Natron::StatusEnum st = render_public(time,
                                          originalScale,
                                          renderMappedScale,
                                          renderRectToRender, view,
                                          isSequentialRender,
                                          isRenderResponseToUserInteraction,
                                          renderMappedImage);
    
    bool renderAborted = aborted();
    
    if (st != eStatusOK) {
#if NATRON_ENABLE_TRIMAP
        if (!frameArgs.canAbort && frameArgs.isRenderResponseToUserInteraction) {
            assert(!renderAborted);
            if (renderFullScaleThenDownscale && renderUseScaleOneInputs) {
                fullScaleImage->clearBitmap(renderRectToRender);
            } else {
                downscaledImage->clearBitmap(downscaledRectToRender);
            }
        }
#endif
        return eRenderingFunctorRetFailed;
        
    }
    
    if ( !renderAborted ) {
        
        
        //Check for NaNs
        if (renderMappedImage->checkForNaNs(renderRectToRender)) {
            qDebug() << getNode()->getScriptName_mt_safe().c_str() << ": rendered rectangle (" << renderRectToRender.x1 << ',' << renderRectToRender.y1 << ")-(" << renderRectToRender.x2 << ',' << renderRectToRender.y2 << ") contains invalid values.";
        }
        
        ///copy the rectangle rendered in the full scale image to the downscaled output
        if (renderFullScaleThenDownscale) {
            
            ///If we're using renderUseScaleOneInputs, the full scale image is cached, hence we're not sure that the whole part of the image will be downscaled.
            ///Instead we do all the downscale at once at the end of renderRoI().
            ///If !renderUseScaleOneInputs the image is not cached and we know it will be rendered completly so it is safe to do this here and take advantage
            ///of the multi-threading.
            if (mipMapLevel != 0 && !renderUseScaleOneInputs) {
                assert(fullScaleImage != downscaledImage);
                fullScaleImage->downscaleMipMap( renderRectToRender, 0, mipMapLevel, false,downscaledImage.get() );
                downscaledImage->markForRendered(downscaledRectToRender);
            } else {
                fullScaleImage->markForRendered(renderRectToRender);
            }
        } else {
            downscaledImage->markForRendered(downscaledRectToRender);
        }
        
    }
  
    
    return isBeingRenderedElseWhere ? eRenderingFunctorRetTakeImageLock : eRenderingFunctorRetOK;
} // tiledRenderingFunctor

void
EffectInstance::openImageFileKnob()
{
    const std::vector< boost::shared_ptr<KnobI> > & knobs = getKnobs();

    for (U32 i = 0; i < knobs.size(); ++i) {
        if ( knobs[i]->typeName() == File_Knob::typeNameStatic() ) {
            boost::shared_ptr<File_Knob> fk = boost::dynamic_pointer_cast<File_Knob>(knobs[i]);
            assert(fk);
            if ( fk->isInputImageFile() ) {
                std::string file = fk->getValue();
                if ( file.empty() ) {
                    fk->open_file();
                }
                break;
            }
        } else if ( knobs[i]->typeName() == OutputFile_Knob::typeNameStatic() ) {
            boost::shared_ptr<OutputFile_Knob> fk = boost::dynamic_pointer_cast<OutputFile_Knob>(knobs[i]);
            assert(fk);
            if ( fk->isOutputImageFile() ) {
                std::string file = fk->getValue();
                if ( file.empty() ) {
                    fk->open_file();
                }
                break;
            }
        }
    }
}


void
EffectInstance::evaluate(KnobI* knob,
                         bool isSignificant,
                         Natron::ValueChangedReasonEnum /*reason*/)
{

    ////If the node is currently modifying its input, to ask for a render
    ////because at then end of the inputChanged handler, it will ask for a refresh
    ////and a rebuild of the inputs tree.
    NodePtr node = getNode();
    if ( node->duringInputChangedAction() ) {
        return;
    }

    if ( getApp()->getProject()->isLoadingProject() ) {
        return;
    }


    Button_Knob* button = dynamic_cast<Button_Knob*>(knob);

    /*if this is a writer (openfx or built-in writer)*/
    if ( isWriter() ) {
        /*if this is a button and it is a render button,we're safe to assume the plug-ins wants to start rendering.*/
        if (button) {
            if ( button->isRenderButton() ) {
                std::string sequentialNode;
                if ( node->hasSequentialOnlyNodeUpstream(sequentialNode) ) {
                    if (node->getApp()->getProject()->getProjectViewsCount() > 1) {
                        Natron::StandardButtonEnum answer =
                        Natron::questionDialog( QObject::tr("Render").toStdString(),
                                               sequentialNode + QObject::tr(" can only "
                                                                            "render in sequential mode. Due to limitations in the "
                                                                            "OpenFX standard that means that %1"
                                                                            " will not be able "
                                                                            "to render all the views of the project. "
                                                                            "Only the main view of the project will be rendered, you can "
                                                                            "change the main view in the project settings. Would you like "
                                                                            "to continue ?").arg(NATRON_APPLICATION_NAME).toStdString(),false );
                        if (answer != Natron::eStandardButtonYes) {
                            return;
                        }
                    }
                }
                AppInstance::RenderWork w;
                w.writer = dynamic_cast<OutputEffectInstance*>(this);
                w.firstFrame = INT_MIN;
                w.lastFrame = INT_MAX;
                std::list<AppInstance::RenderWork> works;
                works.push_back(w);
                getApp()->startWritersRendering(works);

                return;
            }
        }
    }

    ///increments the knobs age following a change
    if (!button && isSignificant) {
        node->incrementKnobsAge();
    }

    std::list<ViewerInstance* > viewers;
    node->hasViewersConnected(&viewers);
    for (std::list<ViewerInstance* >::iterator it = viewers.begin();
         it != viewers.end();
         ++it) {
        if (isSignificant) {
            (*it)->renderCurrentFrame(true);
        } else {
            (*it)->redrawViewer();
        }
    }

    getNode()->refreshPreviewsRecursivelyDownstream(getApp()->getTimeLine()->currentFrame());
} // evaluate

bool
EffectInstance::message(Natron::MessageTypeEnum type,
                        const std::string & content) const
{
    return getNode()->message(type,content);
}

void
EffectInstance::setPersistentMessage(Natron::MessageTypeEnum type,
                                     const std::string & content)
{
    getNode()->setPersistentMessage(type, content);
}

void
EffectInstance::clearPersistentMessage(bool recurse)
{
    getNode()->clearPersistentMessage(recurse);
}

int
EffectInstance::getInputNumber(Natron::EffectInstance* inputEffect) const
{
    for (int i = 0; i < getMaxInputCount(); ++i) {
        if (getInput(i) == inputEffect) {
            return i;
        }
    }

    return -1;
}

/**
 * @brief Does this effect supports rendering at a different scale than 1 ?
 * There is no OFX property for this purpose. The only solution found for OFX is that if a isIdentity
 * with renderscale != 1 fails, the host retries with renderscale = 1 (and upscaled images).
 * If the renderScale support was not set, this throws an exception.
 **/
bool
EffectInstance::supportsRenderScale() const
{
    if (_imp->supportsRenderScale == eSupportsMaybe) {
        qDebug() << "EffectInstance::supportsRenderScale should be set before calling supportsRenderScale(), or use supportsRenderScaleMaybe() instead";
        throw std::runtime_error("supportsRenderScale not set");
    }

    return _imp->supportsRenderScale == eSupportsYes;
}

EffectInstance::SupportsEnum
EffectInstance::supportsRenderScaleMaybe() const
{
    QMutexLocker l(&_imp->supportsRenderScaleMutex);

    return _imp->supportsRenderScale;
}

/// should be set during effect initialization, but may also be set by the first getRegionOfDefinition that succeeds
void
EffectInstance::setSupportsRenderScaleMaybe(EffectInstance::SupportsEnum s) const
{
    {
        QMutexLocker l(&_imp->supportsRenderScaleMutex);
        
        _imp->supportsRenderScale = s;
    }
    NodePtr node = getNode();
    if (node) {
        node->onSetSupportRenderScaleMaybeSet((int)s);
    }
}

void
EffectInstance::setOutputFilesForWriter(const std::string & pattern)
{
    if ( !isWriter() ) {
        return;
    }

    const std::vector<boost::shared_ptr<KnobI> > & knobs = getKnobs();
    for (U32 i = 0; i < knobs.size(); ++i) {
        if ( knobs[i]->typeName() == OutputFile_Knob::typeNameStatic() ) {
            boost::shared_ptr<OutputFile_Knob> fk = boost::dynamic_pointer_cast<OutputFile_Knob>(knobs[i]);
            assert(fk);
            if ( fk->isOutputImageFile() ) {
                fk->setValue(pattern,0);
                break;
            }
        }
    }
}

PluginMemory*
EffectInstance::newMemoryInstance(size_t nBytes)
{
    PluginMemory* ret = new PluginMemory( getNode()->getLiveInstance() ); //< hack to get "this" as a shared ptr
    bool wasntLocked = ret->alloc(nBytes);

    assert(wasntLocked);
    (void)wasntLocked;

    return ret;
}

void
EffectInstance::addPluginMemoryPointer(PluginMemory* mem)
{
    QMutexLocker l(&_imp->pluginMemoryChunksMutex);

    _imp->pluginMemoryChunks.push_back(mem);
}

void
EffectInstance::removePluginMemoryPointer(PluginMemory* mem)
{
    QMutexLocker l(&_imp->pluginMemoryChunksMutex);
    std::list<PluginMemory*>::iterator it = std::find(_imp->pluginMemoryChunks.begin(),_imp->pluginMemoryChunks.end(),mem);

    if ( it != _imp->pluginMemoryChunks.end() ) {
        _imp->pluginMemoryChunks.erase(it);
    }
}

void
EffectInstance::registerPluginMemory(size_t nBytes)
{
    getNode()->registerPluginMemory(nBytes);
}

void
EffectInstance::unregisterPluginMemory(size_t nBytes)
{
    getNode()->unregisterPluginMemory(nBytes);
}

void
EffectInstance::onAllKnobsSlaved(bool isSlave,
                                 KnobHolder* master)
{
    getNode()->onAllKnobsSlaved(isSlave,master);
}

void
EffectInstance::onKnobSlaved(KnobI* slave,KnobI* master,
                             int dimension,
                             bool isSlave)
{
    getNode()->onKnobSlaved(slave,master,dimension,isSlave);
}

void
EffectInstance::drawOverlay_public(double scaleX,
                                   double scaleY)
{
    ///cannot be run in another thread
    assert( QThread::currentThread() == qApp->thread() );
    if ( !hasOverlay() ) {
        return;
    }

    RECURSIVE_ACTION();

    _imp->setDuringInteractAction(true);
    drawOverlay(scaleX,scaleY);
    _imp->setDuringInteractAction(false);
}

bool
EffectInstance::onOverlayPenDown_public(double scaleX,
                                        double scaleY,
                                        const QPointF & viewportPos,
                                        const QPointF & pos)
{
    ///cannot be run in another thread
    assert( QThread::currentThread() == qApp->thread() );
    if ( !hasOverlay() ) {
        return false;
    }
    
    bool ret;
    {
        NON_RECURSIVE_ACTION();
        _imp->setDuringInteractAction(true);
        ret = onOverlayPenDown(scaleX,scaleY,viewportPos, pos);
        _imp->setDuringInteractAction(false);
    }
    checkIfRenderNeeded();
    
    return ret;
}

bool
EffectInstance::onOverlayPenMotion_public(double scaleX,
                                          double scaleY,
                                          const QPointF & viewportPos,
                                          const QPointF & pos)
{
    ///cannot be run in another thread
    assert( QThread::currentThread() == qApp->thread() );
    if ( !hasOverlay() ) {
        return false;
    }
    

    NON_RECURSIVE_ACTION();
    _imp->setDuringInteractAction(true);
    bool ret = onOverlayPenMotion(scaleX,scaleY,viewportPos, pos);
    _imp->setDuringInteractAction(false);
    //Don't chek if render is needed on pen motion, wait for the pen up

    //checkIfRenderNeeded();
    return ret;
}

bool
EffectInstance::onOverlayPenUp_public(double scaleX,
                                      double scaleY,
                                      const QPointF & viewportPos,
                                      const QPointF & pos)
{
    ///cannot be run in another thread
    assert( QThread::currentThread() == qApp->thread() );
    if ( !hasOverlay() ) {
        return false;
    }
    bool ret;
    {
        NON_RECURSIVE_ACTION();
        _imp->setDuringInteractAction(true);
        ret = onOverlayPenUp(scaleX,scaleY,viewportPos, pos);
        _imp->setDuringInteractAction(false);
    }
    checkIfRenderNeeded();
    
    return ret;
}

bool
EffectInstance::onOverlayKeyDown_public(double scaleX,
                                        double scaleY,
                                        Natron::Key key,
                                        Natron::KeyboardModifiers modifiers)
{
    ///cannot be run in another thread
    assert( QThread::currentThread() == qApp->thread() );
    if ( !hasOverlay() ) {
        return false;
    }

    bool ret;
    {
        NON_RECURSIVE_ACTION();
        _imp->setDuringInteractAction(true);
        ret = onOverlayKeyDown(scaleX,scaleY,key, modifiers);
        _imp->setDuringInteractAction(false);
    }
    checkIfRenderNeeded();
    
    return ret;
}

bool
EffectInstance::onOverlayKeyUp_public(double scaleX,
                                      double scaleY,
                                      Natron::Key key,
                                      Natron::KeyboardModifiers modifiers)
{
    ///cannot be run in another thread
    assert( QThread::currentThread() == qApp->thread() );
    if ( !hasOverlay() ) {
        return false;
    }
    
    bool ret;
    {
        NON_RECURSIVE_ACTION();
        
        _imp->setDuringInteractAction(true);
        ret = onOverlayKeyUp(scaleX, scaleY, key, modifiers);
        _imp->setDuringInteractAction(false);
    }
    checkIfRenderNeeded();

    return ret;
}

bool
EffectInstance::onOverlayKeyRepeat_public(double scaleX,
                                          double scaleY,
                                          Natron::Key key,
                                          Natron::KeyboardModifiers modifiers)
{
    ///cannot be run in another thread
    assert( QThread::currentThread() == qApp->thread() );
    if ( !hasOverlay() ) {
        return false;
    }
    
    bool ret;
    {
        NON_RECURSIVE_ACTION();
        _imp->setDuringInteractAction(true);
        ret = onOverlayKeyRepeat(scaleX,scaleY,key, modifiers);
        _imp->setDuringInteractAction(false);
    }
    checkIfRenderNeeded();
    
    return ret;
}

bool
EffectInstance::onOverlayFocusGained_public(double scaleX,
                                            double scaleY)
{
    ///cannot be run in another thread
    assert( QThread::currentThread() == qApp->thread() );
    if ( !hasOverlay() ) {
        return false;
    }
    
    bool ret;
    {
        NON_RECURSIVE_ACTION();
        _imp->setDuringInteractAction(true);
        ret = onOverlayFocusGained(scaleX,scaleY);
        _imp->setDuringInteractAction(false);
    }
    checkIfRenderNeeded();
    
    return ret;
}

bool
EffectInstance::onOverlayFocusLost_public(double scaleX,
                                          double scaleY)
{
    ///cannot be run in another thread
    assert( QThread::currentThread() == qApp->thread() );
    if ( !hasOverlay() ) {
        return false;
    }
    bool ret;
    {
        
        NON_RECURSIVE_ACTION();
        _imp->setDuringInteractAction(true);
        ret = onOverlayFocusLost(scaleX,scaleY);
        _imp->setDuringInteractAction(false);
    }
    checkIfRenderNeeded();
    
    return ret;
}

bool
EffectInstance::isDoingInteractAction() const
{
    QReadLocker l(&_imp->duringInteractActionMutex);

    return _imp->duringInteractAction;
}

Natron::StatusEnum
EffectInstance::render_public(SequenceTime time,
                              const RenderScale& originalScale,
                              const RenderScale & mappedScale,
                              const RectI & roi,
                              int view,
                              bool isSequentialRender,
                              bool isRenderResponseToUserInteraction,
                              boost::shared_ptr<Natron::Image> output)
{
    NON_RECURSIVE_ACTION();
    return render(time, originalScale, mappedScale, roi, view, isSequentialRender, isRenderResponseToUserInteraction, output);

}

Natron::StatusEnum
EffectInstance::getTransform_public(SequenceTime time,
                                    const RenderScale& renderScale,
                                    int view,
                                    Natron::EffectInstance** inputToTransform,
                                    Transform::Matrix3x3* transform)
{
    RECURSIVE_ACTION();
    return getTransform(time, renderScale, view, inputToTransform, transform);
}

bool
EffectInstance::isIdentity_public(U64 hash,
                                  SequenceTime time,
                                  const RenderScale & scale,
                                  const RectD& rod,
                                  const double par,
                                  int view,
                                  SequenceTime* inputTime,
                                  int* inputNb)
{
    
    assert( !( (supportsRenderScaleMaybe() == eSupportsNo) && !(scale.x == 1. && scale.y == 1.) ) );

    unsigned int mipMapLevel = Image::getLevelFromScale(scale.x);
    
    double timeF;
    bool foundInCache = _imp->actionsCache.getIdentityResult(hash, time, mipMapLevel, inputNb, &timeF);
    if (foundInCache) {
        *inputTime = timeF;
        return *inputNb >= 0 || *inputNb == -2;
    } else {
        
        ///If this is running on a render thread, attempt to find the info in the thread local storage.
        if (QThread::currentThread() != qApp->thread() && _imp->renderArgs.hasLocalData()) {
            const RenderArgs& args = _imp->renderArgs.localData();
            if (args._validArgs) {
                *inputNb = args._identityInputNb;
                *inputTime = args._identityTime;
                return *inputNb != -1 ;
            }
        }
        
        ///EDIT: We now allow isIdentity to be called recursively.
        RECURSIVE_ACTION();
        
        bool ret = false;
        
        if (appPTR->isBackground() && dynamic_cast<DiskCacheNode*>(this) != NULL) {
            ret = true;
            *inputNb = 0;
            *inputTime = time;
        } else if ( getNode()->isNodeDisabled() ) {
            ret = true;
            *inputTime = time;
            *inputNb = -1;
            ///we forward this node to the last connected non-optional input
            ///if there's only optional inputs connected, we return the last optional input
            int lastOptionalInput = -1;
            for (int i = getMaxInputCount() - 1; i >= 0; --i) {
                bool optional = isInputOptional(i);
                if ( !optional && getNode()->getInput(i) ) {
                    *inputNb = i;
                    break;
                } else if ( optional && (lastOptionalInput == -1) ) {
                    lastOptionalInput = i;
                }
            }
            if (*inputNb == -1) {
                *inputNb = lastOptionalInput;
            }
        } else {
            /// Don't call isIdentity if plugin is sequential only.
            if (getSequentialPreference() != Natron::eSequentialPreferenceOnlySequential) {
                try {
                    ret = isIdentity(time, scale,rod, par, view, inputTime, inputNb);
                } catch (...) {
                    throw;
                }
            }
        }
        if (!ret) {
            *inputNb = -1;
            *inputTime = time;
        }
        _imp->actionsCache.setIdentityResult(time, mipMapLevel, *inputNb, *inputTime);
        return ret;
    }
}

Natron::StatusEnum
EffectInstance::getRegionOfDefinition_public(U64 hash,
                                             SequenceTime time,
                                             const RenderScale & scale,
                                             int view,
                                             RectD* rod,
                                             bool* isProjectFormat)
{
    if (!isEffectCreated()) {
        return eStatusFailed;
    }
    
    unsigned int mipMapLevel = Image::getLevelFromScale(scale.x);
    bool foundInCache = _imp->actionsCache.getRoDResult(hash, time, mipMapLevel, rod);
    foundInCache = false;
    if (foundInCache) {
        *isProjectFormat = false;
        if (rod->isNull()) {
            return Natron::eStatusFailed;
        }
        return Natron::eStatusOK;
    } else {
        
        
        ///If this is running on a render thread, attempt to find the RoD in the thread local storage.
        if (QThread::currentThread() != qApp->thread() && _imp->renderArgs.hasLocalData()) {
            const RenderArgs& args = _imp->renderArgs.localData();
            if (args._validArgs) {
                *rod = args._rod;
                *isProjectFormat = false;
                return Natron::eStatusOK;
            }
        }
        
        Natron::StatusEnum ret;
        RenderScale scaleOne;
        scaleOne.x = scaleOne.y = 1.;
        {
            RECURSIVE_ACTION();
            ret = getRegionOfDefinition(hash,time, supportsRenderScaleMaybe() == eSupportsNo ? scaleOne : scale, view, rod);
            
            if ( (ret != eStatusOK) && (ret != eStatusReplyDefault) ) {
                // rod is not valid
                _imp->actionsCache.invalidateAll(hash);
                _imp->actionsCache.setRoDResult(time, mipMapLevel, RectD());
                return ret;
            }
            
            if (rod->isNull()) {
                _imp->actionsCache.invalidateAll(hash);
                _imp->actionsCache.setRoDResult(time, mipMapLevel, RectD());
                return eStatusFailed;
            }
            
            assert( (ret == eStatusOK || ret == eStatusReplyDefault) && (rod->x1 <= rod->x2 && rod->y1 <= rod->y2) );
            
        }
        *isProjectFormat = ifInfiniteApplyHeuristic(hash,time, scale, view, rod);
        assert(rod->x1 <= rod->x2 && rod->y1 <= rod->y2);

        _imp->actionsCache.setRoDResult( time, mipMapLevel, *rod);
        return ret;
    }
}

void
EffectInstance::getRegionsOfInterest_public(SequenceTime time,
                                            const RenderScale & scale,
                                            const RectD & outputRoD, //!< effect RoD in canonical coordinates
                                            const RectD & renderWindow, //!< the region to be rendered in the output image, in Canonical Coordinates
                                            int view,
                                            EffectInstance::RoIMap* ret)
{
    NON_RECURSIVE_ACTION();
    assert(outputRoD.x2 >= outputRoD.x1 && outputRoD.y2 >= outputRoD.y1);
    assert(renderWindow.x2 >= renderWindow.x1 && renderWindow.y2 >= renderWindow.y1);
    getRegionsOfInterest(time, scale, outputRoD, renderWindow, view,ret);
    
}

EffectInstance::FramesNeededMap
EffectInstance::getFramesNeeded_public(SequenceTime time)
{
    NON_RECURSIVE_ACTION();

    return getFramesNeeded(time);
}

void
EffectInstance::getFrameRange_public(U64 hash,
                                     SequenceTime *first,
                                     SequenceTime *last,
                                     bool bypasscache)
{
    
    double fFirst,fLast;
    bool foundInCache = false;
    if (!bypasscache) {
        foundInCache = _imp->actionsCache.getTimeDomainResult(hash, &fFirst, &fLast);
    }
    if (foundInCache) {
        *first = std::floor(fFirst+0.5);
        *last = std::floor(fLast+0.5);
    } else {
        
        ///If this is running on a render thread, attempt to find the info in the thread local storage.
        if (QThread::currentThread() != qApp->thread() && _imp->renderArgs.hasLocalData()) {
            const RenderArgs& args = _imp->renderArgs.localData();
            if (args._validArgs) {
                *first = args._firstFrame;
                *last = args._lastFrame;
                return;
            }
        }
        
        NON_RECURSIVE_ACTION();
        getFrameRange(first, last);
        _imp->actionsCache.setTimeDomainResult(*first, *last);
    }
}

Natron::StatusEnum
EffectInstance::beginSequenceRender_public(SequenceTime first,
                                           SequenceTime last,
                                           SequenceTime step,
                                           bool interactive,
                                           const RenderScale & scale,
                                           bool isSequentialRender,
                                           bool isRenderResponseToUserInteraction,
                                           int view)
{
    NON_RECURSIVE_ACTION();
    {
        if ( !_imp->beginEndRenderCount.hasLocalData() ) {
            _imp->beginEndRenderCount.localData() = 1;
        } else {
            ++_imp->beginEndRenderCount.localData();
        }
    }

    return beginSequenceRender(first, last, step, interactive, scale,
                               isSequentialRender, isRenderResponseToUserInteraction, view);
}

Natron::StatusEnum
EffectInstance::endSequenceRender_public(SequenceTime first,
                                         SequenceTime last,
                                         SequenceTime step,
                                         bool interactive,
                                         const RenderScale & scale,
                                         bool isSequentialRender,
                                         bool isRenderResponseToUserInteraction,
                                         int view)
{
    NON_RECURSIVE_ACTION();
    {
        assert( _imp->beginEndRenderCount.hasLocalData() );
        --_imp->beginEndRenderCount.localData();
        assert(_imp->beginEndRenderCount.localData() >= 0);
    }

    return endSequenceRender(first, last, step, interactive, scale, isSequentialRender, isRenderResponseToUserInteraction, view);
}

bool
EffectInstance::isSupportedComponent(int inputNb,
                                     Natron::ImageComponentsEnum comp) const
{
    return getNode()->isSupportedComponent(inputNb, comp);
}

Natron::ImageBitDepthEnum
EffectInstance::getBitDepth() const
{
    return getNode()->getBitDepth();
}

bool
EffectInstance::isSupportedBitDepth(Natron::ImageBitDepthEnum depth) const
{
    return getNode()->isSupportedBitDepth(depth);
}

Natron::ImageComponentsEnum
EffectInstance::findClosestSupportedComponents(int inputNb,
                                               Natron::ImageComponentsEnum comp) const
{
    return getNode()->findClosestSupportedComponents(inputNb,comp);
}

void
EffectInstance::getPreferredDepthAndComponents(int inputNb,
                                               Natron::ImageComponentsEnum* comp,
                                               Natron::ImageBitDepthEnum* depth) const
{
    ///find closest to RGBA
    *comp = findClosestSupportedComponents(inputNb, Natron::eImageComponentRGBA);

    ///find deepest bitdepth
    *depth = getBitDepth();
}

int
EffectInstance::getMaskChannel(int inputNb) const
{
    return getNode()->getMaskChannel(inputNb);
}

bool
EffectInstance::isMaskEnabled(int inputNb) const
{
    return getNode()->isMaskEnabled(inputNb);
}

void
EffectInstance::onKnobValueChanged(KnobI* /*k*/,
                                   Natron::ValueChangedReasonEnum /*reason*/,
                                   SequenceTime /*time*/,
                                   bool /*originatedFromMainThread*/)
{
}

int
EffectInstance::getThreadLocalRenderTime() const
{
    if (_imp->renderArgs.hasLocalData()) {
        const RenderArgs& args = _imp->renderArgs.localData();
        if (args._validArgs) {
            return args._time;
        }
    }
    
    if (_imp->frameRenderArgs.hasLocalData()) {
        const ParallelRenderArgs& args = _imp->frameRenderArgs.localData();
        if (args.validArgs) {
            return args.time;
        }
    }

    return getApp()->getTimeLine()->currentFrame();
}

bool
EffectInstance::getThreadLocalRenderedImage(boost::shared_ptr<Natron::Image>* image,RectI* renderWindow) const
{
    if (_imp->renderArgs.hasLocalData()) {
        const RenderArgs& args = _imp->renderArgs.localData();
        if (args._validArgs) {
            assert(args._outputImage);
            *image = args._outputImage;
            *renderWindow = args._renderWindowPixel;
            return true;
        }
    }
    return false;
}

void
EffectInstance::updateThreadLocalRenderTime(int time)
{
    if (QThread::currentThread() != qApp->thread() && _imp->renderArgs.hasLocalData()) {
         RenderArgs& args = _imp->renderArgs.localData();
        if (args._validArgs) {
            args._time = time;
        }
    }
}

void
EffectInstance::Implementation::runChangedParamCallback(KnobI* k,bool userEdited,const std::string& callback)
{
    std::string script = callback;
    script.append("()\n");
    KnobI::declareCurrentKnobVariable_Python(k, -1, script);
    script.append("userEdited = ");
    if (userEdited) {
        script.append("True\n");
    } else {
        script.append("False\n");
    }
    std::string err;
    std::string output;
    if (!Natron::interpretPythonScript(script, &err,&output)) {
        _publicInterface->getApp()->appendToScriptEditor(QObject::tr("Failed to execute callback: ").toStdString() + err);
    } else {
        _publicInterface->getApp()->appendToScriptEditor(output);
    }
}

void
EffectInstance::onKnobValueChanged_public(KnobI* k,
                                          Natron::ValueChangedReasonEnum reason,
                                          SequenceTime time,
                                          bool originatedFromMainThread)
{

    if ( isEvaluationBlocked() ) {
        return;
    }

    NodePtr node = getNode();
    node->onEffectKnobValueChanged(k, reason);

    
    if (isReader() && k->getName() == kOfxImageEffectFileParamName) {
        getNode()->computeFrameRangeForReader(k);
    }
    
    KnobHelper* kh = dynamic_cast<KnobHelper*>(k);
    assert(kh);
    if ( kh && kh->isDeclaredByPlugin() ) {
        ////We set the thread storage render args so that if the instance changed action
        ////tries to call getImage it can render with good parameters.
        
<<<<<<< HEAD
        Node::ParallelRenderArgsSetter frameRenderArgs(node.get(),
=======
        ParallelRenderArgsSetter frameRenderArgs(_node.get(),
>>>>>>> 0d82c5ed
                                                       time,
                                                       0, /*view*/
                                                       true,
                                                       false,
                                                       false,
                                                       getHash(),
                                                       true,
                                                       getApp()->getTimeLine().get());

        RECURSIVE_ACTION();
        knobChanged(k, reason, /*view*/ 0, time, originatedFromMainThread);
    }
    
    ///If there's a knobChanged Python callback, run it
    std::string pythonCB = getNode()->getKnobChangedCallback();
    
    if (!pythonCB.empty()) {
        bool userEdited = reason == eValueChangedReasonNatronGuiEdited ||
        reason == eValueChangedReasonUserEdited;
        _imp->runChangedParamCallback(k,userEdited,pythonCB);
    }

    
    ///Clear input images pointers that were stored in getImage() for the main-thread.
    ///This is safe to do so because if this is called while in render() it won't clear the input images
    ///pointers for the render thread. This is helpful for analysis effects which call getImage() on the main-thread
    ///and whose render() function is never called.
    _imp->clearInputImagePointers();
    
} // onKnobValueChanged_public

void
EffectInstance::clearLastRenderedImage()
{
    {
        QMutexLocker l(&_imp->lastRenderArgsMutex);
        _imp->lastImage.reset();
    }
}

void
EffectInstance::aboutToRestoreDefaultValues()
{
    ///Invalidate the cache by incrementing the age
    NodePtr node = getNode();
    node->incrementKnobsAge();

    if ( node->areKeyframesVisibleOnTimeline() ) {
        node->hideKeyframesFromTimeline(true);
    }
}

/**
 * @brief Returns a pointer to the first non disabled upstream node.
 * When cycling through the tree, we prefer non optional inputs and we span inputs
 * from last to first.
 **/
Natron::EffectInstance*
EffectInstance::getNearestNonDisabled() const
{
    NodePtr node = getNode();
    if ( !node->isNodeDisabled() ) {
        return node->getLiveInstance();
    } else {
        ///Test all inputs recursively, going from last to first, preferring non optional inputs.
        std::list<Natron::EffectInstance*> nonOptionalInputs;
        std::list<Natron::EffectInstance*> optionalInputs;
        int maxInp = getMaxInputCount();

        ///We cycle in reverse by default. It should be a setting of the application.
        ///In this case it will return input B instead of input A of a merge for example.
        for (int i = maxInp - 1; i >= 0; --i) {
            Natron::EffectInstance* inp = getInput(i);
            bool optional = isInputOptional(i);
            if (inp) {
                if (optional) {
                    optionalInputs.push_back(inp);
                } else {
                    nonOptionalInputs.push_back(inp);
                }
            }
        }

        ///Cycle through all non optional inputs first
        for (std::list<Natron::EffectInstance*> ::iterator it = nonOptionalInputs.begin(); it != nonOptionalInputs.end(); ++it) {
            Natron::EffectInstance* inputRet = (*it)->getNearestNonDisabled();
            if (inputRet) {
                return inputRet;
            }
        }

        ///Cycle through optional inputs...
        for (std::list<Natron::EffectInstance*> ::iterator it = optionalInputs.begin(); it != optionalInputs.end(); ++it) {
            Natron::EffectInstance* inputRet = (*it)->getNearestNonDisabled();
            if (inputRet) {
                return inputRet;
            }
        }

        ///We didn't find anything upstream, return
        return NULL;
    }
}

Natron::EffectInstance*
EffectInstance::getNearestNonDisabledPrevious(int* inputNb)
{
    assert(getNode()->isNodeDisabled());
    
    ///Test all inputs recursively, going from last to first, preferring non optional inputs.
    std::list<Natron::EffectInstance*> nonOptionalInputs;
    std::list<Natron::EffectInstance*> optionalInputs;
    int maxInp = getMaxInputCount();
    
    
    int localPreferredInput = -1;
    
    ///We cycle in reverse by default. It should be a setting of the application.
    ///In this case it will return input B instead of input A of a merge for example.
    for (int i = maxInp - 1; i >= 0; --i) {
        Natron::EffectInstance* inp = getInput(i);
        bool optional = isInputOptional(i);
        if (inp) {
            if (optional) {
                if (localPreferredInput == -1) {
                    localPreferredInput = i;
                }
                optionalInputs.push_back(inp);
            } else {
                if (localPreferredInput == -1) {
                    localPreferredInput = i;
                }
                nonOptionalInputs.push_back(inp);
            }
        }
    }
    
    
    ///Cycle through all non optional inputs first
    for (std::list<Natron::EffectInstance*> ::iterator it = nonOptionalInputs.begin(); it != nonOptionalInputs.end(); ++it) {
        if ((*it)->getNode()->isNodeDisabled()) {
            Natron::EffectInstance* inputRet = (*it)->getNearestNonDisabledPrevious(inputNb);
            if (inputRet) {
                return inputRet;
            }
        }
    }
    
    ///Cycle through optional inputs...
    for (std::list<Natron::EffectInstance*> ::iterator it = optionalInputs.begin(); it != optionalInputs.end(); ++it) {
        if ((*it)->getNode()->isNodeDisabled()) {
            Natron::EffectInstance* inputRet = (*it)->getNearestNonDisabledPrevious(inputNb);
            if (inputRet) {
                return inputRet;
            }
        }
    }
    
    *inputNb = localPreferredInput;
    return this;
    
}

Natron::EffectInstance*
EffectInstance::getNearestNonIdentity(int time)
{
    
    U64 hash = getHash();
    RenderScale scale;
    scale.x = scale.y = 1.;
    
    RectD rod;
    bool isProjectFormat;
    Natron::StatusEnum stat = getRegionOfDefinition_public(hash, time, scale, 0, &rod, &isProjectFormat);
    
    double par = getPreferredAspectRatio();
    
    ///Ignore the result of getRoD if it failed
    (void)stat;
    
    SequenceTime inputTimeIdentity;
    int inputNbIdentity;
    
    if ( !isIdentity_public(hash, time, scale, rod, par, 0, &inputTimeIdentity, &inputNbIdentity) ) {
        return this;
    } else {
        
        if (inputNbIdentity < 0) {
            return this;
        }
        Natron::EffectInstance* effect = getInput(inputNbIdentity);
        return effect ? effect->getNearestNonIdentity(time) : this;
    }

}

void
EffectInstance::onNodeHashChanged(U64 hash)
{
    
    ///Always running in the MAIN THREAD
    assert(QThread::currentThread() == qApp->thread());
    
    ///Invalidate actions cache
    _imp->actionsCache.invalidateAll(hash);
}

bool
EffectInstance::canSetValue() const
{
    return !getNode()->isNodeRendering() || appPTR->isBackground();
}

SequenceTime
EffectInstance::getCurrentTime() const
{
    return getThreadLocalRenderTime();
}

int
EffectInstance::getCurrentView() const
{
    if (_imp->renderArgs.hasLocalData()) {
        const RenderArgs& args = _imp->renderArgs.localData();
        if (args._validArgs) {
            return args._view;
        }
    }
    
    return 0;
}

SequenceTime
EffectInstance::getFrameRenderArgsCurrentTime() const
{
    if (_imp->frameRenderArgs.hasLocalData()) {
        const ParallelRenderArgs& args = _imp->frameRenderArgs.localData();
        if (args.validArgs) {
            return args.time;
        }
    }
    return getApp()->getTimeLine()->currentFrame();
}

int
EffectInstance::getFrameRenderArgsCurrentView() const
{
    if (_imp->frameRenderArgs.hasLocalData()) {
        const ParallelRenderArgs& args = _imp->frameRenderArgs.localData();
        if (args.validArgs) {
            return args.view;
        }
    }
    
    return 0;
}

#ifdef DEBUG
void
EffectInstance::checkCanSetValueAndWarn() const
{
    if (!checkCanSetValue()) {
        qDebug() << getScriptName_mt_safe().c_str() << ": setValue()/setValueAtTime() was called during an action that is not allowed to call this function.";
    }
}
#endif

static
void isFrameVaryingOrAnimated_impl(const Natron::EffectInstance* node,bool *ret)
{
    if (node->isFrameVarying() || node->getHasAnimation() || node->getNode()->getRotoContext()) {
        *ret = true;
    } else {
        int maxInputs = node->getMaxInputCount();
        for (int i = 0; i < maxInputs; ++i) {
            Natron::EffectInstance* input = node->getInput(i);
            if (input) {
                isFrameVaryingOrAnimated_impl(input,ret);
                if (*ret) {
                    return;
                }
            }
        }
    }
}

bool
EffectInstance::isFrameVaryingOrAnimated_Recursive() const
{
    bool ret = false;
    isFrameVaryingOrAnimated_impl(this,&ret);
    return ret;
}


OutputEffectInstance::OutputEffectInstance(boost::shared_ptr<Node> node)
    : Natron::EffectInstance(node)
      , _writerCurrentFrame(0)
      , _writerFirstFrame(0)
      , _writerLastFrame(0)
      , _outputEffectDataLock(new QMutex)
      , _renderController(0)
      , _engine(0)
{
}

OutputEffectInstance::~OutputEffectInstance()
{
    if (_engine) {
        ///Thread must have been killed before.
        assert( !_engine->hasThreadsAlive() );
    }
    delete _engine;
    delete _outputEffectDataLock;
}

void
OutputEffectInstance::renderCurrentFrame(bool canAbort)
{
    _engine->renderCurrentFrame(canAbort);
}

bool
OutputEffectInstance::ifInfiniteclipRectToProjectDefault(RectD* rod) const
{
    if ( !getApp()->getProject() ) {
        return false;
    }
    /*If the rod is infinite clip it to the project's default*/
    Format projectDefault;
    getRenderFormat(&projectDefault);
    // BE CAREFUL:
    // std::numeric_limits<int>::infinity() does not exist (check std::numeric_limits<int>::has_infinity)
    // an int can not be equal to (or compared to) std::numeric_limits<double>::infinity()
    bool isRodProjctFormat = false;
    if (rod->left() <= kOfxFlagInfiniteMin) {
        rod->set_left( projectDefault.left() );
        isRodProjctFormat = true;
    }
    if (rod->bottom() <= kOfxFlagInfiniteMin) {
        rod->set_bottom( projectDefault.bottom() );
        isRodProjctFormat = true;
    }
    if (rod->right() >= kOfxFlagInfiniteMax) {
        rod->set_right( projectDefault.right() );
        isRodProjctFormat = true;
    }
    if (rod->top() >= kOfxFlagInfiniteMax) {
        rod->set_top( projectDefault.top() );
        isRodProjctFormat = true;
    }

    return isRodProjctFormat;
}

void
OutputEffectInstance::renderFullSequence(BlockingBackgroundRender* renderController,int first,int last)
{
    _renderController = renderController;
    
    ///Make sure that the file path exists
    boost::shared_ptr<KnobI> fileParam = getKnobByName(kOfxImageEffectFileParamName);
    if (fileParam) {
        Knob<std::string>* isString = dynamic_cast<Knob<std::string>*>(fileParam.get());
        if (isString) {
            std::string pattern = isString->getValue();
            std::string path = SequenceParsing::removePath(pattern);
            std::map<std::string,std::string> env;
            getApp()->getProject()->getEnvironmentVariables(env);
            Project::expandVariable(env, path);
            QDir().mkpath(path.c_str());
        }
    }
    ///If you want writers to render backward (from last to first), just change the flag in parameter here
    _engine->renderFrameRange(first,last,OutputSchedulerThread::eRenderDirectionForward);

}

void
OutputEffectInstance::notifyRenderFinished()
{
    if (_renderController) {
        _renderController->notifyFinished();
        _renderController = 0;
    }
}

int
OutputEffectInstance::getCurrentFrame() const
{
    QMutexLocker l(_outputEffectDataLock);

    return _writerCurrentFrame;
}

void
OutputEffectInstance::setCurrentFrame(int f)
{
    QMutexLocker l(_outputEffectDataLock);

    _writerCurrentFrame = f;
}

void
OutputEffectInstance::incrementCurrentFrame()
{
    QMutexLocker l(_outputEffectDataLock);
    ++_writerCurrentFrame;
}

void
OutputEffectInstance::decrementCurrentFrame()
{
    QMutexLocker l(_outputEffectDataLock);
    --_writerCurrentFrame;
}

int
OutputEffectInstance::getFirstFrame() const
{
    QMutexLocker l(_outputEffectDataLock);

    return _writerFirstFrame;
}

void
OutputEffectInstance::setFirstFrame(int f)
{
    QMutexLocker l(_outputEffectDataLock);

    _writerFirstFrame = f;
}

int
OutputEffectInstance::getLastFrame() const
{
    QMutexLocker l(_outputEffectDataLock);

    return _writerLastFrame;
}

void
OutputEffectInstance::setLastFrame(int f)
{
    QMutexLocker l(_outputEffectDataLock);

    _writerLastFrame = f;
}

void
OutputEffectInstance::initializeData()
{
    _engine= createRenderEngine();
}

RenderEngine*
OutputEffectInstance::createRenderEngine()
{
    return new RenderEngine(this);
}

double
EffectInstance::getPreferredFrameRate() const
{
    return getApp()->getProjectFrameRate();
}

void
EffectInstance::checkOFXClipPreferences_recursive(double time,
                                       const RenderScale & scale,
                                       const std::string & reason,
                                       bool forceGetClipPrefAction,
                                       std::list<Natron::Node*>& markedNodes)
{
    NodePtr node = getNode();
    std::list<Natron::Node*>::iterator found = std::find(markedNodes.begin(), markedNodes.end(), node.get());
    if (found != markedNodes.end()) {
        return;
    }
    
    
    checkOFXClipPreferences(time, scale, reason, forceGetClipPrefAction);
    markedNodes.push_back(node.get());
    
    std::list<Natron::Node*>  outputs;
    node->getOutputsWithGroupRedirection(outputs);
    for (std::list<Natron::Node*>::const_iterator it = outputs.begin(); it != outputs.end(); ++it) {
        (*it)->getLiveInstance()->checkOFXClipPreferences_recursive(time, scale, reason, forceGetClipPrefAction,markedNodes);
    }
}

void
EffectInstance::checkOFXClipPreferences_public(double time,
                                    const RenderScale & scale,
                                    const std::string & reason,
                                    bool forceGetClipPrefAction,
                                    bool recurse)
{
    assert(QThread::currentThread() == qApp->thread());
    
    if (recurse) {
        std::list<Natron::Node*> markedNodes;
        checkOFXClipPreferences_recursive(time, scale, reason, forceGetClipPrefAction, markedNodes);
    } else {
        checkOFXClipPreferences(time, scale, reason, forceGetClipPrefAction);
    }
}

<|MERGE_RESOLUTION|>--- conflicted
+++ resolved
@@ -3206,11 +3206,7 @@
         argsCpy._renderWindowPixel = renderRectToRender;
         
         scopedArgs.reset( new Implementation::ScopedRenderArgs(&_imp->renderArgs,argsCpy) );
-<<<<<<< HEAD
-        scopedFrameArgs.reset( new Node::ParallelRenderArgsSetter(getNode().get(),
-=======
-        scopedFrameArgs.reset( new ParallelRenderArgsSetter(_node.get(),
->>>>>>> 0d82c5ed
+        scopedFrameArgs.reset( new ParallelRenderArgsSetter(getNode().get(),
                                                                   frameArgs.time,
                                                                   frameArgs.view,
                                                                   frameArgs.isRenderResponseToUserInteraction,
@@ -4188,11 +4184,8 @@
         ////We set the thread storage render args so that if the instance changed action
         ////tries to call getImage it can render with good parameters.
         
-<<<<<<< HEAD
-        Node::ParallelRenderArgsSetter frameRenderArgs(node.get(),
-=======
-        ParallelRenderArgsSetter frameRenderArgs(_node.get(),
->>>>>>> 0d82c5ed
+
+        ParallelRenderArgsSetter frameRenderArgs(node.get(),
                                                        time,
                                                        0, /*view*/
                                                        true,
