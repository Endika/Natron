--- conflicted
+++ resolved
@@ -485,18 +485,12 @@
 * Each ID can be passed to the AppInstance::createNode function to instantiate a node
 * with a plug-in.
 **/
-<<<<<<< HEAD
-inline std::list<std::string> getPluginIDs()
-=======
 inline std::list<std::string>
 getPluginIDs()
->>>>>>> ddba97bb
 {
     return appPTR->getPluginIDs();
 }
     
-<<<<<<< HEAD
-=======
 inline AppInstance*
 getInstance(int idx)
 {
@@ -509,7 +503,6 @@
     return appPTR->getNumInstances();
 }
     
->>>>>>> ddba97bb
 } // namespace Natron
 
 
