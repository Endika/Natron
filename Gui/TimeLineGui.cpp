--- conflicted
+++ resolved
@@ -585,13 +585,8 @@
 TimeLineGui::seek(SequenceTime time)
 {
     if ( time != _imp->_timeline->currentFrame() ) {
-<<<<<<< HEAD
-        _imp->_gui->getApp()->getProject()->setLastTimelineSeekCaller(_imp->_viewer);
+        _imp->_gui->getApp()->setLastViewerUsingTimeline(_imp->_viewer->getNode());
         Q_EMIT frameChanged(time);
-=======
-        _imp->_gui->getApp()->setLastViewerUsingTimeline(_imp->_viewer->getNode());
-        emit frameChanged(time);
->>>>>>> 9efd6f73
         update();
     }
 }
@@ -647,13 +642,9 @@
     bool onEditingFinishedOnly = appPTR->getCurrentSettings()->getRenderOnEditingFinishedOnly();
     if (_imp->_state == eTimelineStateDraggingCursor && !onEditingFinishedOnly) {
         if ( tseq != _imp->_timeline->currentFrame() ) {
-<<<<<<< HEAD
-            _imp->_gui->getApp()->getProject()->setLastTimelineSeekCaller(_imp->_viewer);
+            
+            _imp->_gui->getApp()->setLastViewerUsingTimeline(_imp->_viewer->getNode());
             Q_EMIT frameChanged(tseq);
-=======
-            _imp->_gui->getApp()->setLastViewerUsingTimeline(_imp->_viewer->getNode());
-            emit frameChanged(tseq);
->>>>>>> 9efd6f73
         }
         distortViewPort = true;
         _imp->_alphaCursor = false;
@@ -663,21 +654,13 @@
         int distFromFirst = std::abs(e->x() - firstPos);
         int distFromLast = std::abs(e->x() - lastPos);
         if (distFromFirst  > distFromLast) { // moving last frame anchor
-<<<<<<< HEAD
-            if (_imp->_timeline->leftBound() <= tseq) {
-                Q_EMIT boundariesChanged(_imp->_timeline->leftBound(), tseq);
-            }
-        } else { // moving first frame anchor
-            if (_imp->_timeline->rightBound() >= tseq) {
-                Q_EMIT boundariesChanged( tseq, _imp->_timeline->rightBound() );
-=======
+
             if (leftBound <= tseq) {
                 setBoundariesInternal(leftBound, tseq, true);
             }
         } else { // moving first frame anchor
             if (rightBound >= tseq) {
                 setBoundariesInternal(tseq, rightBound, true);
->>>>>>> 9efd6f73
             }
         }
         distortViewPort = true;
@@ -728,13 +711,9 @@
             double t = toTimeLineCoordinates(e->x(),0).x();
             SequenceTime tseq = std::floor(t + 0.5);
             if ( tseq != _imp->_timeline->currentFrame() ) {
-<<<<<<< HEAD
-                _imp->_gui->getApp()->getProject()->setLastTimelineSeekCaller(_imp->_viewer);
+
+                _imp->_gui->getApp()->setLastViewerUsingTimeline(_imp->_viewer->getNode());
                 Q_EMIT frameChanged(tseq);
-=======
-                _imp->_gui->getApp()->setLastViewerUsingTimeline(_imp->_viewer->getNode());
-                emit frameChanged(tseq);
->>>>>>> 9efd6f73
             }
 
         }
@@ -777,7 +756,7 @@
             _imp->rightBoundary = last;
         }
         if (emitSignal) {
-            emit boundariesChanged(first, last);
+            Q_EMIT boundariesChanged(first, last);
         } else {
             update();
         }
@@ -789,15 +768,9 @@
 TimeLineGui::setBoundaries(SequenceTime first,
                            SequenceTime last)
 {
-<<<<<<< HEAD
-    if (first <= last) {
-        Q_EMIT boundariesChanged(first,last);
-        update();
-    }
-=======
+
     setBoundariesInternal(first, last, false);
    
->>>>>>> 9efd6f73
 }
 
 
