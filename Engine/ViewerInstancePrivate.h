--- conflicted
+++ resolved
@@ -139,24 +139,7 @@
 public:
     
     ViewerInstancePrivate(const ViewerInstance* parent)
-        : instance(parent)
-<<<<<<< HEAD
-          , uiContext(NULL)
-          , forceRenderMutex()
-          , forceRender(false)
-          , updateViewerPboIndex(0)
-          , viewerParamsMutex()
-          , viewerParamsGain(1.)
-          , viewerParamsLut(Natron::eViewerColorSpaceSRGB)
-          , viewerParamsAutoContrast(false)
-          , viewerParamsChannels(Natron::eDisplayChannelsRGB)
-          , viewerMipMapLevel(0)
-          , activeInputsMutex()
-          , activeInputs()
-          , lastRenderedHashMutex()
-          , lastRenderedHash(0)
-          , lastRenderedHashValid(false)
-=======
+    : instance(parent)
     , uiContext(NULL)
     , forceRenderMutex()
     , forceRender(false)
@@ -165,7 +148,7 @@
     , viewerParamsGain(1.)
     , viewerParamsLut(Natron::eViewerColorSpaceSRGB)
     , viewerParamsAutoContrast(false)
-    , viewerParamsChannels(eDisplayChannelsRGB)
+    , viewerParamsChannels(Natron::eDisplayChannelsRGB)
     , viewerMipMapLevel(0)
     , activeInputsMutex()
     , activeInputs()
@@ -174,7 +157,6 @@
     , lastRenderedHashValid(false)
     , renderAgeMutex()
     , renderAge()
->>>>>>> d87f102b
     {
 
         for (int i = 0;i < 2; ++i) {
@@ -264,13 +246,9 @@
         return true;
     }
 
-<<<<<<< HEAD
+
 public Q_SLOTS:
-=======
-    
-    
-public slots:
->>>>>>> d87f102b
+
     /**
      * @brief Slot called internally by the renderViewer() function when it wants to refresh the OpenGL viewer.
      * Do not call this yourself.
