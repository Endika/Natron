--- conflicted
+++ resolved
@@ -1,183 +1,3 @@
-<<<<<<< HEAD
-//  Powiter
-//
-/* This Source Code Form is subject to the terms of the Mozilla Public
- * License, v. 2.0. If a copy of the MPL was not distributed with this
- * file, You can obtain one at http://mozilla.org/MPL/2.0/. */
-/*
-*Created by Alexandre GAUTHIER-FOICHAT on 6/1/2012. 
-*contact: immarespond at gmail dot com
-*
-*/
-
- 
-
- 
-
-
-
-
-#ifndef CHANNELS_H
-#define CHANNELS_H
-
-#include <string>
-#include <cstring>
-#include <vector>
-#include "Global/GlobalDefines.h"
-
-
-
-
-class ChannelSet{
-    U32 mask; // 1 bit per channel and LSB is for "all" channels
-    unsigned int _size;
-public:
-    
-    // class iterator: used to iterate over channels
-    class iterator{
-        Powiter::Channel _cur;
-        U32 _mask;
-    public:
-        iterator(const iterator& other):_cur(other._cur),_mask(other._mask){}
-        iterator(U32 mask,Powiter::Channel cur){
-            _cur = cur;
-            _mask = mask;
-        }
-        Powiter::Channel operator *() const{return _cur;}
-        Powiter::Channel operator->() const{return _cur;}
-        void operator++(){
-            int i = (int)_cur;
-            while(i < 32){
-                if(_mask & (1 << i)){
-                    _cur = (Powiter::Channel)i;
-                    return;
-                }
-                i++;
-            }
-            _cur = Powiter::Channel_black;
-        }
-        void operator++(int){
-            int i = (int)_cur;
-            while(i < 32){
-                if(_mask & (1 << i)){
-                    _cur = (Powiter::Channel)i;
-                    return;
-                }
-                i++;
-            }
-        }
-        void operator--(){
-            int i = (int)_cur;
-            while(i >= 0){
-                if(_mask & (1 << i)){
-                    _cur = (Powiter::Channel)i;
-                    return;
-                }
-                i--;
-            }
-            _cur = Powiter::Channel_black;
-        }
-        void operator--(int){
-            int i = (int)_cur;
-            while(i >= 0){
-                if(_mask & (1 << i)){
-                    _cur = (Powiter::Channel)i;
-                    return;
-                }
-                i--;
-            }
-            _cur = Powiter::Channel_black;
-        }
-        bool operator==(const iterator& other){
-            return _mask==other._mask && _cur==other._cur;
-        }
-        bool operator!=(const iterator& other){
-            return _mask!=other._mask || _cur!=other._cur;
-        }
-    };
-    typedef iterator const_iterator;
-    
-    
-    ChannelSet() : mask(0),_size(0) {}
-    ChannelSet(const ChannelSet &source);
-    ChannelSet(Powiter::ChannelMask v);
-    ChannelSet(Powiter::Channel v) : _size(1) {mask = v;}
-    ~ChannelSet() {}
-    const ChannelSet& operator=(const ChannelSet& source);
-    const ChannelSet& operator=(Powiter::ChannelMask source) ;
-    const ChannelSet& operator=(Powiter::Channel z);
-    
-    void clear() { mask = 0; _size = 0;}
-    operator bool() const { return mask ; }// allow to do stuff like if(channelsA & channelsB)
-    bool empty() const { return !mask; }
-    
-    bool operator==(const ChannelSet& source) const;
-    bool operator!=(const ChannelSet& source) const { return !(*this == source); }
-    bool operator<(const ChannelSet& source) const;
-    bool operator==(Powiter::ChannelMask v) const { return mask == U32(v << 1); }
-    bool operator!=(Powiter::ChannelMask v) const { return mask != U32(v << 1); }
-    bool operator==(Powiter::Channel z) const;
-    bool operator!=(Powiter::Channel z) const { return !(*this == z); }
-    
-    /*add a channel with +=*/
-    void operator+=(const ChannelSet& source);
-    void operator+=(Powiter::ChannelMask source);
-    void operator+=(Powiter::Channel z);
-    void insert(Powiter::Channel z) { *this += z; }
-    
-    /*turn off a channel with -=*/
-    void operator-=(const ChannelSet& source);
-    void operator-=(Powiter::ChannelMask source);
-    void operator-=(Powiter::Channel z);
-    void erase(Powiter::Channel z) { *this -= z; }
-    
-    void operator&=(const ChannelSet& source);
-    void operator&=(Powiter::ChannelMask source) ;
-    void operator&=(Powiter::Channel z);
-    
-    
-    ChannelSet operator&(const ChannelSet& c) const;
-    ChannelSet operator&(Powiter::ChannelMask c) const;
-    ChannelSet operator&(Powiter::Channel z) const;
-    bool contains(const ChannelSet& source) const;
-    bool contains(Powiter::ChannelMask source) const { return !(~mask & source); }
-    bool contains(Powiter::Channel z) const;
-    unsigned size() const;
-    Powiter::Channel first() const;
-    Powiter::Channel next(Powiter::Channel k) const;
-    Powiter::Channel last() const;
-    Powiter::Channel previous(Powiter::Channel k) const;
-    
-    U32 value() const {return mask;}
-    
-    iterator begin(){return iterator(mask,first());}
-    
-    iterator end(){
-        Powiter::Channel _last = this->last();
-        return iterator(mask,(Powiter::Channel)(_last+1));
-    }
-    void printOut() const;
-    
-#define foreachChannels(CUR, CHANNELS) \
-    for (Powiter::Channel CUR = CHANNELS.first(); CUR; CUR = CHANNELS.next(CUR))
-
-
-        };
-
-
-
-/*returns the channel of name "name"*/
-Powiter::Channel getChannelByName(const char *name);
-
-/*Return a cstring with the name of the channel c*/
-std::string getChannelName(Powiter::Channel c);
-
-/*useful function to check whether alpha is on in the mask*/
-bool hasAlpha(ChannelSet mask);
-
-
-#endif // CHANNELS_H
-=======
 //  Powiter
 //
 /* This Source Code Form is subject to the terms of the Mozilla Public
@@ -355,5 +175,4 @@
 bool hasAlpha(ChannelSet mask);
 
 
-#endif // CHANNELS_H
->>>>>>> 00cb7a70
+#endif // CHANNELS_H