--- conflicted
+++ resolved
@@ -425,13 +425,8 @@
     void launchPythonInterpreter();
 
 	int isProjectAlreadyOpened(const std::string& projectFilePath) const;
-<<<<<<< HEAD
-
-
-=======
-    
+
     virtual void reloadStylesheets() {}
->>>>>>> 1954e681
     
 public Q_SLOTS:
 
