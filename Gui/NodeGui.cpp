--- conflicted
+++ resolved
@@ -283,24 +283,7 @@
     }
 
     createGui();
-<<<<<<< HEAD
-
-
-    /*building settings panel*/
-    _settingsPanel = createPanel(dockContainer,requestedByLoad,thisAsShared);
-    if (_settingsPanel) {
-        QObject::connect( _settingsPanel,SIGNAL( nameChanged(QString) ),this,SLOT( setName(QString) ) );
-        QObject::connect( _settingsPanel,SIGNAL( closeChanged(bool) ), this, SLOT( onSettingsPanelClosed(bool) ) );
-        QObject::connect( _settingsPanel,SIGNAL( colorChanged(QColor) ),this,SLOT( onSettingsPanelColorChanged(QColor) ) );
-    }
-    OfxEffectInstance* ofxNode = dynamic_cast<OfxEffectInstance*>( internalNode->getLiveInstance() );
-    if (ofxNode) {
-        ofxNode->effectInstance()->beginInstanceEditAction();
-    }
-
-
-=======
-    
+
     NodePtr parent = internalNode->getParentMultiInstance();
     if (parent) {
         boost::shared_ptr<NodeGuiI> parentNodeGui_i = parent->getNodeGui();
@@ -314,7 +297,6 @@
         }
     }
     
->>>>>>> 34500df6
     if (internalNode->getPluginID() == PLUGINID_OFX_MERGE) {
         boost::shared_ptr<KnobI> knob = internalNode->getKnobByName(kNatronOfxParamStringSublabelName);
         assert(knob);
@@ -1415,17 +1397,10 @@
 {
     ///Don't do this for inspectors
     NodePtr node = getNode();
-<<<<<<< HEAD
-
-    InspectorNode* isInspector = dynamic_cast<InspectorNode*>(node.get());
-
-
-=======
-    
+
     //InspectorNode* isInspector = dynamic_cast<InspectorNode*>(node.get());
    
-  
->>>>>>> 34500df6
+
     if (visible != _optionalInputsVisible) {
         _optionalInputsVisible = visible;
 
@@ -2684,12 +2659,8 @@
     }
     _nodeLabel = replaceLineBreaksWithHtmlParagraph(_nodeLabel); ///< maybe we should do this in the knob itself when the user writes ?
     setNameItemHtml(node->getLabel().c_str(),_nodeLabel);
-<<<<<<< HEAD
-
-=======
     
     //For the merge node, set its operator icon
->>>>>>> 34500df6
     if (getNode()->getPlugin()->getPluginID() == QString(PLUGINID_OFX_MERGE)) {
         assert(_mergeIcon);
         QString op = String_KnobGui::getNatronHtmlTagContent(label);
