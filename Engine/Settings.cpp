--- conflicted
+++ resolved
@@ -1712,20 +1712,14 @@
                 k == _diskCachedFrameColor.get() ||
                 k == _curveEditorBGColor.get() ||
                 k == _gridColor.get() ||
-<<<<<<< HEAD
                 k == _curveEditorScaleColor.get() ||
                 k == _dopeSheetEditorBackgroundColor.get() ||
                 k == _dopeSheetEditorRootSectionBackgroundColor.get() ||
                 k == _dopeSheetEditorKnobSectionBackgroundColor.get() ||
                 k == _dopeSheetEditorScaleColor.get() ||
                 k == _dopeSheetEditorGridColor.get())) {
-        appPTR->reloadStylesheets();
-    }
-=======
-                k == _curveEditorScaleColor.get())) {
-                   appPTR->reloadStylesheets();
-               }
->>>>>>> 345505d0
+                    appPTR->reloadStylesheets();
+                }
 } // onKnobValueChanged
 
 Natron::ImageBitDepthEnum
@@ -2876,15 +2870,16 @@
     *b = _curveEditorScaleColor->getValue(2);
 }
 
-<<<<<<< HEAD
-void Settings::getDopeSheetEditorBackgroundColor(double *r, double *g, double *b) const
+void
+Settings::getDopeSheetEditorBackgroundColor(double *r, double *g, double *b) const
 {
     *r = _dopeSheetEditorBackgroundColor->getValue(0);
     *g = _dopeSheetEditorBackgroundColor->getValue(1);
     *b = _dopeSheetEditorBackgroundColor->getValue(2);
 }
 
-void Settings::getDopeSheetEditorRootRowBackgroundColor(double *r, double *g, double *b, double *a) const
+void
+Settings::getDopeSheetEditorRootRowBackgroundColor(double *r, double *g, double *b, double *a) const
 {
     *r = _dopeSheetEditorRootSectionBackgroundColor->getValue(0);
     *g = _dopeSheetEditorRootSectionBackgroundColor->getValue(1);
@@ -2892,7 +2887,8 @@
     *a = _dopeSheetEditorRootSectionBackgroundColor->getValue(3);
 }
 
-void Settings::getDopeSheetEditorKnobRowBackgroundColor(double *r, double *g, double *b, double *a) const
+void
+Settings::getDopeSheetEditorKnobRowBackgroundColor(double *r, double *g, double *b, double *a) const
 {
     *r = _dopeSheetEditorKnobSectionBackgroundColor->getValue(0);
     *g = _dopeSheetEditorKnobSectionBackgroundColor->getValue(1);
@@ -2900,19 +2896,22 @@
     *a = _dopeSheetEditorKnobSectionBackgroundColor->getValue(3);
 }
 
-void Settings::getDopeSheetEditorScaleColor(double *r, double *g, double *b) const
+void
+Settings::getDopeSheetEditorScaleColor(double *r, double *g, double *b) const
 {
     *r = _dopeSheetEditorScaleColor->getValue(0);
     *g = _dopeSheetEditorScaleColor->getValue(1);
     *b = _dopeSheetEditorScaleColor->getValue(2);
 }
 
-void Settings::getDopeSheetEditorGridColor(double *r, double *g, double *b) const
+void
+Settings::getDopeSheetEditorGridColor(double *r, double *g, double *b) const
 {
     *r = _dopeSheetEditorGridColor->getValue(0);
     *g = _dopeSheetEditorGridColor->getValue(1);
     *b = _dopeSheetEditorGridColor->getValue(2);
-=======
+}
+
 bool
 Settings::isAutoProxyEnabled() const
 {
@@ -2923,5 +2922,4 @@
 Settings::getAutoProxyMipMapLevel() const
 {
     return (unsigned int)_autoProxyLevel->getValue() + 1;
->>>>>>> 345505d0
-}
+}