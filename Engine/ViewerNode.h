--- conflicted
+++ resolved
@@ -17,23 +17,14 @@
 
 #include "Global/GlobalDefines.h"
 #include "Engine/Node.h"
-<<<<<<< HEAD
-#include <QtCore/QFuture>
-#include "Gui/Texture.h"
-=======
 
->>>>>>> f9e3de9d
+
 class ViewerCache;
 class ViewerInfos;
 class TabWidget;
 class ViewerTab;
 class FrameEntry;
-<<<<<<< HEAD
 class ViewerNode: public OutputNode
-=======
-
-class ViewerNode: public Node
->>>>>>> f9e3de9d
 {
     
     ViewerInfos* _viewerInfos;
