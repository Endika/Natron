--- conflicted
+++ resolved
@@ -38,15 +38,8 @@
     ViewerNode(ViewerCache* cache);
     
     virtual ~ViewerNode();
-<<<<<<< HEAD
-    
-    virtual bool isOutputNode() OVERRIDE { return true; }
     
     virtual int maximumInputs() OVERRIDE { return 1; }
-=======
-        
-    virtual int maximumInputs(){return 1;}
->>>>>>> d74c2d6b
     
     virtual int minimumInputs() OVERRIDE { return 1; }
     
