--- conflicted
+++ resolved
@@ -266,11 +266,9 @@
     virtual void rerouteInputAndSetTransform(int inputNb,Natron::EffectInstance* newInput,
                                              int newInputNb,const Transform::Matrix3x3& m) OVERRIDE FINAL;
     virtual void clearTransform(int inputNb) OVERRIDE FINAL;
-<<<<<<< HEAD
-=======
 
     virtual bool isFrameVarying() const OVERRIDE FINAL WARN_UNUSED_RETURN;
->>>>>>> cb840bd8
+
     /********OVERRIDEN FROM EFFECT INSTANCE: END*************/
 
     OfxClipInstance* getClipCorrespondingToInput(int inputNo) const;
