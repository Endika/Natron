//  Natron
/* This Source Code Form is subject to the terms of the Mozilla Public
 * License, v. 2.0. If a copy of the MPL was not distributed with this
 * file, You can obtain one at http://mozilla.org/MPL/2.0/. */
/*
 *Created by Alexandre GAUTHIER-FOICHAT on 6/1/2012.
 *contact: immarespond at gmail dot com
 *
 */

#ifndef NATRON_GLOBAL_APPMANAGER_H_
#define NATRON_GLOBAL_APPMANAGER_H_

#include <vector>
#include <string>
#include <map>

#include <QtCore/QObject>
#include <QtCore/QDateTime>
#include <QtCore/QStringList>
#include <QtCore/QMutex>
#include <QtCore/QWaitCondition>

#ifndef Q_MOC_RUN
#include <boost/scoped_ptr.hpp>
#include <boost/shared_ptr.hpp>
#include <boost/noncopyable.hpp>
#endif

#include "Global/GlobalDefines.h"

#include "Engine/Singleton.h"
#include "Engine/Row.h"
#include "Engine/Image.h"
#include "Engine/FrameEntry.h"
#include "Engine/Format.h"
#include "Engine/KnobFactory.h"

/*macro to get the unique pointer to the controler*/
#define appPTR AppManager::instance()

class AppInstance;
class KnobGuiFactory;
class KnobHolder;
class NodeGui;
class ViewerInstance;
class ViewerTab;
class TabWidget;
class Gui;
class VideoEngine;
class QMutex;
class TimeLine;
class QFile;
class QTextStream;
class Settings;
class KnobSerialization;
struct KnobsClipBoard;
class ProcessHandler;
class SplashScreen;
class ProcessInputChannel;
namespace Natron {
class OutputEffectInstance;
class LibraryBinary;
class EffectInstance;
class OfxHost;
class Node;
class Project;
}
class ProjectGuiSerialization;

class AppInstance : public QObject,public boost::noncopyable
{
    Q_OBJECT
public:
    
    enum AppType {
        APP_BACKGROUND = 0, //< a background AppInstance which will not do anything but instantiate the class making it ready for use.
                            //this is used by the unit tests
        
        APP_BACKGROUND_AUTO_RUN, //< a background AppInstance that will launch a project and render it. If projectName is empty or
                                     //writers is empty, it doesn't make sense to call AppInstance with this parameter.
        
        APP_GUI //< a GUI AppInstance, the end-user can interact with it.
    };
    
    AppInstance(AppInstance::AppType appType,int appID,const QString& projectName = QString(),const QStringList& writers = QStringList());

    ~AppInstance();
    
    int getAppID() const;

    bool isBackground() const;

    /** @brief Create a new node  in the node graph.
      * The name passed in parameter must match a valid node name,
      * otherwise an exception is thrown. You should encapsulate the call
      * by a try-catch block.
      * If the majorVersion is not -1 then this function will attempt to find a plugin with the matching
      * majorVersion, or otherwise it will throw an exception.
      * If the minorVersion is not -1 then this function will attempt to load a plugin with the greatest minorVersion
      * greater or equal to this minorVersion. 
      * By default this function also create the node's graphical user interface and attempts to automatically
      * connect this node to other nodes selected. 
      * If requestedByLoad is true then it will never attempt to do this auto-connection.
      * If openImageFileDialog is true then if the node has a file knob indicating an image file it will automatically
      * prompt the user with a file dialog.
     **/
    Natron::Node* createNode(const QString& name,int majorVersion = -1,int minorVersion = -1,
                             bool requestedByLoad = false,bool openImageFileDialog = true);

    /*Pointer to the GUI*/
    Gui* getGui() const WARN_UNUSED_RETURN {return _gui;}

    const std::vector<NodeGui*>& getVisibleNodes() const WARN_UNUSED_RETURN;

    void getActiveNodes(std::vector<Natron::Node *> *activeNodes) const;

    boost::shared_ptr<Natron::Project> getProject() const { return _currentProject;}

    boost::shared_ptr<TimeLine> getTimeLine() const WARN_UNUSED_RETURN ;

    /*true if the user is NOT scrubbing the timeline*/
    bool shouldRefreshPreview() const;

<<<<<<< HEAD
=======
//////////
//////////////// PROJECT RELATED
/////////

    const QString& getCurrentProjectName() const WARN_UNUSED_RETURN ;

    const QString& getCurrentProjectPath() const WARN_UNUSED_RETURN ;

    int getProjectViewsCount() const;

    bool isAutoPreviewEnabled() const;

    void toggleAutoPreview();

    bool hasProjectBeenSavedByUser() const WARN_UNUSED_RETURN ;

    const Format& getProjectFormat() const WARN_UNUSED_RETURN ;

    bool isLoadingProject() const;

    bool loadProject(const QString& path,const QString& name);

    void saveProject(const QString& path,const QString& name,bool autoSave);

    void autoSave();

    void setOrAddProjectFormat(const Format& frmt,bool skipAdd = false);

    int getKnobsAge() const;

    void incrementKnobsAge();

    void clearNodes();

    bool isSaveUpToDate() const WARN_UNUSED_RETURN;

    static QString autoSavesDir() WARN_UNUSED_RETURN;

    const std::vector<Natron::Node*>& getCurrentNodes() const;

    void beginProjectWideValueChanges(Natron::ValueChangedReason reason,KnobHolder* caller);

    void stackEvaluateRequest(Natron::ValueChangedReason reason, KnobHolder* caller, Knob *k, bool isSignificant);

    void endProjectWideValueChanges(KnobHolder* caller);

    QMutex& projectMutex() const WARN_UNUSED_RETURN { return _projectLock; }

private:

    void resetCurrentProject();

    void removeAutoSaves() const;

    void loadProjectInternal(const QString& path,const QString& name);

    void saveProjectInternal(const QString& path,const QString& filename,bool autosave = false);

    /** @brief Attemps to find an autosave. If found one,prompts the user
     * whether he/she wants to load it. If something was loaded this function
     * returns true,otherwise false.
     **/
    bool findAutoSave() WARN_UNUSED_RETURN;

public:
/////////
///////////// END PROJECT RELATED
/////////

>>>>>>> 1abf50c0
    void deselectAllNodes() const;

    ViewerTab* addNewViewerTab(ViewerInstance* node,TabWidget* where) WARN_UNUSED_RETURN;

    NodeGui* getNodeGui(Natron::Node* n) const WARN_UNUSED_RETURN;

    NodeGui* getNodeGui(const std::string& nodeName) const WARN_UNUSED_RETURN;

    Natron::Node* getNode(NodeGui* n) const WARN_UNUSED_RETURN;

    void connectViewersToViewerCache();

    void disconnectViewersFromViewerCache();

    void errorDialog(const std::string& title,const std::string& message) const;

    void warningDialog(const std::string& title,const std::string& message) const;

    void informationDialog(const std::string& title,const std::string& message) const;

    Natron::StandardButton questionDialog(const std::string& title,const std::string& message,Natron::StandardButtons buttons =
            Natron::StandardButtons(Natron::Yes | Natron::No),
                                          Natron::StandardButton defaultButton = Natron::NoButton) const WARN_UNUSED_RETURN;
    void notifyRenderFinished(Natron::OutputEffectInstance* writer);

    void loadProjectGui(const ProjectGuiSerialization& obj) const;

    void saveProjectGui(ProjectGuiSerialization* obj);

public slots:

    /* The following methods are forwarded to the model */
    void checkViewersConnection();

    void redrawAllViewers();

    void setupViewersForViews(int viewsCount);

    void setViewersCurrentView(int view);

    void triggerAutoSave();

    /*Used in background mode only*/
    void startWritersRendering(const QStringList& writers);

    void clearOpenFXPluginsCaches();

    void onProjectNodesCleared();

signals:

    void pluginsPopulated();


private:

    void startRenderingFullSequence(Natron::OutputEffectInstance* writer);

    Gui* _gui; // the view of the MVC pattern

    boost::shared_ptr<Natron::Project> _currentProject;

    int _appID;

    std::map<Natron::Node*,NodeGui*> _nodeMapping;

    AppType _appType;

    QMutex _isQuittingMutex;
    bool _isQuitting;


    class ActiveBackgroundRender{


        bool _running;
        QWaitCondition _runningCond;
        QMutex _runningMutex;
        Natron::OutputEffectInstance* _writer;
    public:

        ActiveBackgroundRender(Natron::OutputEffectInstance* writer);

        virtual ~ActiveBackgroundRender(){}

        Natron::OutputEffectInstance* getWriter() const WARN_UNUSED_RETURN {return _writer;}

        void notifyFinished();

        void blockingRender();

    };
    QMutex _activeRenderersMutex;
    std::list<ActiveBackgroundRender*> _activeRenderers;


};

class PluginToolButton{

    QString _id;
    QString _label;
    QString _iconPath;
    std::vector<PluginToolButton*> _children;
    PluginToolButton* _parent;

public:
    PluginToolButton(const QString& pluginID,
                     const QString& pluginLabel,
                     const QString& iconPath)
        :
          _id(pluginID)
        , _label(pluginLabel)
        , _iconPath(iconPath)
        , _children()
        , _parent(NULL)
    {

    }

    const QString& getID() const {return _id;}

    const QString& getLabel() const {return _label;}

    void setLabel(const QString& label) {_label = label;}

    const QString& getIconPath() const {return _iconPath;}

    void setIconPath(const QString& iconPath) {_iconPath = iconPath;}

    const std::vector<PluginToolButton*>& getChildren() const {return _children;}

    void tryAddChild(PluginToolButton* plugin);

    PluginToolButton* getParent() const WARN_UNUSED_RETURN {return _parent;}

    void setParent(PluginToolButton* parent) {_parent = parent;}

    bool hasParent() const {return _parent != NULL;}

};

namespace Natron{
class Plugin {

    Natron::LibraryBinary* _binary;
    QString _id;
    QString _label;
    QMutex* _lock;
    int _majorVersion;
    int _minorVersion;

public:

    Plugin():
        _binary(NULL)
      , _id()
      , _label()
      , _lock()
      , _majorVersion(0)
      , _minorVersion(0)
    {}

    Plugin(Natron::LibraryBinary* binary,
           const QString& id,
           const QString& label,
           QMutex* lock,
           int majorVersion,
           int minorVersion
           ):
        _binary(binary)
      , _id(id)
      , _label(label)
      , _lock(lock)
      , _majorVersion(majorVersion)
      , _minorVersion(minorVersion)
    {

    }

    ~Plugin();

    void setPluginID(const QString& id) { _id = id; }

    const QString& getPluginID() const { return _id; }

    void setPluginLabel(const QString& label){ _label = label; }

    const QString& getPluginLabel() const { return _label; }

    QMutex* getPluginLock() const WARN_UNUSED_RETURN { return _lock; }

    Natron::LibraryBinary* getLibraryBinary() const WARN_UNUSED_RETURN { return _binary; }
    
    int getMajorVersion() const { return _majorVersion; }
    
    int getMinorVersion() const { return _minorVersion; }

};
}

class AppManager : public QObject, public Singleton<AppManager>
{

    Q_OBJECT

public:


    typedef std::map< std::string,std::pair< std::vector<std::string> ,Natron::LibraryBinary*> >::iterator ReadPluginsIterator;
    typedef ReadPluginsIterator WritePluginsIterator;

    AppManager();

    virtual ~AppManager();
    
    ///called right away after the constructor by main.cpp
    void load(SplashScreen* splashScreen);
    
    bool isLoaded() const;
    
    void hideSplashScreen();

    const boost::scoped_ptr<Natron::OfxHost>& getOfxHost() const WARN_UNUSED_RETURN {return ofxHost;}

    AppInstance* newAppInstance(AppInstance::AppType appType,const QString& projectName = QString(),const QStringList& writers = QStringList());

    void registerAppInstance(AppInstance* app);

    AppInstance* getAppInstance(int appID) const WARN_UNUSED_RETURN;

    void removeInstance(int appID);

    void setAsTopLevelInstance(int appID);

    const std::map<int,AppInstance*>& getAppInstances() const WARN_UNUSED_RETURN;

    AppInstance* getTopLevelInstance () const WARN_UNUSED_RETURN;

    /*Return a list of the name of all nodes available currently in the software*/
    QStringList getNodeNameList() const WARN_UNUSED_RETURN;

    QMutex* getMutexForPlugin(const QString& pluginId) const WARN_UNUSED_RETURN;

    Natron::LibraryBinary* getPluginBinary(const QString& pluginId,int majorVersion,int minorVersion) const WARN_UNUSED_RETURN;

    /*Find a builtin format with the same resolution and aspect ratio*/
    Format* findExistingFormat(int w, int h, double pixel_aspect = 1.0) const WARN_UNUSED_RETURN;

    const std::vector<Format*>& getFormats() const WARN_UNUSED_RETURN {return _formats;}

    const std::vector<PluginToolButton*>& getPluginsToolButtons() const WARN_UNUSED_RETURN {return _toolButtons;}

    /*Tries to load all plugins in directory "where"*/
    static std::vector<Natron::LibraryBinary*> loadPlugins (const QString& where) WARN_UNUSED_RETURN;

    /*Tries to load all plugins in directory "where" that contains all the functions described by
 their name in "functions".*/
    static std::vector<Natron::LibraryBinary*> loadPluginsAndFindFunctions(const QString& where,
                                                                           const std::vector<std::string>& functions) WARN_UNUSED_RETURN;

    const Natron::Cache<Natron::FrameEntry>& getViewerCache() const WARN_UNUSED_RETURN {return *_viewerCache;}

    const Natron::Cache<Natron::Image>& getNodeCache() const WARN_UNUSED_RETURN {return *_nodeCache;}

    bool getImage(const Natron::ImageKey& key,boost::shared_ptr<Natron::Image>* returnValue) const;

    bool getTexture(const Natron::FrameKey& key,boost::shared_ptr<Natron::FrameEntry>* returnValue) const;

    void setApplicationsCachesMaximumMemoryPercent(double p);

    void setApplicationsCachesMaximumDiskSpace(unsigned long long size);

    void setPlaybackCacheMaximumSize(double p);

    void removeFromNodeCache(boost::shared_ptr<Natron::Image> image);

    void removeFromViewerCache(boost::shared_ptr<Natron::FrameEntry> texture);

    const KnobFactory& getKnobFactory() const WARN_UNUSED_RETURN {return *_knobFactory;}

    const KnobGuiFactory& getKnobGuiFactory() const WARN_UNUSED_RETURN {return *_knobGuiFactory;}

    PluginToolButton* findPluginToolButtonOrCreate(const QString& pluginID,const QString& name,const QString& iconPath);

    void getIcon(Natron::PixmapEnum e,QPixmap* pix) const;

    const QCursor& getColorPickerCursor() const WARN_UNUSED_RETURN { return *_colorPickerCursor; }

    boost::shared_ptr<Settings> getCurrentSettings() const WARN_UNUSED_RETURN {return _settings;}

    bool isInitialized() const WARN_UNUSED_RETURN { return _initialized; }

    void setKnobClipBoard(const KnobSerialization& s,bool copyAnimation);

    bool isClipBoardEmpty() const;

    void getKnobClipBoard(KnobSerialization* k,bool* copyAnimation) const;

    void initProcessInputChannel(const QString& mainProcessServerName);

    /**
     * @brief If the current process is a background process, then it will right the output pipe the
     * short message. Otherwise the longMessage is printed to stdout
     **/
    bool writeToOutputPipe(const QString& longMessage,const QString& shortMessage);

    void abortAnyProcessing();

    void setLoadingStatus(const QString& str);

    void updateAllRecentFileMenus();

    /**
    * @brief Toggle on/off multi-threading globally in Natron
    **/
    void setMultiThreadEnabled(bool enabled);

public slots:

    void clearPlaybackCache();

    void clearDiskCache();

    void clearNodeCache();

    void clearExceedingEntriesFromNodeCache();

    void clearPluginsLoadedCache();

    void clearAllCaches();

    void addPluginToolButtons(const QStringList& groups,
                              const QString& pluginID,
                              const QString& pluginLabel,
                              const QString& pluginIconPath,
                              const QString& groupIconPath);
    /*Quit the app*/
    static void quit();

signals:

    void imageRemovedFromNodeCache(SequenceTime time);
    void imageRemovedFromViewerCache(SequenceTime time);

private:


    /*Loads all kind of plugins*/
    void loadAllPlugins();

    //////////////////////////////
    //// NODE PLUGINS
    void loadNodePlugins(std::map<std::string,std::vector<std::string> >* readersMap,
                     std::map<std::string,std::vector<std::string> >* writersMap);

    /* Viewer,Reader,Writer...etc.*/
    void loadBuiltinNodePlugins(std::map<std::string,std::vector<std::string> >* readersMap,
                            std::map<std::string,std::vector<std::string> >* writersMap);
    //////////////////////////////


    void loadBuiltinFormats();

    void printPluginsLoaded();

    void populateIcons();

    void createColorPickerCursor();

private:
    // FIXME: PIMPL
    std::map<int,AppInstance*> _appInstances;

    int _availableID;

    int _topLevelInstanceID;

    boost::shared_ptr<Settings> _settings;

    std::vector<Format*> _formats;

    std::vector<Natron::Plugin*> _plugins;

    boost::scoped_ptr<Natron::OfxHost> ofxHost;

    std::vector<PluginToolButton*> _toolButtons;

    boost::scoped_ptr<KnobFactory> _knobFactory;

    boost::scoped_ptr<KnobGuiFactory> _knobGuiFactory;

    boost::shared_ptr<Natron::Cache<Natron::Image> >  _nodeCache;

    boost::shared_ptr<Natron::Cache<Natron::FrameEntry> > _viewerCache;

    QCursor* _colorPickerCursor;

    bool _initialized;

    boost::scoped_ptr<KnobsClipBoard> _knobsClipBoard;

    ProcessInputChannel* _backgroundIPC; //< object used to communicate with the main app
                                         //if this app is background, see the ProcessInputChannel def
    SplashScreen* _splashScreen;
    bool _loaded;

};

namespace Natron{

void errorDialog(const std::string& title,const std::string& message);

void warningDialog(const std::string& title,const std::string& message);

void informationDialog(const std::string& title,const std::string& message);

Natron::StandardButton questionDialog(const std::string& title,const std::string& message,Natron::StandardButtons buttons =
        Natron::StandardButtons(Natron::Yes | Natron::No),
                                      Natron::StandardButton defaultButton = Natron::NoButton);

template <class K>
boost::shared_ptr<K> createKnob(KnobHolder  *holder, const std::string &description, int dimension = 1){
    return appPTR->getKnobFactory().createKnob<K>(holder,description,dimension);
}
    
inline bool getImageFromCache(const Natron::ImageKey& key,boost::shared_ptr<Natron::Image> *returnValue) {
    return appPTR->getImage(key, returnValue);
}
    
inline bool getTextureFromCache(const Natron::FrameKey& key,boost::shared_ptr<Natron::FrameEntry>* returnValue) {
    return appPTR->getTexture(key,returnValue);
}


    
} // namespace Natron


#endif // NATRON_GLOBAL_CONTROLER_H_
<|MERGE_RESOLUTION|>--- conflicted
+++ resolved
@@ -122,78 +122,6 @@
     /*true if the user is NOT scrubbing the timeline*/
     bool shouldRefreshPreview() const;
 
-<<<<<<< HEAD
-=======
-//////////
-//////////////// PROJECT RELATED
-/////////
-
-    const QString& getCurrentProjectName() const WARN_UNUSED_RETURN ;
-
-    const QString& getCurrentProjectPath() const WARN_UNUSED_RETURN ;
-
-    int getProjectViewsCount() const;
-
-    bool isAutoPreviewEnabled() const;
-
-    void toggleAutoPreview();
-
-    bool hasProjectBeenSavedByUser() const WARN_UNUSED_RETURN ;
-
-    const Format& getProjectFormat() const WARN_UNUSED_RETURN ;
-
-    bool isLoadingProject() const;
-
-    bool loadProject(const QString& path,const QString& name);
-
-    void saveProject(const QString& path,const QString& name,bool autoSave);
-
-    void autoSave();
-
-    void setOrAddProjectFormat(const Format& frmt,bool skipAdd = false);
-
-    int getKnobsAge() const;
-
-    void incrementKnobsAge();
-
-    void clearNodes();
-
-    bool isSaveUpToDate() const WARN_UNUSED_RETURN;
-
-    static QString autoSavesDir() WARN_UNUSED_RETURN;
-
-    const std::vector<Natron::Node*>& getCurrentNodes() const;
-
-    void beginProjectWideValueChanges(Natron::ValueChangedReason reason,KnobHolder* caller);
-
-    void stackEvaluateRequest(Natron::ValueChangedReason reason, KnobHolder* caller, Knob *k, bool isSignificant);
-
-    void endProjectWideValueChanges(KnobHolder* caller);
-
-    QMutex& projectMutex() const WARN_UNUSED_RETURN { return _projectLock; }
-
-private:
-
-    void resetCurrentProject();
-
-    void removeAutoSaves() const;
-
-    void loadProjectInternal(const QString& path,const QString& name);
-
-    void saveProjectInternal(const QString& path,const QString& filename,bool autosave = false);
-
-    /** @brief Attemps to find an autosave. If found one,prompts the user
-     * whether he/she wants to load it. If something was loaded this function
-     * returns true,otherwise false.
-     **/
-    bool findAutoSave() WARN_UNUSED_RETURN;
-
-public:
-/////////
-///////////// END PROJECT RELATED
-/////////
-
->>>>>>> 1abf50c0
     void deselectAllNodes() const;
 
     ViewerTab* addNewViewerTab(ViewerInstance* node,TabWidget* where) WARN_UNUSED_RETURN;
