//  Natron
/* This Source Code Form is subject to the terms of the Mozilla Public
 * License, v. 2.0. If a copy of the MPL was not distributed with this
 * file, You can obtain one at http://mozilla.org/MPL/2.0/. */
/*
 * Created by Alexandre GAUTHIER-FOICHAT on 6/1/2012.
 * contact: immarespond at gmail dot com
 *
 */

#include <csignal>
#include <cstdio>  // perror
#include <cstdlib> // exit
#include <fstream>
#include <sstream>

#if defined(Q_OS_UNIX)
#include <sys/signal.h>
#endif

#include <QApplication>

#include "Gui/GuiApplicationManager.h"

static void setShutDownSignal(int signalId);
static void handleShutDownSignal(int signalId);

int
main(int argc,
     char *argv[])
{
    bool isBackground;
    QString projectName,mainProcessServerName;
    QStringList writers;
    std::list<std::pair<int,int> > frameRanges;
    AppManager::parseCmdLineArgs(argc,argv,&isBackground,projectName,writers,frameRanges,mainProcessServerName);

    setShutDownSignal(SIGINT);   // shut down on ctrl-c
    setShutDownSignal(SIGTERM);   // shut down on killall
#if defined(Q_OS_UNIX)
    if ( !projectName.isEmpty() ) {
        projectName = AppManager::qt_tildeExpansion(projectName);
    }
#endif
    if (isBackground) {
        if ( projectName.isEmpty() ) {
            ///Autobackground without a project file name is not correct
            AppManager::printUsage(argv[0]);

            return 1;
        }
        AppManager manager;
<<<<<<< HEAD
        if ( !manager.load(argc,argv,projectName,writers,frameRanges,mainProcessServerName) ) {
            AppManager::printUsage();
=======
        if ( !manager.load(argc,argv,projectName,writers,mainProcessServerName) ) {
            AppManager::printUsage(argv[0]);
>>>>>>> 4257a00d

            return 1;
        } else {
            return 0;
        }
    } else {
        GuiApplicationManager manager;
        bool loaded = manager.load(argc,argv,projectName);
        if (!loaded) {
            return 1;
        }

        return manager.exec();
    }
} // main

void
setShutDownSignal(int signalId)
{
#if defined(Q_OS_UNIX)
    struct sigaction sa;
    sa.sa_flags = 0;
    sigemptyset(&sa.sa_mask);
    sa.sa_handler = handleShutDownSignal;
    if (sigaction(signalId, &sa, NULL) == -1) {
        std::perror("setting up termination signal");
        std::exit(1);
    }
#else
    std::signal(signalId, handleShutDownSignal);
#endif
}

void
handleShutDownSignal( int /*signalId*/ )
{
    QCoreApplication::exit(0);
}
<|MERGE_RESOLUTION|>--- conflicted
+++ resolved
@@ -50,14 +50,9 @@
             return 1;
         }
         AppManager manager;
-<<<<<<< HEAD
+
         if ( !manager.load(argc,argv,projectName,writers,frameRanges,mainProcessServerName) ) {
-            AppManager::printUsage();
-=======
-        if ( !manager.load(argc,argv,projectName,writers,mainProcessServerName) ) {
             AppManager::printUsage(argv[0]);
->>>>>>> 4257a00d
-
             return 1;
         } else {
             return 0;
