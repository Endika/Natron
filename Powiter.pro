--- conflicted
+++ resolved
@@ -7,11 +7,7 @@
 TEMPLATE = app
 CONFIG += app warn_on c++11
 CONFIG += moc rcc
-<<<<<<< HEAD
-CONFIG += openexr freetype2 ftgl boost opengl qt expat debug #sanitizer
-=======
-CONFIG += openexr freetype2 ftgl boost glew opengl qt expat sanitizer
->>>>>>> cc504830
+CONFIG += openexr freetype2 ftgl boost glew opengl qt expat debug sanitizer
 QT += gui core opengl
 greaterThan(QT_MAJOR_VERSION, 4): QT += widgets concurrent
 
