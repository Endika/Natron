//  Natron
/* This Source Code Form is subject to the terms of the Mozilla Public
 * License, v. 2.0. If a copy of the MPL was not distributed with this
 * file, You can obtain one at http://mozilla.org/MPL/2.0/. */


#ifndef ROTOPANEL_H
#define ROTOPANEL_H
#if !defined(Q_MOC_RUN) && !defined(SBK_RUN)
#include <boost/shared_ptr.hpp>
#include <boost/scoped_ptr.hpp>
#include <boost/weak_ptr.hpp>
#endif
#include "Global/Macros.h"
CLANG_DIAG_OFF(deprecated)
CLANG_DIAG_OFF(uninitialized)
#include <QWidget>
CLANG_DIAG_ON(deprecated)
CLANG_DIAG_ON(uninitialized)

#include "Global/GlobalDefines.h"

class QTreeWidgetItem;
class QWidget;
class NodeGui;
class QUndoCommand;
class RotoItem;
class RotoContext;
class RotoLayer;
class RotoDrawableItem;
struct RotoPanelPrivate;
class RotoPanel
    : public QWidget
{
    Q_OBJECT

public:


    RotoPanel(const boost::shared_ptr<NodeGui>& n,
              QWidget* parent = 0);

    virtual ~RotoPanel();

    void onTreeOutOfFocusEvent();

    boost::shared_ptr<RotoItem> getRotoItemForTreeItem(QTreeWidgetItem* treeItem) const;
    QTreeWidgetItem* getTreeItemForRotoItem(const boost::shared_ptr<RotoItem> & item) const;
    std::string getNodeName() const;
    boost::shared_ptr<RotoContext> getContext() const;

    void clearSelection();

    void pushUndoCommand(QUndoCommand* cmd);

    void showItemMenu(QTreeWidgetItem* item,const QPoint & globalPos);

    void setLastRightClickedItem(QTreeWidgetItem* item);

    void makeCustomWidgetsForItem(const boost::shared_ptr<RotoDrawableItem>& item,
                                  QTreeWidgetItem* treeItem = NULL);
    
    boost::shared_ptr<NodeGui> getNode() const;

public Q_SLOTS:

    void onGoToPrevKeyframeButtonClicked();

    void onGoToNextKeyframeButtonClicked();

    void onAddKeyframeButtonClicked();

    void onRemoveKeyframeButtonClicked();
    
    void onRemoveAnimationButtonClicked();

    void onAddLayerButtonClicked();

    void onRemoveItemButtonClicked();

    ///This gets called when the selection changes internally in the RotoContext
    void onSelectionChanged(int reason);

    void onSelectedBezierKeyframeSet(int time);

    void onSelectedBezierKeyframeRemoved(int time);
    
<<<<<<< HEAD
    void onSelectedBeizerAnimationRemoved();
=======
    void onSelectedBezierAnimationRemoved();
>>>>>>> 2a858c19

    void onSelectedBezierAboutToClone();

    void onSelectedBezierCloned();

    void onTimeChanged(SequenceTime time,int reason);

    ///A new item has been created internally
    void onItemInserted(int reason);

    ///An item was removed by the user
    void onItemRemoved(const boost::shared_ptr<RotoItem>& item,int reason);

#ifdef NATRON_ROTO_INVERTIBLE
    ///An item had its inverted state changed
    void onRotoItemInvertedStateChanged();
#endif

    ///An item had its shape color changed
    void onRotoItemShapeColorChanged();

    ///An item had its compositing operator changed
    void onRotoItemCompOperatorChanged(int dim,int reason);

    void onCurrentItemCompOperatorChanged(int index);

    ///The user changed the current item in the tree
    void onCurrentItemChanged(QTreeWidgetItem* current, QTreeWidgetItem* previous);

    ///An item content was changed
    void onItemChanged(QTreeWidgetItem* item, int column);

    ///An item was clicked
    void onItemClicked(QTreeWidgetItem* item, int column);

    ///An item was double clicked
    void onItemDoubleClicked(QTreeWidgetItem* item,int column);

    ///Connected to QApplication::focusChanged to deal with an issue of the QTreeWidget
    void onFocusChanged(QWidget* old, QWidget*);

    ///This gets called when the selection in the tree has changed
    void onItemSelectionChanged();

    void onAddLayerActionTriggered();

    void onDeleteItemActionTriggered();

    void onCutItemActionTriggered();

    void onCopyItemActionTriggered();

    void onPasteItemActionTriggered();

    void onDuplicateItemActionTriggered();

    void updateItemGui(QTreeWidgetItem* item);

    void selectAll();

    void onSettingsPanelClosed(bool closed);

    void onItemColorDialogEdited(const QColor & color);

private:

    ///Called when the selection changes from another reason than settings panel interaction
    void onSelectionChangedInternal();

    boost::scoped_ptr<RotoPanelPrivate> _imp;
};


struct DroppedTreeItem
{
    boost::shared_ptr<RotoLayer> newParentLayer;
    int insertIndex;
    QTreeWidgetItem* newParentItem;
    QTreeWidgetItem* dropped;
    boost::shared_ptr<RotoItem> droppedRotoItem;

    DroppedTreeItem()
        : newParentLayer()
          , insertIndex(-1)
          , newParentItem(0)
          , dropped(0)
          , droppedRotoItem()
    {
    }
};

typedef boost::shared_ptr<DroppedTreeItem> DroppedTreeItemPtr;

#endif // ROTOPANEL_H<|MERGE_RESOLUTION|>--- conflicted
+++ resolved
@@ -84,12 +84,8 @@
     void onSelectedBezierKeyframeSet(int time);
 
     void onSelectedBezierKeyframeRemoved(int time);
-    
-<<<<<<< HEAD
-    void onSelectedBeizerAnimationRemoved();
-=======
+
     void onSelectedBezierAnimationRemoved();
->>>>>>> 2a858c19
 
     void onSelectedBezierAboutToClone();
 
